<!-- Copyright (C) 2019 Storj Labs, Inc.
See LICENSE for copying information. -->

{{define "freeOffers"}}
<div class="offers-table mt-2 mb-5 container">
    <div class="row">
        <div class="col col-heading">Name</div>
        <div class="col col-heading">Award Credit</div>
        <div class="col col-heading">Referrals Used</div>
        <div class="col col-heading">Redeemable Capacity</div>
        <div class="col col-heading">Created</div>
        <div class="col col-heading">Expiration</div>
        <div class="col col-heading">Status</div>
    </div><hr>
    <div class="row offer-heading ">
        <p class="offer-type">default offer</p>
    </div>
    {{$defaultOffer := .FreeCredits.Default}}
    <div class="row data-row">
        <div class="col ml-3">{{$defaultOffer.Name}}</div>
        <div class="col">${{$defaultOffer.AwardCredit}}</div>
        <div class="col">{{$defaultOffer.NumRedeemed}}</div> 
        <div class="col">{{$defaultOffer.RedeemableCap}}</div>
        <div class="col">{{printf "%.10s" $defaultOffer.CreatedAt}}</div>
        <div class="col">{{printf "%.10s" $defaultOffer.ExpiresAt}}</div>
        <div class="col"></div>
    </div><hr>
    <div class="row offer-heading ">
        <p class="offer-type">active offer</p>
    </div>
    {{$activeOffer := .FreeCredits.Active}}
        <div class="row data-row">
<<<<<<< HEAD
            <div class="col ml-3">{{$activeOffer.Name}}</div>
            <div class="col">${{ToDollars $activeOffer.AwardCreditInCents}}</div>
            <div class="col">{{$activeOffer.NumRedeemed}}</div>
            <div class="col">{{$activeOffer.RedeemableCap}}</div>
            <div class="col">{{printf "%.10s" $activeOffer.CreatedAt}}</div>
            <div class="col">{{printf "%.10s" $activeOffer.ExpiresAt}}</div>
=======
            <div class="col ml-3">{{$currentOffer.Name}}</div>
            <div class="col">${{$currentOffer.AwardCredit}}</div>
            <div class="col">{{$currentOffer.NumRedeemed}}</div>
            <div class="col">{{$currentOffer.RedeemableCap}}</div>
            <div class="col">{{printf "%.10s" $currentOffer.CreatedAt}}</div>
            <div class="col">{{printf "%.10s" $currentOffer.ExpiresAt}}</div>
>>>>>>> a7aa854d
            <div class="col stop-offer">
                <span data-toggle="modal" data-target=".stop-referral-offer-modal">
                    <strong>Live &#183;</strong>
                </span>
            </div>    
        </div><hr>
<<<<<<< HEAD
    <div class="row offer-heading ">
        <p class="offer-type">other offers</p>
    </div>
    {{range .FreeCredits.Done}}
    <div class="row data-row">
        <div class="col ml-3">{{.Name}}</div>
        <div class="col">${{ToDollars .AwardCreditInCents}}</div>
        <div class="col">{{.NumRedeemed}}</div>
        <div class="col">{{.RedeemableCap}}</div>
        <div class="col">{{printf "%.10s" .CreatedAt}}</div>
        <div class="col">{{printf "%.10s" .ExpiresAt}}</div>
        <div class="col">off</div>
    </div><hr>
=======
        {{end}}
        <div class="row offer-heading ">
            <p class="offer-type">other offers</p>
        </div>
        {{if gt (len .FreeCredits.Set) 0}}
        {{range .FreeCredits.Set}}
        {{$offer := .}}
            {{if $offer.IsDone}}
                <div class="row data-row">
                    <div class="col ml-3">{{$offer.Name}}</div>
                    <div class="col">${{$offer.AwardCredit}}</div>
                    <div class="col">{{$offer.NumRedeemed}}</div>
                    <div class="col">{{$offer.RedeemableCap}}</div>
                    <div class="col">{{printf "%.10s" $offer.CreatedAt}}</div>
                    <div class="col">{{printf "%.10s" $offer.ExpiresAt}}</div>
                    <div class="col">off</div>
                </div><hr>
            {{end}}
        {{end}}
>>>>>>> a7aa854d
    {{end}}
</div>
{{end}}<|MERGE_RESOLUTION|>--- conflicted
+++ resolved
@@ -13,7 +13,7 @@
         <div class="col col-heading">Status</div>
     </div><hr>
     <div class="row offer-heading ">
-        <p class="offer-type">default offer</p>
+        <p class="offer-type">Default&nbsp;Offer</p>
     </div>
     {{$defaultOffer := .FreeCredits.Default}}
     <div class="row data-row">
@@ -26,66 +26,35 @@
         <div class="col"></div>
     </div><hr>
     <div class="row offer-heading ">
-        <p class="offer-type">active offer</p>
+        <p class="offer-type">Current&nbsp;Offer</p>
     </div>
-    {{$activeOffer := .FreeCredits.Active}}
+    {{$currentOffer := .FreeCredits.Active}}
         <div class="row data-row">
-<<<<<<< HEAD
-            <div class="col ml-3">{{$activeOffer.Name}}</div>
-            <div class="col">${{ToDollars $activeOffer.AwardCreditInCents}}</div>
-            <div class="col">{{$activeOffer.NumRedeemed}}</div>
-            <div class="col">{{$activeOffer.RedeemableCap}}</div>
-            <div class="col">{{printf "%.10s" $activeOffer.CreatedAt}}</div>
-            <div class="col">{{printf "%.10s" $activeOffer.ExpiresAt}}</div>
-=======
             <div class="col ml-3">{{$currentOffer.Name}}</div>
             <div class="col">${{$currentOffer.AwardCredit}}</div>
             <div class="col">{{$currentOffer.NumRedeemed}}</div>
             <div class="col">{{$currentOffer.RedeemableCap}}</div>
             <div class="col">{{printf "%.10s" $currentOffer.CreatedAt}}</div>
             <div class="col">{{printf "%.10s" $currentOffer.ExpiresAt}}</div>
->>>>>>> a7aa854d
             <div class="col stop-offer">
                 <span data-toggle="modal" data-target=".stop-referral-offer-modal">
                     <strong>Live &#183;</strong>
                 </span>
             </div>    
         </div><hr>
-<<<<<<< HEAD
     <div class="row offer-heading ">
-        <p class="offer-type">other offers</p>
+        <p class="offer-type">Other&nbsp;Offers</p>
     </div>
     {{range .FreeCredits.Done}}
     <div class="row data-row">
         <div class="col ml-3">{{.Name}}</div>
-        <div class="col">${{ToDollars .AwardCreditInCents}}</div>
+        <div class="col">${{.AwardCredit}}</div>
         <div class="col">{{.NumRedeemed}}</div>
         <div class="col">{{.RedeemableCap}}</div>
         <div class="col">{{printf "%.10s" .CreatedAt}}</div>
         <div class="col">{{printf "%.10s" .ExpiresAt}}</div>
         <div class="col">off</div>
     </div><hr>
-=======
-        {{end}}
-        <div class="row offer-heading ">
-            <p class="offer-type">other offers</p>
-        </div>
-        {{if gt (len .FreeCredits.Set) 0}}
-        {{range .FreeCredits.Set}}
-        {{$offer := .}}
-            {{if $offer.IsDone}}
-                <div class="row data-row">
-                    <div class="col ml-3">{{$offer.Name}}</div>
-                    <div class="col">${{$offer.AwardCredit}}</div>
-                    <div class="col">{{$offer.NumRedeemed}}</div>
-                    <div class="col">{{$offer.RedeemableCap}}</div>
-                    <div class="col">{{printf "%.10s" $offer.CreatedAt}}</div>
-                    <div class="col">{{printf "%.10s" $offer.ExpiresAt}}</div>
-                    <div class="col">off</div>
-                </div><hr>
-            {{end}}
-        {{end}}
->>>>>>> a7aa854d
     {{end}}
 </div>
 {{end}}