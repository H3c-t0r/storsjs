--- conflicted
+++ resolved
@@ -4,30 +4,21 @@
 import Vue from 'vue';
 import Vuex from 'vuex';
 
+import { CreditsApiGql } from '@/api/credits';
+import { UsersApiGql } from '@/api/users';
 import { ApiKeysApiGql } from '@/api/apiKeys';
-import { CreditsApiGql } from '@/api/credits';
+import { BucketsApiGql } from '@/api/buckets';
 import { ProjectMembersApiGql } from '@/api/projectMembers';
-import { UsersApiGql } from '@/api/users';
 import { appStateModule } from '@/store/modules/appState';
 import { makeApiKeysModule } from '@/store/modules/apiKeys';
 import { makeBucketsModule } from '@/store/modules/buckets';
 import { makeCreditsModule } from '@/store/modules/credits';
-<<<<<<< HEAD
-import { usageModule } from '@/store/modules/usage';
-import { projectPaymentsMethodsModule } from '@/store/modules/paymentMethods';
-import { CreditsApiGql } from '@/api/credits';
-import { UsersApiGql } from '@/api/users';
-import { ApiKeysApiGql } from '@/api/apiKeys';
-import { BucketsApiGql } from '@/api/buckets';
-
-=======
+import { makeProjectsModule } from '@/store/modules/projects';
+import { makeProjectMembersModule } from '@/store/modules/projectMembers';
+import { makeUsersModule } from '@/store/modules/users';
 import { notificationsModule } from '@/store/modules/notifications';
 import { projectPaymentsMethodsModule } from '@/store/modules/paymentMethods';
-import { makeProjectMembersModule } from '@/store/modules/projectMembers';
-import { makeProjectsModule } from '@/store/modules/projects';
-import { bucketUsageModule, usageModule } from '@/store/modules/usage';
-import { makeUsersModule } from '@/store/modules/users';
->>>>>>> 9ec0cedd
+import { usageModule } from '@/store/modules/usage';
 
 Vue.use(Vuex);
 
@@ -42,31 +33,22 @@
 const usersApi = new UsersApiGql();
 const apiKeysApi = new ApiKeysApiGql();
 const creditsApi = new CreditsApiGql();
-<<<<<<< HEAD
 const bucketsApi = new BucketsApiGql();
-=======
 const projectMembersApi = new ProjectMembersApiGql();
->>>>>>> 9ec0cedd
 
 // Satellite store (vuex)
 const store = new Vuex.Store({
     modules: {
+        usersModule: makeUsersModule(usersApi),
+        projectsModule: makeProjectsModule(),
+        projectMembersModule: makeProjectMembersModule(projectMembersApi),
+        notificationsModule,
+        appStateModule,
         apiKeysModule: makeApiKeysModule(apiKeysApi),
-<<<<<<< HEAD
         usageModule,
         bucketUsageModule: makeBucketsModule(bucketsApi),
         projectPaymentsMethodsModule,
-=======
-        appStateModule,
-        bucketUsageModule,
->>>>>>> 9ec0cedd
         creditsModule: makeCreditsModule(creditsApi),
-        notificationsModule,
-        projectMembersModule: makeProjectMembersModule(projectMembersApi),
-        projectPaymentsMethodsModule,
-        projectsModule: makeProjectsModule(),
-        usageModule,
-        usersModule: makeUsersModule(usersApi),
     }
 });
 
