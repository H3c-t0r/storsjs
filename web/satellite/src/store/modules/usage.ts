--- conflicted
+++ resolved
@@ -1,15 +1,9 @@
 // Copyright (C) 2019 Storj Labs, Inc.
 // See LICENSE for copying information.
 
-<<<<<<< HEAD
-import { PROJECT_USAGE_MUTATIONS, CREDIT_USAGE_MUTATIONS } from '@/store/mutationConstants';
-import { PROJECT_USAGE_ACTIONS, CREDIT_USAGE_ACTIONS } from '@/utils/constants/actionNames';
-import { fetchProjectUsage, fetchCreditUsage } from '@/api/usage';
-=======
-import { BUCKET_USAGE_MUTATIONS, PROJECT_USAGE_MUTATIONS } from '@/store/mutationConstants';
-import { BUCKET_USAGE_ACTIONS, PROJECT_USAGE_ACTIONS } from '@/utils/constants/actionNames';
-import { fetchBucketUsages, fetchProjectUsage } from '@/api/usage';
->>>>>>> 3c417944
+import { PROJECT_USAGE_MUTATIONS } from '@/store/mutationConstants';
+import { PROJECT_USAGE_ACTIONS } from '@/utils/constants/actionNames';
+import { fetchProjectUsage } from '@/api/usage';
 import { RequestResponse } from '@/types/response';
 
 export const usageModule = {
@@ -81,78 +75,4 @@
             commit(PROJECT_USAGE_MUTATIONS.CLEAR);
         }
     }
-};
-
-<<<<<<< HEAD
-export const creditUsageModule = {
-    state: {
-        creditUsage: { referred: 0, usedCredits: 0, availableCredits: 0 } as CreditUsage
-    },
-    mutations: {
-        [CREDIT_USAGE_ACTIONS.FETCH](state: any, creditUsage: CreditUsage) {
-            state.creditUsage = creditUsage;
-        }
-    },
-    actions: {
-        [CREDIT_USAGE_ACTIONS.FETCH]: async function({commit, rootGetters}: any): Promise<RequestResponse<CreditUsage>> {
-            let result = await fetchCreditUsage();
-
-            if (result.isSuccess) {
-                commit(CREDIT_USAGE_MUTATIONS.FETCH, result.data);
-=======
-const bucketPageLimit = 8;
-const firstPage = 1;
-
-export const bucketUsageModule = {
-    state: {
-        cursor: { limit: bucketPageLimit, search: '', page: firstPage } as BucketUsageCursor,
-        page: { bucketUsages: [] as BucketUsage[] } as BucketUsagePage,
-        totalCount: 0,
-    },
-    mutations: {
-        [BUCKET_USAGE_MUTATIONS.FETCH](state: any, page: BucketUsagePage) {
-            state.page = page;
-
-            if (page.totalCount > 0) {
-                state.totalCount = page.totalCount;
-            }
-        },
-        [BUCKET_USAGE_MUTATIONS.SET_PAGE](state: any, page: number) {
-           state.cursor.page = page;
-        },
-        [BUCKET_USAGE_MUTATIONS.SET_SEARCH](state: any, search: string) {
-            state.cursor.search = search;
-        },
-        [BUCKET_USAGE_MUTATIONS.CLEAR](state: any) {
-            state.cursor = { limit: bucketPageLimit, search: '', page: firstPage } as BucketUsageCursor;
-            state.page = { bucketUsages: [] as BucketUsage[] } as BucketUsagePage;
-            state.totalCount = 0;
-        }
-    },
-    actions: {
-        [BUCKET_USAGE_ACTIONS.FETCH]: async function({commit, rootGetters, state}: any, page: number): Promise<RequestResponse<BucketUsagePage>> {
-            const projectID = rootGetters.selectedProject.id;
-            const before = new Date();
-            state.cursor.page = page;
-
-            commit(BUCKET_USAGE_MUTATIONS.SET_PAGE, page);
-
-            let result = await fetchBucketUsages(projectID, before, state.cursor);
-            if (result.isSuccess) {
-                commit(BUCKET_USAGE_MUTATIONS.FETCH, result.data);
->>>>>>> 3c417944
-            }
-
-            return result;
-        },
-<<<<<<< HEAD
-=======
-        [BUCKET_USAGE_ACTIONS.SET_SEARCH]: function({commit}, search: string) {
-            commit(BUCKET_USAGE_MUTATIONS.SET_SEARCH, search);
-        },
-        [BUCKET_USAGE_ACTIONS.CLEAR]: function({commit}) {
-            commit(BUCKET_USAGE_MUTATIONS.CLEAR);
-        }
->>>>>>> 3c417944
-    }
 };