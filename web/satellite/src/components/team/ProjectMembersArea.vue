--- conflicted
+++ resolved
@@ -3,13 +3,8 @@
 
 <template>
     <div class="team-area">
-<<<<<<< HEAD
-        <div class="team-header">
+        <div class="team-area__header">
             <HeaderArea :headerState="headerState" :selectedProjectMembersCount="selectedProjectMembers.length"/>
-=======
-        <div class="team-area__header">
-            <HeaderArea :headerState="headerState" :selectedProjectMembers="selectedProjectMembers.length"/>
->>>>>>> 07d6019a
         </div>
         <div class="team-area__container" id="team-container" v-if="projectMembersCount > 0 || projectMembersTotalCount > 0">
             <SortingListHeader :onHeaderClickCallback="onHeaderSectionClickCallback"/>
@@ -69,7 +64,7 @@
     import HeaderArea from '@/components/team/HeaderArea.vue';
     import ProjectMemberListItem from '@/components/team/ProjectMemberListItem.vue';
     import SortingListHeader from '@/components/team/SortingListHeader.vue';
-    import {ProjectMember, ProjectMemberHeaderState, ProjectMemberOrderBy} from "@/types/projectMembers";
+    import { ProjectMember, ProjectMemberHeaderState, ProjectMemberOrderBy } from '@/types/projectMembers';
     import { SortDirection } from '@/types/common';
     import { NOTIFICATION_ACTIONS, PM_ACTIONS } from '@/utils/constants/actionNames';
 
