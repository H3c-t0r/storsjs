// Copyright (C) 2019 Storj Labs, Inc.
// See LICENSE for copying information.

<template>
    <div>
        <div v-if="!isEmpty" class="api-keys-header">
            <HeaderArea/>
        </div>
        <div v-if="!isEmpty" class="api-keys-container">
            <div class="api-keys-container__content">
                <div v-for="apiKey in apiKeys" v-on:click="toggleSelection(apiKey.id)">
                    <ApiKeysItem
                            v-bind:class="[apiKey.isSelected ? 'selected': null]"
                            :apiKey="apiKey" />
                </div>
            </div>
            <Footer v-if="isSelected"/>
        </div>
        <EmptyState
            :onButtonClick="togglePopup"
            v-if="isEmpty"
            mainTitle="You have no API Keys yet"
            additional-text="<p>We recommend you to create your first API Key for this project. API Keys allow developers to manage their project and build applications over Storj Network through our Uplink CLI.</p>"
            :imageSource="emptyImage"
            buttonLabel="New Api Key"
            isButtonShown />
        <AddAPIKeyPopup v-if="isPopupShown"/>
    </div>
</template>

<script lang="ts">
import { Component, Vue } from 'vue-property-decorator';
import EmptyState from '@/components/common/EmptyStateArea.vue';
import HeaderArea from '@/components/apiKeys/headerArea/HeaderArea.vue';
import { EMPTY_STATE_IMAGES } from '@/utils/constants/emptyStatesImages';
import ApiKeysItem from '@/components/apiKeys/ApiKeysItem.vue';
<<<<<<< HEAD
import AddAPIKeyPopup from '@/components/apiKeys/AddApiKeyPopup.vue';
import Footer from '@/components/apiKeys/footerArea/Footer.vue';
import { API_KEYS_ACTIONS, APP_STATE_ACTIONS } from "@/utils/constants/actionNames";

=======
import Footer from '@/components/apiKeys/footerArea/Footer.vue';
>>>>>>> 7a85c5c1

@Component({
    data: function () {
        return {
            emptyImage: EMPTY_STATE_IMAGES.API_KEY,
        };
    },
    methods: {
        toggleSelection: function(id: string): void {
            this.$store.dispatch(API_KEYS_ACTIONS.TOGGLE_SELECTION, id);
        },
        togglePopup: function (): void {
            this.$store.dispatch(APP_STATE_ACTIONS.TOGGLE_NEW_API_KEY);
        },
    },
    computed: {
        apiKeys: function (): any {
            return this.$store.state.apiKeysModule.apiKeys;
        },
        isEmpty: function (): boolean {
            return this.$store.state.apiKeysModule.apiKeys.length === 0;
        },
        isSelected: function (): boolean {
            return this.$store.getters.selectedAPIKeys.length > 0;
        },
        isPopupShown: function (): boolean {
            return this.$store.state.appStateModule.appState.isNewAPIKeyPopupShown;
        }
    },
    components: {
        EmptyState,
        HeaderArea,
        ApiKeysItem,
        AddAPIKeyPopup,
        Footer
    },
})

export default class ApiKeysArea extends Vue {
}
</script>

<style scoped lang="scss">
    // .api-keys-header {
    //     padding: 44px 40px 0 40px;
    // }

    // .api-keys-container {
    //     padding: 0px 40px 0 60px;
    // }
    .api-keys-header {
        position: fixed;
        padding: 55px 30px 0px 64px;
        max-width: 79.7%;
        width: 100%;
        background-color: #F5F6FA;
        z-index: 999;
    }
    .api-keys-container {
       padding: 0px 30px 55px 64px;
       overflow-y: scroll;
       max-height: 84vh;
       position: relative;

       &__content {
            display: grid;
            grid-template-columns: 190px 190px 190px 190px 190px 190px 190px;
            width: 100%;
            grid-row-gap: 20px;
            grid-column-gap: 20px;
            justify-content: space-between;
            margin-top: 150px;
            margin-bottom: 100px;
        }
   }

    @media screen and (max-width: 1600px) {
        .api-keys-container {

            &__content {
                grid-template-columns: 200px 200px 200px 200px 200px;
            }
        }
        .api-keys-header {
            max-width: 75%;
        }
    }

    @media screen and (max-width: 1366px) {
        .api-keys-container {

            &__content {
                grid-template-columns: 180px 180px 180px 180px 180px;
            }
        }

        .api-keys-header {
            max-width: 72%;
        }
    }

    @media screen and (max-width: 1281px) {
        .api-keys-container {

            &__content {
                grid-template-columns: 210px 210px 210px 210px;
            }
        }

        .api-keys-header {
            max-width: 69%;
        }

        .apikey-item-container {
            height: 200px;
        }
    }

    @media screen and (max-width: 1025px) {
        .api-keys-container {

            &__content {
                grid-template-columns: 200px 200px 200px 200px;
            }
        }
        .api-keys-header {
            max-width: 80%;
        }

        .apikey-item-container {
            height: 180px;
        }
    }

    @media screen and (max-width: 801px) {
        .api-keys-container {

            &__content {
                grid-template-columns: 200px 200px 200px;
                grid-row-gap: 0px;
            }
        }
        .api-keys-header {
            max-width: 80%;
        }

        .apikey-item-container {
            height: 200px;
        }
    }
</style><|MERGE_RESOLUTION|>--- conflicted
+++ resolved
@@ -10,15 +10,15 @@
             <div class="api-keys-container__content">
                 <div v-for="apiKey in apiKeys" v-on:click="toggleSelection(apiKey.id)">
                     <ApiKeysItem
-                            v-bind:class="[apiKey.isSelected ? 'selected': null]"
-                            :apiKey="apiKey" />
+                        v-bind:class="[apiKey.isSelected ? 'selected': null]"
+                        :apiKey="apiKey" />
                 </div>
             </div>
             <Footer v-if="isSelected"/>
         </div>
         <EmptyState
             :onButtonClick="togglePopup"
-            v-if="isEmpty"
+            v-if="!apiKeyItems"
             mainTitle="You have no API Keys yet"
             additional-text="<p>We recommend you to create your first API Key for this project. API Keys allow developers to manage their project and build applications over Storj Network through our Uplink CLI.</p>"
             :imageSource="emptyImage"
@@ -34,14 +34,10 @@
 import HeaderArea from '@/components/apiKeys/headerArea/HeaderArea.vue';
 import { EMPTY_STATE_IMAGES } from '@/utils/constants/emptyStatesImages';
 import ApiKeysItem from '@/components/apiKeys/ApiKeysItem.vue';
-<<<<<<< HEAD
 import AddAPIKeyPopup from '@/components/apiKeys/AddApiKeyPopup.vue';
 import Footer from '@/components/apiKeys/footerArea/Footer.vue';
 import { API_KEYS_ACTIONS, APP_STATE_ACTIONS } from "@/utils/constants/actionNames";
 
-=======
-import Footer from '@/components/apiKeys/footerArea/Footer.vue';
->>>>>>> 7a85c5c1
 
 @Component({
     data: function () {
