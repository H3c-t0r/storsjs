// Copyright (C) 2019 Storj Labs, Inc.
// See LICENSE for copying information.

<template>
    <div class="save-api-popup" v-if="isPopupShown">
        <h2 class="save-api-popup__title">Save Your API Key! It Will Appear Only Once.</h2>
        <div class="save-api-popup__copy-area">
            <div class="save-api-popup__copy-area__key-area">
                <p class="save-api-popup__copy-area__key-area__key">{{apiKeySecret}}</p>
            </div>
            <div class="copy-button" v-clipboard="apiKeySecret" @click="onCopyClick" v-if="!isCopiedButtonShown">
                <CopyButtonLabelIcon/>
                <p class="copy-button__label">Copy</p>
            </div>
            <div class="copied-button" v-if="isCopiedButtonShown">
                <CopyButtonLabelIcon/>
                <p class="copied-button__label">Copied</p>
            </div>
        </div>
        <div class="save-api-popup__close-cross-container" @click="onCloseClick">
            <CloseCrossIcon/>
        </div>
        <div class="blur-content"></div>
    </div>
</template>

<script lang="ts">
import { Component, Prop, Vue } from 'vue-property-decorator';

import HeaderlessInput from '@/components/common/HeaderlessInput.vue';

<<<<<<< HEAD
=======
import CopyButtonLabelIcon from '@/../static/images/apiKeys/copyButtonLabel.svg';
import CloseCrossIcon from '@/../static/images/common/closeCross.svg';

import { NOTIFICATION_ACTIONS } from '@/utils/constants/actionNames';
>>>>>>> 99ccdc1b

import { NOTIFICATION_ACTIONS } from '@/utils/constants/actionNames';
@Component({
    components: {
        HeaderlessInput,
        CopyButtonLabelIcon,
        CloseCrossIcon,
    },
})
export default class ApiKeysCopyPopup extends Vue {
    @Prop({default: false})
    private readonly isPopupShown: boolean;
    @Prop({default: ''})
    private readonly apiKeySecret: string;

    public isCopiedButtonShown: boolean = false;

    public onCloseClick(): void {
        this.isCopiedButtonShown = false;
        this.$emit('closePopup');
    }

    public async onCopyClick(): Promise<void> {
        await this.$notify.success('Key saved to clipboard');
        this.isCopiedButtonShown = true;
    }
}
</script>

<style scoped lang="scss">
    .save-api-popup {
        padding: 32px 40px 60px 40px;
        background-color: #FFFFFF;
        border-radius: 24px;
        margin-top: 29px;
        max-width: 94.8%;
        height: auto;
        position: relative;
        font-family: 'font_regular';

        &__title {
            font-family: 'font_bold';
            font-size: 24px;
            line-height: 29px;
            margin-bottom: 26px;
        }

        &__copy-area {
            display: flex;
            align-items: center;
            justify-content: space-between;
            background-color: #F5F6FA;
            padding: 29px 32px 29px 24px;
            border-radius: 12px;
            position: relative;

            &__key-area {

                &__key {
                    margin: 0;
                    font-size: 16px;
                    line-height: 21px;
                    word-break: break-all;
                }
            }

            .copy-button,
            .copied-button {
                display: flex;
                background-color: #2683FF;
                padding: 13px 36px;
                cursor: pointer;
                align-items: center;
                justify-content: space-between;
                color: #FFFFFF;
                border: 1px solid #2683FF;
                box-sizing: border-box;
                border-radius: 8px;
                font-size: 14px;
                font-family: 'font_bold';
                margin-left: 10px;

                &__label {
                    margin: 0;
                }

                &:hover {
                    background-color: #196CDA;
                }
            }

            .copied-button {
                padding: 13px 28.5px;
                background-color: #196CDA;
                cursor: default;
            }
        }

        &__close-cross-container {
            display: flex;
            justify-content: center;
            align-items: center;
            position: absolute;
            right: 29px;
            top: 29px;
            height: 24px;
            width: 24px;
            cursor: pointer;

            &:hover .close-cross-svg-path {
                fill: #2683FF;
            }
        }

        .blur-content {
            position: absolute;
            top: 100%;
            left: 0;
            background-color: #F5F6FA;
            width: 100%;
            height: 70vh;
            z-index: 100;
            opacity: 0.3;
        }
    }
</style><|MERGE_RESOLUTION|>--- conflicted
+++ resolved
@@ -29,15 +29,11 @@
 
 import HeaderlessInput from '@/components/common/HeaderlessInput.vue';
 
-<<<<<<< HEAD
-=======
 import CopyButtonLabelIcon from '@/../static/images/apiKeys/copyButtonLabel.svg';
 import CloseCrossIcon from '@/../static/images/common/closeCross.svg';
 
 import { NOTIFICATION_ACTIONS } from '@/utils/constants/actionNames';
->>>>>>> 99ccdc1b
 
-import { NOTIFICATION_ACTIONS } from '@/utils/constants/actionNames';
 @Component({
     components: {
         HeaderlessInput,
