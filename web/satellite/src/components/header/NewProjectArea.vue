// Copyright (C) 2019 Storj Labs, Inc.
// See LICENSE for copying information.

<template>
    <div class="new-project-container">
<<<<<<< HEAD
        <div class="new-project-button-container" v-on:click="toggleSelection" id="newProjectButton">
            <h1>+ New Project</h1>
=======
        <div class="new-project-button-container" :class="{ active: !hasProjects }" v-on:click="toggleSelection" id="newProjectButton">
            <h1>New Project +</h1>
>>>>>>> 6a1d343a
        </div>
        <NewProjectPopup v-if="isPopupShown"/>
    </div>
</template>

<script lang="ts">
import { mapState } from 'vuex';
import { Component, Vue } from 'vue-property-decorator';
import NewProjectPopup from '@/components/project/NewProjectPopup.vue';
import { APP_STATE_ACTIONS } from '@/utils/constants/actionNames';

// Button and popup for adding new Project
@Component(
    {
        methods: {
            toggleSelection: function () {
                this.$store.dispatch(APP_STATE_ACTIONS.TOGGLE_NEW_PROJ);
            }
        },
        components: {
            NewProjectPopup
        },
        computed: mapState({
            isPopupShown: function (state: any): boolean {
                return state.appStateModule.appState.isNewProjectPopupShown;
            },
            hasProjects: function (state: any): boolean {
                return state.projectsModule.projects.length;
            }
        }),
    }
)

export default class NewProjectArea extends Vue {
}
</script>

<style scoped lang="scss">
    .new-project-container {
        padding-left: 10px;
        padding-right: 10px;
        background-color: #FFFFFF;
        cursor: pointer;
    }

    .new-project-button-container {
        display: flex;
        flex-direction: row;
        align-items: center;
        justify-content: center;
        width: 170px;
        height: 50px;
        border-radius: 6px;
        border: 1px solid #AFB7C1;
        background-color: white;


        h1 {
            font-family: 'font_medium';
            font-size: 16px;
            line-height: 23px;
            color: #354049;
        }

        &:hover {
            background-color: #2683FF;
            border: 1px solid #2683FF;
            box-shadow: 0px 4px 20px rgba(35, 121, 236, 0.4);

            h1 {
                color: white;
            }
        }
    }
    .new-project-button-container.active {
        background-color: #2683FF;
        border: 1px solid #2683FF;
        box-shadow: 0px 4px 20px rgba(35, 121, 236, 0.4);

        h1 {
            color: white;
        }

        &:hover {
            box-shadow: none;
        }
    }
</style><|MERGE_RESOLUTION|>--- conflicted
+++ resolved
@@ -3,13 +3,8 @@
 
 <template>
     <div class="new-project-container">
-<<<<<<< HEAD
-        <div class="new-project-button-container" v-on:click="toggleSelection" id="newProjectButton">
-            <h1>+ New Project</h1>
-=======
         <div class="new-project-button-container" :class="{ active: !hasProjects }" v-on:click="toggleSelection" id="newProjectButton">
-            <h1>New Project +</h1>
->>>>>>> 6a1d343a
+            <h1>+ New Project +</h1>
         </div>
         <NewProjectPopup v-if="isPopupShown"/>
     </div>
