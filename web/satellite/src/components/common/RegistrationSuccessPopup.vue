--- conflicted
+++ resolved
@@ -31,11 +31,7 @@
             }
         },
         methods: {
-<<<<<<< HEAD
-            onResendEmailButtonClick: async function () {
-=======
             onResendEmailButtonClick: async function (): Promise<void> {
->>>>>>> e81e25c2
                 this.$data.isResendEmailButtonDisabled = true;
 
                 let userID = getUserID();
