// Copyright (C) 2019 Storj Labs, Inc.
// See LICENSE for copying information.

<template>
    <input
        ref="input"
        v-model="searchQuery"
        :class="`${styleType}-search-input`"
        :placeholder="`Search ${placeholder}`"
        :style="style"
        type="text"
        autocomplete="off"
        @mouseenter="onMouseEnter"
        @mouseleave="onMouseLeave"
        @input="processSearchQuery"
    >
</template>

<script lang="ts">
import { Component, Prop, Vue } from 'vue-property-decorator';

declare type searchCallback = (search: string) => Promise<void>;
declare interface SearchStyle {
    width: string;
}

// @vue/component
@Component
export default class VSearch extends Vue {
    // determines class
    @Prop({default: 'common'})
    private readonly styleType: string;
    @Prop({default: ''})
    private readonly placeholder: string;
    @Prop({default: function(): searchCallback {
        return async function(_: string) {};
    }})
    private readonly search: searchCallback;

    private inputWidth = '56px';
    private searchQuery = '';

    public $refs!: {
        input: HTMLElement;
    };

    public get style(): SearchStyle {
        if (this.styleType === "access") {
            this.inputWidth = '250px';
        }
        return { width: this.inputWidth };
    }

    public get searchString(): string {
        return this.searchQuery;
    }

    /**
     * Expands search input.
     */
    public onMouseEnter(): void {
        if(this.styleType === "common") {
            this.inputWidth = '540px';

            this.$refs.input.focus();
        }

    }

    /**
     * Collapses search input if no search query.
     */
    public onMouseLeave(): void {
        if (!this.searchQuery && this.styleType === "common") {
            this.inputWidth = '56px';
            this.$refs.input.blur();
        }
    }

    /**
     * Clears search query and collapses input.
     */
    public clearSearch(): void {
        this.searchQuery = '';
        this.processSearchQuery();
        this.inputWidth = '56px';
    }

    public async processSearchQuery(): Promise<void> {
        await this.search(this.searchQuery);
    }
}
</script>

<style scoped lang="scss">
    .common-search-input {
        position: absolute;
        right: 0;
        bottom: 0;
        padding: 0 38px 0 18px;
        border: 1px solid #f2f2f2;
        box-sizing: border-box;
        box-shadow: 0 4px 4px rgb(231 232 238 / 60%);
        outline: none;
        border-radius: 36px;
        height: 56px;
        font-family: 'font_regular', sans-serif;
        font-size: 16px;
        transition: all 0.4s ease-in-out;
        background-image: url('../../../static/images/common/search.png');
        background-repeat: no-repeat;
        background-size: 22px 22px;
        background-position: top 16px right 16px;
    }

<<<<<<< HEAD
    .access-search-input {
        position: absolute;
        left: 0;
        bottom: 0;
        padding: 0 10px 0 50px;
        box-sizing: border-box;
        outline: none;
        border: 1px solid #d8dee3;
        border-radius: 10px;
        height: 56px;
        font-family: 'font_regular', sans-serif;
        font-size: 16px;
        background-color: #fff;
        background-image: url('../../../static/images/common/search-gray.png');
        background-repeat: no-repeat;
        background-size: 22px 22px;
        background-position: top 16px left 16px;
    }

    ::-webkit-input-placeholder {
=======
    ::placeholder {
>>>>>>> 26f495f7
        color: #afb7c1;
    }
</style><|MERGE_RESOLUTION|>--- conflicted
+++ resolved
@@ -113,7 +113,6 @@
         background-position: top 16px right 16px;
     }
 
-<<<<<<< HEAD
     .access-search-input {
         position: absolute;
         left: 0;
@@ -134,9 +133,6 @@
     }
 
     ::-webkit-input-placeholder {
-=======
-    ::placeholder {
->>>>>>> 26f495f7
         color: #afb7c1;
     }
 </style>