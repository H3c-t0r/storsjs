--- conflicted
+++ resolved
@@ -61,19 +61,6 @@
                         class="add-card-button"
                         @click="onConfirmAddStripe"
                     >
-<<<<<<< HEAD
-                        <img
-                            v-if="isLoading"
-                            class="payment-loading-image"
-                            src="@/../static/images/account/billing/loading.gif"
-                            alt="loading gif"
-                        >
-                        <SuccessImage
-                            v-if="isLoaded"
-                            class="payment-loaded-image"
-                        />
-                        <span class="add_card_button_text">Add Credit Card</span>
-=======
                         <v-loader v-if="isLoading" class="payment-loading-image">
                             <SuccessImage
                                 v-if="isLoaded"
@@ -81,7 +68,6 @@
                             />
                             <span class="add-card-button__text">Add Credit Card</span>
                         </v-loader>
->>>>>>> a9de5ce6
                     </div>
                 </div>
             </div>
@@ -137,10 +123,7 @@
                     @mouseleave="deleteHover = false"
                 >
                     <Trash v-if="deleteHover === false" />
-<<<<<<< HEAD
-=======
                     <Trash v-if="deleteHover === true" class="red-trash" />
->>>>>>> a9de5ce6
                     Remove
                 </div>
             </div>
@@ -167,21 +150,10 @@
                             v-if="transactionCount > 0"
                             class="pagination__right-container__count"
                         >
-<<<<<<< HEAD
-                            <span
-                                v-if="transactionCount > 10 && paginationLocation.end !== transactionCount"
-                            >
-                                {{ paginationLocation.start + 1 }} - {{ paginationLocation.end }} of {{ transactionCount }}
-                            </span>
-                            <span
-                                v-else
-                            >
-=======
                             <span v-if="transactionCount > 10 && paginationLocation.end !== transactionCount">
                                 {{ paginationLocation.start + 1 }} - {{ paginationLocation.end }} of {{ transactionCount }}
                             </span>
                             <span v-else>
->>>>>>> a9de5ce6
                                 {{ paginationLocation.start + 1 }} - {{ transactionCount }} of {{ transactionCount }}
                             </span>
                         </div>
@@ -191,10 +163,6 @@
                         >
                             <ArrowIcon
                                 class="pagination__right-container__buttons__left"
-<<<<<<< HEAD
-                                
-=======
->>>>>>> a9de5ce6
                                 @click="paginationController(-10)"
                             />
                             <ArrowIcon
@@ -214,10 +182,7 @@
 import { Component, Vue } from 'vue-property-decorator';
 
 import VButton from '@/components/common/VButton.vue';
-<<<<<<< HEAD
-=======
 import VLoader from '@/components/common/VLoader.vue';
->>>>>>> a9de5ce6
 import ArrowIcon from '@/../static/images/common/arrowRight.svg'
 import CloseCrossIcon from '@/../static/images/common/closeCross.svg';
 import SuccessImage from '@/../static/images/account/billing/success.svg';
@@ -258,12 +223,9 @@
     GET_PAYMENTS_HISTORY,
 } = PAYMENTS_ACTIONS;
 
-<<<<<<< HEAD
-=======
 const paginationStartNumber = 0;
 const paginationEndNumber = 10;
 
->>>>>>> a9de5ce6
 // @vue/component
 @Component({
     components: {
@@ -286,27 +248,17 @@
         CreditCardContainer,
         BalanceTokenCard,
         AddTokenCard,
-<<<<<<< HEAD
-    },
-})
-export default class paymentsArea extends Vue {
-=======
         VLoader,
     },
 })
 export default class PaymentMethods extends Vue {
->>>>>>> a9de5ce6
     /**
      * controls token inputs and transaction table
      */
     public showTransactions = false;
     public showAddFunds = false;
     public mostRecentTransaction: Record<string, unknown>[] = [];
-<<<<<<< HEAD
-    public paginationLocation: {start: number, end: number} = {start: 0, end: 10};
-=======
     public paginationLocation: {start: number, end: number} = {start: paginationStartNumber, end: paginationEndNumber};
->>>>>>> a9de5ce6
     public tokenHistory: {amount: number, start: Date, status: string,}[] = [];
     public displayedHistory: Record<string, unknown>[] = [];
     public transactionCount = 0;
@@ -334,13 +286,8 @@
         this.fetchTokenHistory()
     }
 
-<<<<<<< HEAD
-    public async fetchTokenHistory() {
-        let tokenArray = (this.$store.state.paymentsModule.paymentsHistory.filter((item: PaymentsHistoryItem) => {
-=======
     public fetchTokenHistory() {
         const tokenArray = (this.$store.state.paymentsModule.paymentsHistory.filter((item: PaymentsHistoryItem) => {
->>>>>>> a9de5ce6
             return item.type === PaymentsHistoryItemType.Transaction || item.type === PaymentsHistoryItemType.DepositBonus;
         }));
         this.mostRecentTransaction = [tokenArray[0]]
@@ -370,11 +317,7 @@
         return TokenTransactionItem;
     }
 
-<<<<<<< HEAD
-    public async updatePaymentMethod() {
-=======
     public async updatePaymentMethod(): Promise<void> {
->>>>>>> a9de5ce6
         try {
             await this.$store.dispatch(MAKE_CARD_DEFAULT, this.defaultCreditCardSelection);
             await this.$notify.success('Default payment card updated');
@@ -384,11 +327,7 @@
         }
     }
 
-<<<<<<< HEAD
-    public async removePaymentMethod() {
-=======
     public async removePaymentMethod(): Promise<void> {
->>>>>>> a9de5ce6
         if (!this.cardBeingEdited.isDefault) {
             try {
                 await this.$store.dispatch(REMOVE_CARD, this.cardBeingEdited.id);
@@ -463,12 +402,7 @@
         this.isAddingPayment = true;
     }
 
-<<<<<<< HEAD
-    public removePaymentMethodHandler(creditCard) {
-        
-=======
     public removePaymentMethodHandler(creditCard) {   
->>>>>>> a9de5ce6
         this.cardBeingEdited = creditCard;
         this.isRemovePaymentMethodsModalOpen = true;
     }
@@ -476,7 +410,6 @@
     public onCloseClick() {
         this.isRemovePaymentMethodsModalOpen = false;
     }
-<<<<<<< HEAD
 
     public onCloseClickDefault() {
         this.isChangeDefaultPaymentModalOpen = false;
@@ -601,6 +534,13 @@
     font-family: sans-serif;
 }
 
+.red-trash {
+
+    ::v-deep path {
+        fill: #ac1a00;
+    }
+}
+
 .change-default-input-container {
     margin: auto;
     display: $flex;
@@ -818,6 +758,19 @@
     &:hover {
         background-color: #0059d0;
     }
+
+    &__text {
+        margin-top: 4px;
+        margin-left: 9px;
+        font-family: 'font-medium', sans-serif;
+        font-style: normal;
+        font-weight: 700;
+        font-size: 13px;
+        line-height: 29px;
+        display: $flex;
+        align-items: $align;
+        letter-spacing: -0.02em;
+    }
 }
 
 .active-discount {
@@ -847,398 +800,6 @@
     background: #00ac26;
 }
 
-=======
-
-    public onCloseClickDefault() {
-        this.isChangeDefaultPaymentModalOpen = false;
-    }
-
-    /**
-     * Indicates if user has own project.
-     */
-    private get userHasOwnProject(): boolean {
-        return this.$store.getters.projectsCount > 0;
-    }
-
-    /**
-     * controls sorting the transaction table
-     */
-    public sortFunction(key) {
-        this.paginationLocation = {start: 0, end: 10}
-        this.displayedHistory = this.tokenHistory.slice(0,10)
-        switch (key) {
-        case 'date-ascending':
-            this.tokenHistory.sort((a,b) => {return a.start.getTime() - b.start.getTime()});
-            break;
-        case 'date-descending':
-            this.tokenHistory.sort((a,b) => {return b.start.getTime() - a.start.getTime()});
-            break;
-        case 'amount-ascending':
-            this.tokenHistory.sort((a,b) => {return a.amount - b.amount});
-            break;
-        case 'amount-descending':
-            this.tokenHistory.sort((a,b) => {return b.amount - a.amount});
-            break;
-        case 'status-ascending':
-            this.tokenHistory.sort((a, b) => {
-                if (a.status < b.status) {return -1;}
-                if (a.status > b.status) {return 1;}
-                return 0});
-            break;
-        case 'status-descending':
-            this.tokenHistory.sort((a, b) => {
-                if (b.status < a.status) {return -1;}
-                if (b.status > a.status) {return 1;}
-                return 0});
-            break;
-        }
-    }
-
-    /**
-     * controls transaction table pagination
-     */
-    public paginationController(i): void {
-        let diff = this.transactionCount - this.paginationLocation.start
-        if (this.paginationLocation.start + i >= 0 && this.paginationLocation.end + i <= this.transactionCount && this.paginationLocation.end !== this.transactionCount){
-            this.paginationLocation = {
-                start: this.paginationLocation.start + i,
-                end: this.paginationLocation.end + i
-            }
-        } else if (this.paginationLocation.start + i < 0 ) {
-            this.paginationLocation = {
-                start: 0,
-                end: 10
-            }
-        } else if(this.paginationLocation.end + i > this.transactionCount) {
-            this.paginationLocation = {
-                start: this.paginationLocation.start + i,
-                end: this.transactionCount
-            }
-        }   else if(this.paginationLocation.end === this.transactionCount) {
-            this.paginationLocation = {
-                start: this.paginationLocation.start + i,
-                end: this.transactionCount - (diff)
-            }
-        }
-
-        this.displayedHistory = this.tokenHistory.slice(this.paginationLocation.start, this.paginationLocation.end)
-    }
-
-    /**
-     * Returns deposit history items.
-     */
-    public get depositHistoryItems(): PaymentsHistoryItem[] {
-        return this.$store.state.paymentsModule.paymentsHistory.filter((item: PaymentsHistoryItem) => {
-            return item.type === PaymentsHistoryItemType.Transaction || item.type === PaymentsHistoryItemType.DepositBonus;
-        });
-    }
-
-}
-</script>
-
-<style scoped lang="scss">
-$flex: flex;
-$align: center;
-
-.divider {
-    height: 1px;
-    width: calc(100% + 30px);
-    background-color: #e5e7eb;
-    align-self: center;
-}
-
-.union-icon {
-    margin-top: -6px;
-}
-
-.jcb-icon {
-    margin-top: -10px;
-}
-
-.mastercard-icon {
-    margin-top: -10px;
-}
-
-.diners-icon {
-    margin-top: -10px;
-}
-
-.cardIcons {
-    flex: none;
-}
-
-.edit-card-text {
-    color: #0149ff;
-    font-family: sans-serif;
-}
-
-.red-trash {
-
-    ::v-deep path {
-        fill: #ac1a00;
-    }
-}
-
-.change-default-input-container {
-    margin: auto;
-    display: $flex;
-    flex-direction: row;
-    align-items: flex-start;
-    padding: 16px;
-    gap: 10px;
-    width: 300px;
-    height: 10px;
-    border: 1px solid #c8d3de;
-    border-radius: 8px;
-    margin-top: 7px;
-}
-
-.change-default-input {
-    margin-left: auto;
-    background: #fff;
-    border: 1px solid #c8d3de;
-    border-radius: 24px;
-}
-
-.default-card-button {
-    margin-top: 20px;
-    margin-bottom: 20px;
-    cursor: pointer;
-    margin-left: 112px;
-    display: $flex;
-    grid-column: 1;
-    grid-row: 5;
-    width: 132px;
-    height: 24px;
-    padding: 16px;
-    gap: 8px;
-    background: #0149ff;
-    box-shadow: 0 0 1px rgb(9 28 69 / 80%);
-    border-radius: 8px;
-    font-family: sans-serif;
-    font-style: normal;
-    font-weight: 700;
-    font-size: 14px;
-    line-height: 24px;
-    align-items: $align;
-    letter-spacing: -0.02em;
-    color: white;
-
-    &:hover {
-        background-color: #0059d0;
-    }
-}
-
-.remove-card-button {
-    cursor: pointer;
-    margin-left: 130px;
-    margin-top: 15px;
-    margin-bottom: 21px;
-    grid-column: 1;
-    grid-row: 5;
-    width: 111px;
-    height: 24px;
-    padding: 16px;
-    gap: 8px;
-    background: #fff;
-    border: 1px solid #d8dee3;
-    box-shadow: 0 0 3px rgb(0 0 0 / 8%);
-    border-radius: 8px;
-    font-family: sans-serif;
-    font-style: normal;
-    font-weight: 700;
-    font-size: 14px;
-    line-height: 24px;
-    display: $flex;
-    align-items: $align;
-    letter-spacing: -0.02em;
-    color: #56606d;
-
-    &:hover {
-        border: 1px solid #e30011 !important;
-        color: #e30011;
-    }
-}
-
-.close-add-payment {
-    position: absolute;
-    margin-left: 208px;
-}
-
-.card-icon {
-    margin-top: 20px;
-    margin-left: 168px;
-    grid-column: 1;
-    grid-row: 1;
-}
-
-.card-icon-default {
-    margin-top: 35px;
-    margin-bottom: 10px;
-    margin-left: 168px;
-}
-
-.change-default-modal-container {
-    width: 400px;
-    background: #f5f6fa;
-    border-radius: 6px;
-}
-
-.edit_payment_method {
-    position: fixed;
-    top: 0;
-    bottom: 0;
-    left: 0;
-    right: 0;
-    z-index: 100;
-    background: rgb(27 37 51 / 75%);
-    display: $flex;
-    align-items: $align;
-    justify-content: $align;
-
-    &__header-change-default {
-        margin-top: -6px;
-        margin-left: 141px;
-        grid-column: 1;
-        grid-row: 4;
-    }
-
-    &__header {
-        grid-column: 1;
-        grid-row: 2;
-        font-family: sans-serif;
-        font-style: normal;
-        font-weight: 800;
-        font-size: 24px;
-        line-height: 31px;
-        text-align: $align;
-        letter-spacing: -0.02em;
-        color: #1b2533;
-    }
-
-    &__header-subtext {
-        grid-column: 1;
-        grid-row: 3;
-        font-family: sans-serif;
-        font-style: normal;
-        font-weight: 400;
-        font-size: 14px;
-        line-height: 20px;
-        text-align: $align;
-        color: #56606d;
-    }
-
-    &__header-subtext-default {
-        margin-left: 94px;
-        font-family: sans-serif;
-        font-style: normal;
-        font-weight: 400;
-        font-size: 14px;
-        line-height: 20px;
-        color: #56606d;
-    }
-
-    &__container {
-        display: grid;
-        grid-template-columns: auto;
-        grid-template-rows: 1fr 30px 30px auto auto;
-        width: 400px;
-        background: #f5f6fa;
-        border-radius: 6px;
-
-        &__close-cross-container {
-            margin-top: 22px;
-            margin-left: 357px;
-            grid-column: 1;
-            grid-row: 1;
-            height: 24px;
-            width: 24px;
-            cursor: pointer;
-
-            &:hover .close-cross-svg-path {
-                fill: #2683ff;
-            }
-        }
-
-        &__close-cross-container-default {
-            position: absolute;
-            margin-top: -58px;
-            margin-left: 357px;
-            grid-column: 1;
-            grid-row: 1;
-            height: 24px;
-            width: 24px;
-            cursor: pointer;
-
-            &:hover .close-cross-svg-path {
-                fill: #2683ff;
-            }
-        }
-    }
-}
-
-.add-card-button {
-    grid-row: 4;
-    grid-column: 1;
-    width: 115px;
-    height: 30px;
-    margin-top: 2px;
-    cursor: pointer;
-    border-radius: 6px;
-    background-color: #0149ff;
-    font-family: 'font_medium', sans-serif;
-    font-size: 16px;
-    line-height: 23px;
-    color: #fff;
-    user-select: none;
-    transition: top 0.5s ease-in-out;
-
-    &:hover {
-        background-color: #0059d0;
-    }
-
-    &__text {
-        margin-top: 4px;
-        margin-left: 9px;
-        font-family: 'font-medium', sans-serif;
-        font-style: normal;
-        font-weight: 700;
-        font-size: 13px;
-        line-height: 29px;
-        display: $flex;
-        align-items: $align;
-        letter-spacing: -0.02em;
-    }
-}
-
-.active-discount {
-    background: #dffff7;
-    color: #00ac26;
-}
-
-.add_card_button_text {
-    margin-top: 4px;
-    margin-left: 9px;
-    font-family: 'font-medium', sans-serif;
-    font-style: normal;
-    font-weight: 700;
-    font-size: 13px;
-    line-height: 29px;
-    display: $flex;
-    align-items: $align;
-    letter-spacing: -0.02em;
-}
-
-.inactive-discount {
-    background: #ffe1df;
-    color: #ac1a00;
-}
-
-.active-status {
-    background: #00ac26;
-}
-
->>>>>>> a9de5ce6
 .inactive-status {
     background: #ac1a00;
 }
