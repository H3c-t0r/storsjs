--- conflicted
+++ resolved
@@ -3,14 +3,10 @@
 
 <template>
     <div class="account-billing-area">
-<<<<<<< HEAD
         <div v-if="!isNewBillingScreen">
             <div class="account-billing-area__title">
                 <h1 class="account-billing-area__title__text">Billing</h1>
             </div>
-=======
-        <div v-if="isNewBillingScreen">
->>>>>>> 2c391fa0
             <div class="account-billing-area__header">
                 <div 
                     :class="`account-billing-area__header__tab ${$route.name === 'Overview' ? 'selected-tab' : ''}`"
@@ -37,17 +33,10 @@
                     <p>Coupons</p>
                 </div>      
             </div>
-<<<<<<< HEAD
-            <div class="account-billing-area__divider"></div>
+            <div class="account-billing-area__divider" />
             <router-view />
         </div>
         <div v-if="isNewBillingScreen">
-=======
-            <div class="account-billing-area__divider" />
-            <router-view />
-        </div>
-        <div v-if="!isNewBillingScreen">
->>>>>>> 2c391fa0
             <div v-if="hasNoCreditCard" class="account-billing-area__notification-container">
                 <div v-if="isBalanceNegative" class="account-billing-area__notification-container__negative-balance">
                     <NegativeBalanceIcon />
@@ -361,7 +350,6 @@
     .account-billing-area {
         padding-bottom: 40px;
 
-<<<<<<< HEAD
         &__title {
             padding-top: 20px;
             &__text {
@@ -372,11 +360,6 @@
         &__divider {
             width: 100%;
             border-bottom: 1px solid #DADFE7;
-=======
-        &__divider {
-            width: 100%;
-            border-bottom: 1px solid #dadfe7;
->>>>>>> 2c391fa0
         }
 
         &__header {
@@ -387,27 +370,17 @@
             align-content: center;
             justify-content: space-between;
             padding-top: 25px;
-<<<<<<< HEAD
-            &__tab {
-                font-family: sans-serif;
-                color: #56606D;
-=======
 
             &__tab {
                 font-family: sans-serif;
                 color: #56606d;
->>>>>>> 2c391fa0
                 font-size: 16px;
                 height: auto;
                 width: auto;
                 transition-duration: 50ms;
             }
 
-<<<<<<< HEAD
-            &__tab:hover{
-=======
             &__tab:hover {
->>>>>>> 2c391fa0
                 border-bottom: 5px solid black;
                 cursor: pointer;
             }
