--- conflicted
+++ resolved
@@ -31,13 +31,9 @@
                         width="205%"
                         height="10vh"
                         is-multiline="true"
-<<<<<<< HEAD
-                        @setData="setNewDescription"
+                        :init-value="storedDescription"
+                        @setData="setNewDescription" 
                     />
-=======
-                        :init-value="storedDescription"
-                        @setData="setNewDescription" />
->>>>>>> 4f2f8ae1
                     <div class="project-details-info-container__description-container__buttons-area">
                         <VButton
                             label="Cancel"
