--- conflicted
+++ resolved
@@ -67,11 +67,8 @@
 import { PROJECTS_ACTIONS } from '@/store/modules/projects';
 import { UpdateProjectModel } from '@/types/projects';
 import { APP_STATE_ACTIONS } from '@/utils/constants/actionNames';
-<<<<<<< HEAD
 import { EVENTS } from '@/utils/constants/analyticsEventNames';
-=======
 import { LocalData } from '@/utils/localData';
->>>>>>> 1df7b360
 
 @Component({
     components: {
