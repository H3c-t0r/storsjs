--- conflicted
+++ resolved
@@ -45,24 +45,20 @@
 
 <script lang="ts">
     import { Component, Vue } from 'vue-property-decorator';
-    import HeaderedInput from '@/components/common/HeaderedInput.vue';
-    import Checkbox from '@/components/common/Checkbox.vue';
-    import Button from '@/components/common/Button.vue';
     import {
         API_KEYS_ACTIONS,
         APP_STATE_ACTIONS,
-        NOTIFICATION_ACTIONS, PROJECT_USAGE_ACTIONS,
+        NOTIFICATION_ACTIONS,
+        PROJECT_USAGE_ACTIONS,
         PROJETS_ACTIONS,
-        BUCKET_USAGE_ACTIONS
+        BUCKET_USAGE_ACTIONS,
+        PM_ACTIONS
     } from '@/utils/constants/actionNames';
-    import { PM_ACTIONS } from '@/utils/constants/actionNames';
-<<<<<<< HEAD
-    import { ProjectMember } from '../../types/projectMembers';
-    import { RequestResponse } from '../../types/response';
-=======
+    import Button from '@/components/common/Button.vue';
+    import Checkbox from '@/components/common/Checkbox.vue';
+    import { CreateProjectModel, Project } from '@/types/projects';
+    import HeaderedInput from '@/components/common/HeaderedInput.vue';
     import { RequestResponse } from '@/types/response';
->>>>>>> 5fe05df7
-    import { CreateProjectModel, Project } from '@/types/projects';
 
     @Component({
         components: {
@@ -180,12 +176,6 @@
             this.$store.dispatch(PM_ACTIONS.CLEAR);
         }
 
-<<<<<<< HEAD
-            const response: RequestResponse<ProjectMember[]> = await this.$store.dispatch(PM_ACTIONS.FETCH);
-            if (!response.isSuccess) {
-                this.notifyError(response.errorMessage);
-            }
-=======
         private clearApiKeys(): void {
             this.$store.dispatch(API_KEYS_ACTIONS.CLEAR);
         }
@@ -197,7 +187,6 @@
         private clearBucketUsage(): void {
             this.$store.dispatch(BUCKET_USAGE_ACTIONS.SET_SEARCH, '');
             this.$store.dispatch(BUCKET_USAGE_ACTIONS.CLEAR);
->>>>>>> 5fe05df7
         }
 
         private notifyError(message: string): void {
