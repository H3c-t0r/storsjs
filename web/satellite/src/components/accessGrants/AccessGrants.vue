--- conflicted
+++ resolved
@@ -124,11 +124,7 @@
                 </div>
             </div>
         </div>
-<<<<<<< HEAD
-        <div v-if="!isNewAccessGrantFlow"> 
-=======
         <div v-if="isNewAccessGrantFlow">
->>>>>>> 4e31c968
             <div class="access-grants__header-container">
                 <h3 class="access-grants__header-container__title">My Accesses</h3>
                 <div class="access-grants__header-container__divider" />
