// Copyright (C) 2019 Storj Labs, Inc.
// See LICENSE for copying information.

import Vue, { VNode } from 'vue';
import { DirectiveBinding } from 'vue/types/options';

import { NotificatorPlugin } from '@/utils/plugins/notificator';

import App from './App.vue';
import { router } from './router';
import { store } from './store';

Vue.config.devtools = true;
Vue.config.performance = true;
Vue.config.productionTip = false;

const notificator = new NotificatorPlugin();

Vue.use(notificator);

let clickOutsideEvent: EventListener;

Vue.directive('click-outside', {
    bind: function (el: HTMLElement, binding: DirectiveBinding, vnode: VNode) {
        clickOutsideEvent = function(event: Event): void {
            if (el === event.target) {
                return;
            }

            if (vnode.context) {
                vnode.context[binding.expression](event);
            }
        };

        document.body.addEventListener('click', clickOutsideEvent);
    },
    unbind: function(): void {
        document.body.removeEventListener('click', clickOutsideEvent);
    },
});

<<<<<<< HEAD
Vue.directive('number', {
    bind (el: HTMLElement) {
        el.addEventListener('keydown', (e: KeyboardEvent) => {
            const keyCode = parseInt(e.key);
            if (isNaN(keyCode)) {
                e.preventDefault();
            }
        });
    },
});

Vue.filter('leadingZero', function (value: number): string {
    if (value <= 9) {
        return `0${value}`;
    }

    return `${value}`;
=======
/**
 * centsToDollars is a Vue filter that converts amount of cents in dollars string.
 */
Vue.filter('centsToDollars', (cents: number): string => {
    return `$${(cents / 100).toFixed(2)}`;
>>>>>>> 9ca547ac
});

new Vue({
    router,
    store,
    render: (h) => h(App),
}).$mount('#app');<|MERGE_RESOLUTION|>--- conflicted
+++ resolved
@@ -39,7 +39,9 @@
     },
 });
 
-<<<<<<< HEAD
+/**
+ * number directive allow user to type only numbers in input
+ */
 Vue.directive('number', {
     bind (el: HTMLElement) {
         el.addEventListener('keydown', (e: KeyboardEvent) => {
@@ -51,19 +53,22 @@
     },
 });
 
+/**
+ * leadingZero adds zero to the start of single digit number
+ */
 Vue.filter('leadingZero', function (value: number): string {
     if (value <= 9) {
         return `0${value}`;
     }
 
     return `${value}`;
-=======
+});
+
 /**
  * centsToDollars is a Vue filter that converts amount of cents in dollars string.
  */
 Vue.filter('centsToDollars', (cents: number): string => {
     return `$${(cents / 100).toFixed(2)}`;
->>>>>>> 9ca547ac
 });
 
 new Vue({
