// Copyright (C) 2021 Storj Labs, Inc.
// See LICENSE for copying information.

<template>
    <div class="register-area" @keyup.enter="onCreateClick">
        <div class="register-area__logo-wrapper">
            <LogoIcon class="logo" @click="onLogoClick" />
        </div>
        <div
            class="register-area__container"
            :class="{'professional-container': isProfessional}"
        >
            <div class="register-area__intro-area">
                <div class="register-area__intro-area__wrapper">
                    <h1 class="register-area__intro-area__title">Welcome to the decentralized cloud.</h1>
                    <p class="register-area__intro-area__sub-title">Join thousands of developers building on the safer, decentralized cloud, and start uploading data in just a few minutes.</p>
                </div>
                <RegisterGlobe
                    class="register-area__intro-area__globe-image"
                    :class="{'professional-globe': isProfessional}"
                />
                <RegisterGlobeSmall class="register-area__intro-area__globe-image-sm" />
            </div>
            <div class="register-area__input-area">
                <div
                    class="register-area__input-area__container"
                    :class="{ 'professional-container': isProfessional }"
                >
                    <div class="register-area__input-area__container__title-area">
                        <div class="register-area__input-area__container__title-container">
                            <h1 class="register-area__input-area__container__title-area__title">Get 150 GB Free</h1>
                        </div>
                        <div class="register-area__input-area__expand" aria-roledescription="satellites-dropdown" @click.stop="toggleDropdown">
                            <span class="register-area__input-area__expand__value">{{ satelliteName }}</span>
                            <BottomArrowIcon />
                            <div v-if="isDropdownShown" v-click-outside="closeDropdown" class="register-area__input-area__expand__dropdown">
                                <div class="register-area__input-area__expand__dropdown__item" @click.stop="closeDropdown">
                                    <SelectedCheckIcon />
                                    <span class="register-area__input-area__expand__dropdown__item__name">{{ satelliteName }}</span>
                                </div>
                                <a
                                    v-for="(sat, index) in partneredSatellites"
                                    :key="index"
                                    class="register-area__input-area__expand__dropdown__item"
                                    :href="`${sat.address}/signup`"
                                >
                                    {{ sat.name }}
                                </a>
                            </div>
                        </div>
                    </div>
                    <div class="register-area__input-area__toggle__container">
                        <ul class="register-area__input-area__toggle__wrapper">
                            <li
                                class="register-area__input-area__toggle__personal"
                                :class="{ 'active': !isProfessional }"
                                @click.prevent="toggleAccountType(false)"
                            >
                                Personal
                            </li>
                            <li
                                class="register-area__input-area__toggle__professional"
                                :class="{ 'active': isProfessional }"
                                aria-roledescription="professional-label"
                                @click.prevent="toggleAccountType(true)"
                            >
                                Business
                            </li>
                        </ul>
                    </div>
                    <div class="register-area__input-wrapper first-input">
                        <VInput
                            label="Full Name"
                            placeholder="Enter Full Name"
                            :error="fullNameError"
                            role-description="name"
                            @setData="setFullName"
                        />
                    </div>
                    <div class="register-area__input-wrapper">
                        <VInput
                            label="Email Address"
                            placeholder="user@example.com"
                            :error="emailError"
                            role-description="email"
                            @setData="setEmail"
                        />
                    </div>
                    <div v-if="isProfessional">
                        <div class="register-area__input-wrapper">
                            <VInput
                                label="Company Name"
                                placeholder="Acme Corp."
                                :error="companyNameError"
                                role-description="company-name"
                                @setData="setCompanyName"
                            />
                        </div>
                        <div class="register-area__input-wrapper">
                            <VInput
                                label="Position"
                                placeholder="Position Title"
                                :error="positionError"
                                role-description="position"
                                @setData="setPosition"
                            />
                        </div>
                        <div class="register-area__input-wrapper">
                            <SelectInput
                                label="Employees"
                                :options-list="employeeCountOptions"
                                @setData="setEmployeeCount"
                            />
                        </div>
                    </div>
                    <div class="register-input">
                        <div class="register-area__input-wrapper">
                            <VInput
                                label="Password"
                                placeholder="Enter Password"
                                :error="passwordError"
                                is-password="true"
                                role-description="password"
                                @setData="setPassword"
                                @showPasswordStrength="showPasswordStrength"
                                @hidePasswordStrength="hidePasswordStrength"
                            />
                            <PasswordStrength
                                :password-string="password"
                                :is-shown="isPasswordStrengthShown"
                            />
                        </div>
                    </div>
                    <div class="register-area__input-wrapper">
                        <VInput
                            label="Retype Password"
                            placeholder="Retype Password"
                            :error="repeatedPasswordError"
                            is-password="true"
                            role-description="retype-password"
                            @setData="setRepeatedPassword"
                        />
                    </div>
                    <AddCouponCodeInput v-if="couponCodeSignupUIEnabled" />
                    <div v-if="isBetaSatellite" class="register-area__input-area__container__warning">
                        <div class="register-area__input-area__container__warning__header">
                            <label class="container">
                                <input v-model="areBetaTermsAccepted" type="checkbox">
                                <span class="checkmark" :class="{'error': areBetaTermsAcceptedError}" />
                            </label>
                            <h2 class="register-area__input-area__container__warning__header__label">
                                This is a BETA satellite
                            </h2>
                        </div>
                        <p class="register-area__input-area__container__warning__message">
                            This means any data you upload to this satellite can be
                            deleted at any time and your storage/bandwidth limits
                            can fluctuate. To use our production service please
                            create an account on one of our production Satellites.
                            <a href="https://storj.io/signup/" target="_blank" rel="noopener noreferrer">https://storj.io/signup/</a>
                        </p>
                    </div>
                    <div v-if="isProfessional" class="register-area__input-area__container__checkbox-area">
                        <label class="container">
                            <input id="sales" v-model="haveSalesContact" type="checkbox">
                            <span class="checkmark" />
                        </label>
                        <label class="register-area__input-area__container__checkbox-area__msg-box" for="sales">
                            <p class="register-area__input-area__container__checkbox-area__msg-box__msg">
                                Please have the Sales Team contact me
                            </p>
                        </label>
                    </div>
                    <div class="register-area__input-area__container__checkbox-area">
                        <label class="container">
                            <input id="terms" v-model="isTermsAccepted" type="checkbox">
                            <span class="checkmark" :class="{'error': isTermsAcceptedError}" />
                        </label>
                        <label class="register-area__input-area__container__checkbox-area__msg-box" for="terms">
                            <p class="register-area__input-area__container__checkbox-area__msg-box__msg">
                                I agree to the
                                <a class="register-area__input-area__container__checkbox-area__msg-box__msg__link" href="https://storj.io/terms-of-service/" target="_blank" rel="noopener">Terms of Service</a>
                                and
                                <a class="register-area__input-area__container__checkbox-area__msg-box__msg__link" href="https://storj.io/privacy-policy/" target="_blank" rel="noopener">Privacy Policy</a>
                            </p>
                        </label>
                    </div>
                    <div v-if="recaptchaEnabled" class="register-area__input-area__container__captcha-wrapper">
                        <div v-if="captchaError" class="register-area__input-area__container__captcha-wrapper__label-container">
                            <ErrorIcon />
                            <p class="register-area__input-area__container__captcha-wrapper__label-container__error">reCAPTCHA is required</p>
                        </div>
                        <VueRecaptcha
                            ref="recaptcha"
                            :sitekey="recaptchaSiteKey"
                            load-recaptcha-script="true"
                            size="invisible"
                            @verify="onCaptchaVerified"
                            @expired="onCaptchaError"
                            @error="onCaptchaError"
                        />
                    </div>
                    <div v-else-if="hcaptchaEnabled" class="register-area__input-area__container__captcha-wrapper">
                        <div v-if="captchaError" class="register-area__input-area__container__captcha-wrapper__label-container">
                            <ErrorIcon />
                            <p class="register-area__input-area__container__captcha-wrapper__label-container__error">HCaptcha is required</p>
                        </div>
                        <VueHcaptcha
                            ref="hcaptcha"
                            :sitekey="hcaptchaSiteKey"
                            size="invisible"
                            @verify="onCaptchaVerified"
                            @expired="onCaptchaError"
                            @error="onCaptchaError"
                        />
                    </div>
                    <p class="register-area__input-area__container__button" @click.prevent="onCreateClick">Sign Up</p>
                </div>
            </div>
        </div>
        <div class="register-area__input-area__login-container">
            Already have an account? <router-link :to="loginPath" class="register-area__input-area__login-container__link">Login.</router-link>
        </div>
    </div>
</template>

<script lang="ts">
import { Component, Vue } from 'vue-property-decorator';
import VueRecaptcha from 'vue-recaptcha';
import VueHcaptcha from '@hcaptcha/vue-hcaptcha';

import AddCouponCodeInput from '@/components/common/AddCouponCodeInput.vue';
import VInput from '@/components/common/VInput.vue';
import PasswordStrength from '@/components/common/PasswordStrength.vue';
import SelectInput from '@/components/common/SelectInput.vue';

import BottomArrowIcon from '@/../static/images/common/lightBottomArrow.svg';
import SelectedCheckIcon from '@/../static/images/common/selectedCheck.svg';
import LogoIcon from '@/../static/images/logo.svg';
import ErrorIcon from '@/../static/images/register/ErrorInfo.svg';
import RegisterGlobe from '@/../static/images/register/RegisterGlobe.svg';
import RegisterGlobeSmall from '@/../static/images/register/RegisterGlobeSmall.svg';

import { AuthHttpApi } from '@/api/auth';
import { RouteConfig } from '@/router';
import { PartneredSatellite } from '@/types/common';
import { User } from '@/types/users';
import { MetaUtils } from '@/utils/meta';
import { Validator } from '@/utils/validation';

import { AnalyticsHttpApi } from '@/api/analytics';

// @vue/component
@Component({
    components: {
        VInput,
        BottomArrowIcon,
        ErrorIcon,
        SelectedCheckIcon,
        LogoIcon,
        PasswordStrength,
        AddCouponCodeInput,
        SelectInput,
        RegisterGlobe,
        RegisterGlobeSmall,
        VueRecaptcha,
        VueHcaptcha,
    },
})
export default class RegisterArea extends Vue {
    private readonly user = new User();

    // DCS logic
    private secret = '';

    private isTermsAccepted = false;
    private password = '';
    private repeatedPassword = '';

    // Only for beta sats (like US2).
    private areBetaTermsAccepted = false;
    private areBetaTermsAcceptedError = false;

    private fullNameError = '';
    private emailError = '';
    private passwordError = '';
    private repeatedPasswordError = '';
    private companyNameError = '';
    private employeeCountError = '';
    private positionError = '';
    private isTermsAcceptedError = false;
    private isLoading = false;
    private isProfessional = false;
    private haveSalesContact = false;

    private captchaError = false;
    private captchaResponseToken = '';

    private readonly auth: AuthHttpApi = new AuthHttpApi();

    private readonly recaptchaEnabled: boolean = MetaUtils.getMetaContent('recaptcha-enabled') === 'true';
    private readonly recaptchaSiteKey: string = MetaUtils.getMetaContent('recaptcha-site-key');
    private readonly hcaptchaEnabled: boolean = MetaUtils.getMetaContent('hcaptcha-enabled') === 'true';
    private readonly hcaptchaSiteKey: string = MetaUtils.getMetaContent('hcaptcha-site-key');

    public isPasswordStrengthShown = false;

    // DCS logic
    public isDropdownShown = false;

    // Employee Count dropdown options
    public employeeCountOptions = ['1-50', '51-1000', '1001+'];

    public readonly loginPath: string = RouteConfig.Login.path;

    public $refs!: {
        recaptcha: VueRecaptcha;
        hcaptcha: VueHcaptcha;
    }

    public readonly analytics: AnalyticsHttpApi = new AnalyticsHttpApi();

    /**
     * Lifecycle hook after initial render.
     * Sets up variables from route params.
     */
    public mounted(): void {
        if (this.$route.query.token) {
            this.secret = this.$route.query.token.toString();
        }

        if (this.$route.query.partner) {
            this.user.partner = this.$route.query.partner.toString();
        }

        if (this.$route.query.promo) {
            this.user.signupPromoCode = this.$route.query.promo.toString();
        }
    }

    /**
     * Toggles satellite selection dropdown visibility (Tardigrade).
     */
    public toggleDropdown(): void {
        this.isDropdownShown = !this.isDropdownShown;
    }

    /**
     * Closes satellite selection dropdown (Tardigrade).
     */
    public closeDropdown(): void {
        this.isDropdownShown = false;
    }

    /**
     * Makes password strength container visible.
     */
    public showPasswordStrength(): void {
        this.isPasswordStrengthShown = true;
    }

    /**
     * Hides password strength container.
     */
    public hidePasswordStrength(): void {
        this.isPasswordStrengthShown = false;
    }

    /**
     * Validates input fields and proceeds user creation.
     */
    public async onCreateClick(): Promise<void> {
        if (this.$refs.recaptcha && !this.captchaResponseToken) {
            this.$refs.recaptcha.execute();
            return;
        } if (this.$refs.hcaptcha && !this.captchaResponseToken) {
            this.$refs.hcaptcha.execute();
            return;
        }

        await this.createUser();
    }

    /**
     * Redirects to storj.io homepage.
     */
    public onLogoClick(): void {
        const homepageURL = MetaUtils.getMetaContent('homepage-url');
        window.location.href = homepageURL;
    }

    /**
<<<<<<< HEAD
     * Changes location to login route.
     */
    public onLoginClick(): void {
        this.analytics.pageVisit(RouteConfig.Login.path);
        this.$router.push(RouteConfig.Login.path);
    }

    /**
=======
>>>>>>> 5cfa7ca4
     * Sets user's email field from value string.
     */
    public setEmail(value: string): void {
        this.user.email = value.trim();
        this.emailError = '';
    }

    /**
     * Sets user's full name field from value string.
     */
    public setFullName(value: string): void {
        this.user.fullName = value.trim();
        this.fullNameError = '';
    }

    /**
     * Sets user's password field from value string.
     */
    public setPassword(value: string): void {
        this.user.password = value;
        this.password = value;
        this.passwordError = '';
    }

    /**
     * Sets user's repeat password field from value string.
     */
    public setRepeatedPassword(value: string): void {
        this.repeatedPassword = value;
        this.repeatedPasswordError = '';
    }

    /**
     * Name of the current satellite.
     */
    public get satelliteName(): string {
        return this.$store.state.appStateModule.satelliteName;
    }

    /**
     * Information about partnered satellites, including name and signup link.
     */
    public get partneredSatellites(): PartneredSatellite[] {
        return this.$store.state.appStateModule.partneredSatellites;
    }

    /**
     * Indicates if satellite is in beta.
     */
    public get isBetaSatellite(): boolean {
        return this.$store.state.appStateModule.isBetaSatellite;
    }

    /**
     * Indicates if coupon code ui is enabled
     */
    public get couponCodeSignupUIEnabled(): boolean {
        return this.$store.state.appStateModule.couponCodeSigunpUIEnabled;
    }

    /**
     * Sets user's company name field from value string.
     */
    public setCompanyName(value: string): void {
        this.user.companyName = value.trim();
        this.companyNameError = '';
    }

    /**
     * Sets user's company size field from value string.
     */
    public setEmployeeCount(value: string): void {
        this.user.employeeCount = value;
        this.employeeCountError = '';
    }

    /**
     * Sets user's position field from value string.
     */
    public setPosition(value: string): void {
        this.user.position = value.trim();
        this.positionError = '';
    }

    /**
     * toggle user account type
     */
    public toggleAccountType(value: boolean): void {
        this.isProfessional = value;
    }

    /**
     * Handles captcha verification response.
     */
    public onCaptchaVerified(response: string): void {
        this.captchaResponseToken = response;
        this.captchaError = false;
        this.createUser();
    }

    /**
     * Handles captcha error and expiry.
     */
    public onCaptchaError(): void {
        this.captchaResponseToken = '';
        this.captchaError = true;
    }

    /**
     * Validates input values to satisfy expected rules.
     */
    private validateFields(): boolean {
        let isNoErrors = true;

        if (!this.user.fullName) {
            this.fullNameError = 'Name can\'t be empty';
            isNoErrors = false;
        }

        if (!this.isEmailValid()) {
            this.emailError = 'Invalid Email';
            isNoErrors = false;
        }

        if (!Validator.password(this.password)) {
            this.passwordError = 'Invalid Password';
            isNoErrors = false;
        }

        if (this.isProfessional) {

            if (!this.user.companyName) {
                this.companyNameError = 'No Company Name filled in';
                isNoErrors = false;
            }

            if (!this.user.position) {
                this.positionError = 'No Position filled in';
                isNoErrors = false;
            }

            if (!this.user.employeeCount) {
                this.employeeCountError = 'No Company Size filled in';
                isNoErrors = false;
            }

        }

        if (this.repeatedPassword !== this.password) {
            this.repeatedPasswordError = 'Password doesn\'t match';
            isNoErrors = false;
        }

        if (!this.isTermsAccepted) {
            this.isTermsAcceptedError = true;
            isNoErrors = false;
        }

        // only for beta US2 sats.
        if (this.isBetaSatellite && !this.areBetaTermsAccepted) {
            this.areBetaTermsAcceptedError = true;
            isNoErrors = false;
        }

        return isNoErrors;
    }

    /**
     * Detect if user uses Brave browser
     */
    public async detectBraveBrowser(): Promise<boolean> {
        return (navigator['brave'] && await navigator['brave'].isBrave() || false)
    }

    /**
     * Validates email string.
     * We'll have this email validation for new users instead of using regular Validator.email method because of backwards compatibility.
     * We don't want to block old users who managed to create and verify their accounts with some weird email addresses.
     */
    private isEmailValid(): boolean {
        // This regular expression fulfills our needs to validate international emails.
        // It was built according to RFC 5322 and then extended to include international characters using these resources
        // https://emailregex.com/
        // https://awik.io/international-email-address-validation-javascript/
        // eslint-disable-next-line no-misleading-character-class
        const regex = /^(([^<>()[\]\\.,;:\s@"]+(\.[^<>()[\]\\.,;:\s@"]+)*)|(".+"))@((\[[0-9]{1,3}\.[0-9]{1,3}\.[0-9]{1,3}\.[0-9]{1,3}])|(([a-zA-Z\-0-9\u0080-\u00FF\u0100-\u017F\u0180-\u024F\u0250-\u02AF\u0300-\u036F\u0370-\u03FF\u0400-\u04FF\u0500-\u052F\u0530-\u058F\u0590-\u05FF\u0600-\u06FF\u0700-\u074F\u0750-\u077F\u0780-\u07BF\u07C0-\u07FF\u0900-\u097F\u0980-\u09FF\u0A00-\u0A7F\u0A80-\u0AFF\u0B00-\u0B7F\u0B80-\u0BFF\u0C00-\u0C7F\u0C80-\u0CFF\u0D00-\u0D7F\u0D80-\u0DFF\u0E00-\u0E7F\u0E80-\u0EFF\u0F00-\u0FFF\u1000-\u109F\u10A0-\u10FF\u1100-\u11FF\u1200-\u137F\u1380-\u139F\u13A0-\u13FF\u1400-\u167F\u1680-\u169F\u16A0-\u16FF\u1700-\u171F\u1720-\u173F\u1740-\u175F\u1760-\u177F\u1780-\u17FF\u1800-\u18AF\u1900-\u194F\u1950-\u197F\u1980-\u19DF\u19E0-\u19FF\u1A00-\u1A1F\u1B00-\u1B7F\u1D00-\u1D7F\u1D80-\u1DBF\u1DC0-\u1DFF\u1E00-\u1EFF\u1F00-\u1FFF\u20D0-\u20FF\u2100-\u214F\u2C00-\u2C5F\u2C60-\u2C7F\u2C80-\u2CFF\u2D00-\u2D2F\u2D30-\u2D7F\u2D80-\u2DDF\u2F00-\u2FDF\u2FF0-\u2FFF\u3040-\u309F\u30A0-\u30FF\u3100-\u312F\u3130-\u318F\u3190-\u319F\u31C0-\u31EF\u31F0-\u31FF\u3200-\u32FF\u3300-\u33FF\u3400-\u4DBF\u4DC0-\u4DFF\u4E00-\u9FFF\uA000-\uA48F\uA490-\uA4CF\uA700-\uA71F\uA800-\uA82F\uA840-\uA87F\uAC00-\uD7AF\uF900-\uFAFF]+\.)+[a-zA-Z\u0080-\u00FF\u0100-\u017F\u0180-\u024F\u0250-\u02AF\u0300-\u036F\u0370-\u03FF\u0400-\u04FF\u0500-\u052F\u0530-\u058F\u0590-\u05FF\u0600-\u06FF\u0700-\u074F\u0750-\u077F\u0780-\u07BF\u07C0-\u07FF\u0900-\u097F\u0980-\u09FF\u0A00-\u0A7F\u0A80-\u0AFF\u0B00-\u0B7F\u0B80-\u0BFF\u0C00-\u0C7F\u0C80-\u0CFF\u0D00-\u0D7F\u0D80-\u0DFF\u0E00-\u0E7F\u0E80-\u0EFF\u0F00-\u0FFF\u1000-\u109F\u10A0-\u10FF\u1100-\u11FF\u1200-\u137F\u1380-\u139F\u13A0-\u13FF\u1400-\u167F\u1680-\u169F\u16A0-\u16FF\u1700-\u171F\u1720-\u173F\u1740-\u175F\u1760-\u177F\u1780-\u17FF\u1800-\u18AF\u1900-\u194F\u1950-\u197F\u1980-\u19DF\u19E0-\u19FF\u1A00-\u1A1F\u1B00-\u1B7F\u1D00-\u1D7F\u1D80-\u1DBF\u1DC0-\u1DFF\u1E00-\u1EFF\u1F00-\u1FFF\u20D0-\u20FF\u2100-\u214F\u2C00-\u2C5F\u2C60-\u2C7F\u2C80-\u2CFF\u2D00-\u2D2F\u2D30-\u2D7F\u2D80-\u2DDF\u2F00-\u2FDF\u2FF0-\u2FFF\u3040-\u309F\u30A0-\u30FF\u3100-\u312F\u3130-\u318F\u3190-\u319F\u31C0-\u31EF\u31F0-\u31FF\u3200-\u32FF\u3300-\u33FF\u3400-\u4DBF\u4DC0-\u4DFF\u4E00-\u9FFF\uA000-\uA48F\uA490-\uA4CF\uA700-\uA71F\uA800-\uA82F\uA840-\uA87F\uAC00-\uD7AF\uF900-\uFAFF]{2,}))$/;
        return regex.test(this.user.email);
    }

    /**
     * Creates user and toggles successful registration area visibility.
     */
    private async createUser(): Promise<void> {
        if (this.isLoading) {
            return;
        }

        if (!this.validateFields()) {
            return;
        }

        this.isLoading = true;

        this.user.isProfessional = this.isProfessional;
        this.user.haveSalesContact = this.haveSalesContact;

        try {
            await this.auth.register(this.user, this.secret, this.captchaResponseToken);

            // Brave browser conversions are tracked via the RegisterSuccess path in the satellite app
            // signups outside of the brave browser may use a configured URL to track conversions
            // if the URL is not configured, the RegisterSuccess path will be used for non-Brave browsers
            const internalRegisterSuccessPath = RouteConfig.RegisterSuccess.path;
            const configuredRegisterSuccessPath = MetaUtils.getMetaContent('optional-signup-success-url') || internalRegisterSuccessPath;

            const nonBraveSuccessPath = `${configuredRegisterSuccessPath}?email=${encodeURIComponent(this.user.email)}`;
            const braveSuccessPath = `${internalRegisterSuccessPath}?email=${encodeURIComponent(this.user.email)}`;

            await this.detectBraveBrowser() ? await this.$router.push(braveSuccessPath) : window.location.href = nonBraveSuccessPath;
        } catch (error) {
            if (this.$refs.recaptcha) {
                this.$refs.recaptcha.reset();
                this.captchaResponseToken = '';
            }
            if (this.$refs.hcaptcha) {
                this.$refs.hcaptcha.reset();
                this.captchaResponseToken = '';
            }
            await this.$notify.error(error.message);
        }
        this.isLoading = false;
    }
}
</script>

<style scoped lang="scss">
    .register-area {
        display: flex;
        flex-direction: column;
        align-items: center;
        font-family: 'font_regular', sans-serif;
        background-color: #f5f6fa;
        position: fixed;
        top: 0;
        left: 0;
        right: 0;
        bottom: 0;
        overflow-y: scroll;

        &__logo-wrapper {
            text-align: center;
            margin-top: 60px;
        }

        &__input-wrapper {
            margin-top: 20px;
        }

        &__input-wrapper.first-input {
            margin-top: 10px;
        }

        &__container {
            display: flex;
            background-color: #fff;
            border-radius: 20px;
            width: 75%;
            margin-top: 50px;
            padding: 70px 90px 30px;
            max-width: 1200px;
        }

        &__intro-area {
            overflow: hidden;
            margin-bottom: -30px;

            &__wrapper {
                width: 80%;
            }

            &__title {
                font-family: 'font_bold', sans-serif;
                font-size: 48px;
                font-style: normal;
                font-weight: 800;
                line-height: 59px;
                letter-spacing: 0;
                text-align: left;
                margin-bottom: 40px;
            }

            &__sub-title {
                font-size: 18px;
                font-style: normal;
                font-weight: 400;
                line-height: 30px;
                letter-spacing: -0.1007px;
                text-align: left;
            }

            &__globe-image {
                position: relative;
                top: 140px;
                left: 40px;
            }

            &__globe-image.professional-globe {
                top: 110px;
                left: 40px;
            }

            &__globe-image-sm {
                display: none;
            }
        }

        &__input-area {
            padding: 0 0 40px 20px;
            margin: 0 auto;
            width: 70%;

            &__expand {
                display: flex;
                align-items: center;
                cursor: pointer;
                position: relative;

                &__value {
                    font-family: 'font_regular', sans-serif;
                    font-weight: 700;
                    font-size: 16px;
                    line-height: 21px;
                    color: #afb7c1;
                    margin-right: 10px;
                }

                &__dropdown {
                    position: absolute;
                    top: 35px;
                    right: 0;
                    background-color: #fff;
                    z-index: 1000;
                    border: 1px solid #c5cbdb;
                    box-shadow: 0 8px 34px rgb(161 173 185 / 41%);
                    border-radius: 6px;
                    min-width: 250px;

                    &__item {
                        display: flex;
                        align-items: center;
                        justify-content: flex-start;
                        padding: 12px 25px;
                        font-size: 14px;
                        line-height: 20px;
                        color: #7e8b9c;
                        cursor: pointer;
                        text-decoration: none;

                        &__name {
                            font-family: 'font_bold', sans-serif;
                            margin-left: 15px;
                            font-size: 14px;
                            line-height: 20px;
                            color: #7e8b9c;
                        }

                        &:hover {
                            background-color: #f2f2f6;
                        }
                    }
                }
            }

            &__toggle {

                &__wrapper {
                    display: flex;
                    justify-content: space-between;
                    margin: 20px 0 15px;
                    list-style: none;
                    padding: 0;
                }

                &__personal {
                    border-top-left-radius: 20px;
                    border-bottom-left-radius: 20px;
                    border-right: none;
                }

                &__professional {
                    border-top-right-radius: 20px;
                    border-bottom-right-radius: 20px;
                    border-left: none;
                    position: relative;
                    right: 1px;
                }

                &__personal,
                &__professional {
                    color: #376fff;
                    display: block;
                    width: 100%;
                    text-align: center;
                    padding: 8px;
                    border: 1px solid #376fff;
                    cursor: pointer;
                }

                &__personal.active,
                &__professional.active {
                    color: #fff;
                    background: #376fff;
                    font-weight: bold;
                }
            }

            &__container {

                &__title-area {
                    display: flex;
                    justify-content: space-between;
                    align-items: center;

                    &__title {
                        font-size: 24px;
                        line-height: 49px;
                        letter-spacing: -0.1007px;
                        color: #252525;
                        font-family: 'font_regular', sans-serif;
                        font-weight: 800;
                        white-space: nowrap;
                    }

                    &__satellite {
                        font-size: 16px;
                        line-height: 21px;
                        color: #848484;
                    }
                }

                &__warning {
                    margin-top: 30px;
                    padding: 15px;
                    width: calc(100% - 32px);
                    background: #fff9f7;
                    border: 1px solid #f84b00;
                    border-radius: 8px;

                    &__header {
                        display: flex;
                        align-items: center;

                        &__label {
                            font-style: normal;
                            font-family: 'font_bold', sans-serif;
                            font-size: 16px;
                            line-height: 19px;
                            color: #1b2533;
                            margin: 0;
                        }
                    }

                    &__message {
                        font-size: 16px;
                        line-height: 22px;
                        color: #1b2533;
                        margin: 8px 0 0;
                    }
                }

                &__checkbox-area {
                    display: flex;
                    align-items: center;
                    width: 100%;
                    margin-top: 30px;

                    &__msg-box {
                        font-size: 14px;
                        line-height: 20px;
                        color: #354049;

                        &__msg {
                            position: relative;
                            top: 2px;

                            &__link {
                                margin: 0 4px;
                                font-family: 'font_bold', sans-serif;
                                color: #000;
                                text-decoration: underline !important;

                                &:visited {
                                    color: inherit;
                                }
                            }
                        }
                    }
                }

                &__button {
                    font-family: 'font_regular', sans-serif;
                    font-weight: 700;
                    margin-top: 30px;
                    display: flex;
                    justify-content: center;
                    align-items: center;
                    background-color: #376fff;
                    border-radius: 50px;
                    color: #fff;
                    cursor: pointer;
                    width: 100%;
                    min-height: 48px;

                    &:hover {
                        background-color: #0059d0;
                    }
                }

                &__captcha-wrapper {
                    margin-top: 30px;

                    &__label-container {
                        display: flex;
                        justify-content: flex-start;
                        align-items: flex-end;
                        padding-bottom: 8px;
                        flex-direction: row;

                        &__error {
                            font-size: 16px;
                            margin-left: 10px;
                            color: #ff5560;
                        }
                    }
                }
            }

            &__footer {
                display: flex;
                justify-content: center;
                align-items: flex-start;
                margin-top: 40px;
                width: 100%;

                &__copyright {
                    font-size: 12px;
                    line-height: 18px;
                    color: #384b65;
                    padding-bottom: 20px;
                }

                &__link {
                    font-size: 12px;
                    line-height: 18px;
                    margin-left: 30px;
                    color: #376fff;
                    text-decoration: none;
                }
            }

            &__login-container {
                width: 100%;
                display: flex;
                align-items: center;
                justify-content: center;
                margin-top: 50px;
                padding-bottom: 50px;
                text-align: center;
                font-size: 14px;

                &__link {
                    font-family: 'font_bold', sans-serif;
                    text-decoration: none;
                    font-size: 14px;
                    color: #376fff;
                    margin-left: 5px;
                }
            }
        }
    }

    .logo {
        cursor: pointer;
    }

    .register-input {
        position: relative;
        width: 100%;
    }

    .container {
        display: block;
        position: relative;
        padding-left: 20px;
        height: 21px;
        width: 21px;
        cursor: pointer;
        font-size: 22px;
        user-select: none;
        outline: none;
    }

    .container input {
        position: absolute;
        opacity: 0;
        cursor: pointer;
        height: 0;
        width: 0;
    }

    .checkmark {
        position: absolute;
        top: 0;
        left: 0;
        height: 21px;
        width: 21px;
        border: 2px solid #afb7c1;
        border-radius: 4px;
    }

    .container:hover input ~ .checkmark {
        background-color: white;
    }

    .container input:checked ~ .checkmark {
        border: 2px solid #afb7c1;
        background-color: transparent;
    }

    .checkmark:after {
        content: '';
        position: absolute;
        display: none;
    }

    .checkmark.error {
        border-color: red;
    }

    .container .checkmark:after {
        left: 7px;
        top: 3px;
        width: 5px;
        height: 10px;
        border: solid #354049;
        border-width: 0 3px 3px 0;
        transform: rotate(45deg);
    }

    .container input:checked ~ .checkmark:after {
        display: block;
    }

    @media screen and (max-width: 1429px) {

        .register-area {

            &__intro-area {

                &__width {
                    width: 100%;
                }

                &__globe-image {
                    top: 110px;
                }
            }
        }
    }

    @media screen and (max-width: 1200px) {

        .register-area {

            &__intro-area {

                &__width {
                    width: 100%;
                }

                &__globe-image {
                    top: 110px;
                    left: 0;
                }

                &__globe-image.professional-globe {
                    left: 20px;
                }
            }
        }
    }

    @media screen and (max-width: 1060px) {

        .register-area {

            &__container {
                width: 70%;
            }

            &__intro-area {

                &__globe-image {
                    position: relative;
                    left: 0;
                    top: 110px;
                }

                &__globe-image.professional-globe {
                    left: 0;
                }
            }
        }
    }

    @media screen and (max-width: 1024px) {

        .register-area {
            position: relative;
            height: 100vh;

            &__container {
                display: inline;
                text-align: center;
                overflow: visible;
            }

            &__intro-area {
                margin: 0 auto 130px;
                overflow: visible;

                &__wrapper {
                    text-align: center;
                    margin: 0 auto;
                }

                &__globe-image {
                    top: 50px;
                    left: 0;
                }

                &__globe-image.professional-globe {
                    left: 0;
                    top: 50px;
                }

                &__title,
                &__sub-title {
                    text-align: center;
                }
            }

            &__input-area {
                display: block;
                width: 80%;
            }
        }
    }

    @media screen and (max-width: 700px) {

        .register-area {

            &__container {
                width: 70%;
                padding: 80px 40px 40px;
            }

            &__intro-area {
                margin: 0 auto;

                &__title {
                    font-size: 36px;
                    line-height: 40px;
                }

                &__sub-title {
                    font-size: 16px;
                    line-height: 23px;
                }

                &__globe-image {
                    display: none;
                }

                &__globe-image-sm {
                    display: block;
                    position: relative;
                    top: 40px;
                    margin: 0 auto;
                }
            }

            &__input-area {
                width: 100%;
                padding: 55px 0 0;

                &__container {
                    padding: 40px;
                    width: calc(100% - 80px);

                    &__checkbox-area {

                        &__msg-box {

                            &__msg {
                                position: relative;
                                top: 7px;
                                text-align: left;
                                left: 10px;
                            }
                        }
                    }
                }

                &__toggle {

                    &__professional {
                        right: 1px;
                        position: relative;
                    }
                }

                &__expand {

                    &__dropdown {
                        left: -200px;
                    }
                }
            }
        }
    }

    ::v-deep .grecaptcha-badge {
        z-index: 99;
    }

    @media screen and (max-width: 414px) {

        .register-area {

            &__container {
                width: 90%;
                padding: 60px 10px 20px;
            }

            &__intro-area {
                margin: 0 auto 30px;

                &__title {
                    font-size: 34px;
                }
            }

            &__logo-wrapper {
                margin-top: 30px;
            }

            &__input-area {
                padding: 30px 0 0;

                &__container {
                    padding: 40px 20px;
                    width: calc(100% - 40px);

                    &__title-area {

                        &__title {
                            font-size: 20px;
                            line-height: 34px;
                        }
                    }
                }

                &__login-container {
                    margin-top: 40px;
                    padding-bottom: 40px;
                }
            }
        }
    }

    @media screen and (max-width: 320px) {

        .register-area {

            &__container {

                &__checkbox-area {

                    &__msg-box {

                        &__msg {
                            top: 6px;
                        }
                    }
                }
            }

            &__intro-area {

                &__title {
                    font-size: 29px;
                }
            }

            &__login-container {
                margin-top: 40px;
            }
        }
    }
</style><|MERGE_RESOLUTION|>--- conflicted
+++ resolved
@@ -390,17 +390,6 @@
     }
 
     /**
-<<<<<<< HEAD
-     * Changes location to login route.
-     */
-    public onLoginClick(): void {
-        this.analytics.pageVisit(RouteConfig.Login.path);
-        this.$router.push(RouteConfig.Login.path);
-    }
-
-    /**
-=======
->>>>>>> 5cfa7ca4
      * Sets user's email field from value string.
      */
     public setEmail(value: string): void {
