<!DOCTYPE html PUBLIC "-//W3C//DTD XHTML 1.0 Transitional //EN" "http://www.w3.org/TR/xhtml1/DTD/xhtml1-transitional.dtd"><!--[if IE]><html xmlns="http://www.w3.org/1999/xhtml" class="ie"><![endif]--><!--[if !IE]><!--><html style="margin: 0;padding: 0;" xmlns="http://www.w3.org/1999/xhtml"><!--<![endif]--><head>
    <meta http-equiv="Content-Type" content="text/html; charset=utf-8" />
    <title></title>
    <!--[if !mso]><!--><meta http-equiv="X-UA-Compatible" content="IE=edge" /><!--<![endif]-->
    <meta name="viewport" content="width=device-width" /><style type="text/css">
    @media only screen and (min-width: 620px){.wrapper{min-width:600px !important}.wrapper h1{}.wrapper h1{font-size:64px !important;line-height:63px !important}.wrapper h2{}.wrapper h2{font-size:30px !important;line-height:38px !important}.wrapper h3{}.wrapper h3{font-size:22px !important;line-height:31px !important}.column{}.wrapper .size-8{font-size:8px !important;line-height:14px !important}.wrapper .size-9{font-size:9px !important;line-height:16px !important}.wrapper .size-10{font-size:10px !important;line-height:18px !important}.wrapper .size-11{font-size:11px !important;line-height:19px !important}.wrapper .size-12{font-size:12px !important;line-height:19px !important}.wrapper .size-13{font-size:13px !important;line-height:21px !important}.wrapper .size-14{font-size:14px !important;line-height:21px !important}.wrapper .size-15{font-size:15px !important;line-height:23px
    !important}.wrapper .size-16{font-size:16px !important;line-height:24px !important}.wrapper .size-17{font-size:17px !important;line-height:26px !important}.wrapper .size-18{font-size:18px !important;line-height:26px !important}.wrapper .size-20{font-size:20px !important;line-height:28px !important}.wrapper .size-22{font-size:22px !important;line-height:31px !important}.wrapper .size-24{font-size:24px !important;line-height:32px !important}.wrapper .size-26{font-size:26px !important;line-height:34px !important}.wrapper .size-28{font-size:28px !important;line-height:36px !important}.wrapper .size-30{font-size:30px !important;line-height:38px !important}.wrapper .size-32{font-size:32px !important;line-height:40px !important}.wrapper .size-34{font-size:34px !important;line-height:43px !important}.wrapper .size-36{font-size:36px !important;line-height:43px !important}.wrapper
                                                                                                                                                                                                                                                                                                                                                                                                                                                                                                                                                                                                                                                                                                                                                                                                                                                                                                               .size-40{font-size:40px !important;line-height:47px !important}.wrapper .size-44{font-size:44px !important;line-height:50px !important}.wrapper .size-48{font-size:48px !important;line-height:54px !important}.wrapper .size-56{font-size:56px !important;line-height:60px !important}.wrapper .size-64{font-size:64px !important;line-height:63px !important}}
</style>
    <style type="text/css">
        body {
            margin: 0;
            padding: 0;
        }
        table {
            border-collapse: collapse;
            table-layout: fixed;
        }
        * {
            line-height: inherit;
        }
        [x-apple-data-detectors],
        [href^="tel"],
        [href^="sms"] {
            color: inherit !important;
            text-decoration: none !important;
        }
        .wrapper .footer__share-button a:hover,
        .wrapper .footer__share-button a:focus {
            color: #ffffff !important;
        }
        .btn a:hover,
        .btn a:focus,
        .footer__share-button a:hover,
        .footer__share-button a:focus,
        .email-footer__links a:hover,
        .email-footer__links a:focus {
            opacity: 0.8;
        }
        .preheader,
        .header,
        .layout,
        .column {
            transition: width 0.25s ease-in-out, max-width 0.25s ease-in-out;
        }
        .preheader td {
            padding-bottom: 8px;
        }
        .layout,
        div.header {
            max-width: 400px !important;
            -fallback-width: 95% !important;
            width: calc(100% - 20px) !important;
        }
        div.preheader {
            max-width: 360px !important;
            -fallback-width: 90% !important;
            width: calc(100% - 60px) !important;
        }
        .snippet,
        .webversion {
            Float: none !important;
        }
        .column {
            max-width: 400px !important;
            width: 100% !important;
        }
        .fixed-width.has-border {
            max-width: 402px !important;
        }
        .fixed-width.has-border .layout__inner {
            box-sizing: border-box;
        }
        .snippet,
        .webversion {
            width: 50% !important;
        }
        .ie .btn {
            width: 100%;
        }
        [owa] .column div,
        [owa] .column button {
            display: block !important;
        }
        .ie .column,
        [owa] .column,
        .ie .gutter,
        [owa] .gutter {
            display: table-cell;
            float: none !important;
            vertical-align: top;
        }
        .ie div.preheader,
        [owa] div.preheader,
        .ie .email-footer,
        [owa] .email-footer {
            max-width: 560px !important;
            width: 560px !important;
        }
        .ie .snippet,
        [owa] .snippet,
        .ie .webversion,
        [owa] .webversion {
            width: 280px !important;
        }
        .ie div.header,
        [owa] div.header,
        .ie .layout,
        [owa] .layout,
        .ie .one-col .column,
        [owa] .one-col .column {
            max-width: 600px !important;
            width: 600px !important;
        }
        .ie .fixed-width.has-border,
        [owa] .fixed-width.has-border,
        .ie .has-gutter.has-border,
        [owa] .has-gutter.has-border {
            max-width: 602px !important;
            width: 602px !important;
        }
        .ie .two-col .column,
        [owa] .two-col .column {
            max-width: 300px !important;
            width: 300px !important;
        }
        .ie .three-col .column,
        [owa] .three-col .column,
        .ie .narrow,
        [owa] .narrow {
            max-width: 200px !important;
            width: 200px !important;
        }
        .ie .wide,
        [owa] .wide {
            width: 400px !important;
        }
        .ie .two-col.has-gutter .column,
        [owa] .two-col.x_has-gutter .column {
            max-width: 290px !important;
            width: 290px !important;
        }
        .ie .three-col.has-gutter .column,
        [owa] .three-col.x_has-gutter .column,
        .ie .has-gutter .narrow,
        [owa] .has-gutter .narrow {
            max-width: 188px !important;
            width: 188px !important;
        }
        .ie .has-gutter .wide,
        [owa] .has-gutter .wide {
            max-width: 394px !important;
            width: 394px !important;
        }
        .ie .two-col.has-gutter.has-border .column,
        [owa] .two-col.x_has-gutter.x_has-border .column {
            max-width: 292px !important;
            width: 292px !important;
        }
        .ie .three-col.has-gutter.has-border .column,
        [owa] .three-col.x_has-gutter.x_has-border .column,
        .ie .has-gutter.has-border .narrow,
        [owa] .has-gutter.x_has-border .narrow {
            max-width: 190px !important;
            width: 190px !important;
        }
        .ie .has-gutter.has-border .wide,
        [owa] .has-gutter.x_has-border .wide {
            max-width: 396px !important;
            width: 396px !important;
        }
        .ie .fixed-width .layout__inner {
            border-left: 0 none white !important;
            border-right: 0 none white !important;
        }
        .ie .layout__edges {
            display: none;
        }
        .mso .layout__edges {
            font-size: 0;
        }
        .layout-fixed-width,
        .mso .layout-full-width {
            background-color: #ffffff;
        }
        @media only screen and (min-width: 620px) {
            .column,
            .gutter {
                display: table-cell;
                Float: none !important;
                vertical-align: top;
            }
            div.preheader,
            .email-footer {
                max-width: 560px !important;
                width: 560px !important;
            }
            .snippet,
            .webversion {
                width: 280px !important;
            }
            div.header,
            .layout,
            .one-col .column {
                max-width: 600px !important;
                width: 600px !important;
            }
            .fixed-width.has-border,
            .fixed-width.ecxhas-border,
            .has-gutter.has-border,
            .has-gutter.ecxhas-border {
                max-width: 602px !important;
                width: 602px !important;
            }
            .two-col .column {
                max-width: 300px !important;
                width: 300px !important;
            }
            .three-col .column,
            .column.narrow {
                max-width: 200px !important;
                width: 200px !important;
            }
            .column.wide {
                width: 400px !important;
            }
            .two-col.has-gutter .column,
            .two-col.ecxhas-gutter .column {
                max-width: 290px !important;
                width: 290px !important;
            }
            .three-col.has-gutter .column,
            .three-col.ecxhas-gutter .column,
            .has-gutter .narrow {
                max-width: 188px !important;
                width: 188px !important;
            }
            .has-gutter .wide {
                max-width: 394px !important;
                width: 394px !important;
            }
            .two-col.has-gutter.has-border .column,
            .two-col.ecxhas-gutter.ecxhas-border .column {
                max-width: 292px !important;
                width: 292px !important;
            }
            .three-col.has-gutter.has-border .column,
            .three-col.ecxhas-gutter.ecxhas-border .column,
            .has-gutter.has-border .narrow,
            .has-gutter.ecxhas-border .narrow {
                max-width: 190px !important;
                width: 190px !important;
            }
            .has-gutter.has-border .wide,
            .has-gutter.ecxhas-border .wide {
                max-width: 396px !important;
                width: 396px !important;
            }
        }
        @media (max-width: 321px) {
            .fixed-width.has-border .layout__inner {
                border-width: 1px 0 !important;
            }
            .layout,
            .column {
                min-width: 320px !important;
                width: 320px !important;
            }
            .border {
                display: none;
            }
        }
        .mso div {
            border: 0 none white !important;
        }
        .mso .w560 .divider {
            Margin-left: 260px !important;
            Margin-right: 260px !important;
        }
        .mso .w360 .divider {
            Margin-left: 160px !important;
            Margin-right: 160px !important;
        }
        .mso .w260 .divider {
            Margin-left: 110px !important;
            Margin-right: 110px !important;
        }
        .mso .w160 .divider {
            Margin-left: 60px !important;
            Margin-right: 60px !important;
        }
        .mso .w354 .divider {
            Margin-left: 157px !important;
            Margin-right: 157px !important;
        }
        .mso .w250 .divider {
            Margin-left: 105px !important;
            Margin-right: 105px !important;
        }
        .mso .w148 .divider {
            Margin-left: 54px !important;
            Margin-right: 54px !important;
        }
        .mso .size-8,
        .ie .size-8 {
            font-size: 8px !important;
            line-height: 14px !important;
        }
        .mso .size-9,
        .ie .size-9 {
            font-size: 9px !important;
            line-height: 16px !important;
        }
        .mso .size-10,
        .ie .size-10 {
            font-size: 10px !important;
            line-height: 18px !important;
        }
        .mso .size-11,
        .ie .size-11 {
            font-size: 11px !important;
            line-height: 19px !important;
        }
        .mso .size-12,
        .ie .size-12 {
            font-size: 12px !important;
            line-height: 19px !important;
        }
        .mso .size-13,
        .ie .size-13 {
            font-size: 13px !important;
            line-height: 21px !important;
        }
        .mso .size-14,
        .ie .size-14 {
            font-size: 14px !important;
            line-height: 21px !important;
        }
        .mso .size-15,
        .ie .size-15 {
            font-size: 15px !important;
            line-height: 23px !important;
        }
        .mso .size-16,
        .ie .size-16 {
            font-size: 16px !important;
            line-height: 24px !important;
        }
        .mso .size-17,
        .ie .size-17 {
            font-size: 17px !important;
            line-height: 26px !important;
        }
        .mso .size-18,
        .ie .size-18 {
            font-size: 18px !important;
            line-height: 26px !important;
        }
        .mso .size-20,
        .ie .size-20 {
            font-size: 20px !important;
            line-height: 28px !important;
        }
        .mso .size-22,
        .ie .size-22 {
            font-size: 22px !important;
            line-height: 31px !important;
        }
        .mso .size-24,
        .ie .size-24 {
            font-size: 24px !important;
            line-height: 32px !important;
        }
        .mso .size-26,
        .ie .size-26 {
            font-size: 26px !important;
            line-height: 34px !important;
        }
        .mso .size-28,
        .ie .size-28 {
            font-size: 28px !important;
            line-height: 36px !important;
        }
        .mso .size-30,
        .ie .size-30 {
            font-size: 30px !important;
            line-height: 38px !important;
        }
        .mso .size-32,
        .ie .size-32 {
            font-size: 32px !important;
            line-height: 40px !important;
        }
        .mso .size-34,
        .ie .size-34 {
            font-size: 34px !important;
            line-height: 43px !important;
        }
        .mso .size-36,
        .ie .size-36 {
            font-size: 36px !important;
            line-height: 43px !important;
        }
        .mso .size-40,
        .ie .size-40 {
            font-size: 40px !important;
            line-height: 47px !important;
        }
        .mso .size-44,
        .ie .size-44 {
            font-size: 44px !important;
            line-height: 50px !important;
        }
        .mso .size-48,
        .ie .size-48 {
            font-size: 48px !important;
            line-height: 54px !important;
        }
        .mso .size-56,
        .ie .size-56 {
            font-size: 56px !important;
            line-height: 60px !important;
        }
        .mso .size-64,
        .ie .size-64 {
            font-size: 64px !important;
            line-height: 63px !important;
        }
    </style>

    <!--[if !mso]><!--><style type="text/css">
    @import url(https://fonts.googleapis.com/css?family=font:400,700,400italic);
</style><link href="https://fonts.googleapis.com/css?family=font:400,700,400italic" rel="stylesheet" type="text/css" /><!--<![endif]--><style type="text/css">
    body{background-color:#fff}.logo a:hover,.logo a:focus{color:#859bb1 !important}.mso .layout-has-border{border-top:1px solid #ccc;border-bottom:1px solid #ccc}.mso .layout-has-bottom-border{border-bottom:1px solid #ccc}.mso .border,.ie .border{background-color:#ccc}.mso h1,.ie h1{}.mso h1,.ie h1{font-size:64px !important;line-height:63px !important}.mso h2,.ie h2{}.mso h2,.ie h2{font-size:30px !important;line-height:38px !important}.mso h3,.ie h3{}.mso h3,.ie h3{font-size:22px !important;line-height:31px !important}.mso .layout__inner,.ie .layout__inner{}.mso .footer__share-button p{}.mso .footer__share-button p{font-family:sans-serif}
</style><meta name="robots" content="noindex,nofollow" />
    <meta property="og:title" content="My First Campaign" />
</head>
<!--[if mso]>
<body class="mso">
<![endif]-->
<!--[if !mso]><!-->
<body class="half-padding" style="margin: 0;padding: 0;-webkit-text-size-adjust: 100%;">
<!--<![endif]-->
<table class="wrapper" style="border-collapse: collapse;table-layout: fixed;min-width: 320px;width: 100%;background-color: #fff;" cellpadding="0" cellspacing="0" role="presentation"><tbody><tr><td>
    <div role="banner">
        <div class="preheader" style="Margin: 0 auto;max-width: 560px;min-width: 280px; width: 280px;width: calc(28000% - 167440px);">
            <div style="border-collapse: collapse;display: table;width: 100%;">

            </div>
        </div>
        <div class="header" style="Margin: 0 auto;max-width: 600px;min-width: 320px; width: 320px;width: calc(28000% - 167400px);" id="emb-email-header-container">
            <!--[if (mso)|(IE)]><table align="center" class="header" cellpadding="0" cellspacing="0" role="presentation"><tr><td style="width: 600px"><![endif]-->
            <div class="logo emb-logo-margin-box" style="font-size: 26px;line-height: 32px;Margin-top: 20px;Margin-bottom: 24px;color: #c3ced9;font-family: Roboto,Tahoma,sans-serif;Margin-left: 20px;Margin-right: 20px;" align="center">
                <div class="logo-left" align="left" id="emb-email-header">
                    <svg  width="54" height="60" viewBox="0 0 54 60" fill="none" xmlns="http://www.w3.org/2000/svg">
                        <path d="M54 17.4399C53.9172 19.3141 53.0892 20.6993 51.5161 21.6771C51.1849 21.8401 51.1021 22.003 51.1021 22.329C51.1021 27.4625 51.1021 32.596 51.1021 37.7295C51.1021 38.0555 51.1849 38.2184 51.4333 38.3814C53.2548 39.4407 54.2484 41.3963 53.9172 43.4334C53.586 45.389 52.0129 47.0187 49.9429 47.3447C48.7837 47.5891 47.6246 47.4262 46.5482 46.7743C46.217 46.6113 45.9686 46.6113 45.7202 46.7743C41.2491 49.3003 36.7781 51.9078 32.307 54.4338C31.9758 54.5968 31.893 54.7597 31.893 55.1672C31.893 57.6117 29.9887 59.8118 27.5875 59.9747C25.0208 60.2192 22.7025 58.671 22.2057 56.145C22.1229 55.7376 22.1229 55.4116 22.1229 55.0042C22.1229 54.7597 22.0401 54.5968 21.7917 54.4338C17.2378 51.8263 12.6839 49.3003 8.13005 46.6928C7.88166 46.5298 7.71606 46.5298 7.46767 46.6928C4.48695 48.4854 0.678253 46.7743 0.0986687 43.5149C-0.31532 41.4778 0.595455 39.5222 2.41701 38.3814C2.7482 38.2184 2.83099 38.0555 2.83099 37.648C2.83099 32.5145 2.83099 27.381 2.83099 22.2475C2.83099 21.9216 2.7482 21.7586 2.4998 21.5956C0.595455 20.5363 -0.31532 18.6622 0.0986687 16.5436C0.42986 14.425 2.08581 12.8768 4.23856 12.6323C5.39772 12.4694 6.4741 12.7138 7.46767 13.2842C7.71606 13.4472 7.88166 13.4472 8.13005 13.2842C12.6839 10.6767 17.155 8.15071 21.7089 5.54321C21.9573 5.38024 22.1229 5.21727 22.1229 4.89133C22.1229 2.03938 24.3584 -0.0792115 27.2563 0.00227286C29.4919 0.0837572 31.5618 1.87641 31.893 4.07649C31.893 4.23946 31.9758 4.40243 31.9758 4.64688C31.9758 5.21727 32.2242 5.54321 32.6382 5.78766C37.0265 8.23219 41.4147 10.7582 45.803 13.2842C46.1342 13.4472 46.2998 13.4472 46.631 13.2842C49.6117 11.573 53.2548 13.2027 53.9172 16.5436C54 16.8695 54 17.1955 54 17.4399ZM15.1679 35.0405C15.0851 35.0405 15.0851 35.122 15.0851 35.122C12.6011 36.5073 10.1172 37.8925 7.63326 39.3592C7.46767 39.4407 7.21927 39.4407 7.05368 39.3592C6.3913 38.9518 5.72892 38.7073 4.90094 38.7073C2.33421 38.6258 0.843848 40.663 0.761051 42.4556C0.761051 44.4927 2.33421 46.6113 4.90094 46.6113C7.13648 46.6113 8.87523 44.8187 8.87523 42.6186C8.87523 42.2112 8.95803 41.9667 9.37202 41.8037C12.0215 40.337 14.5883 38.8703 17.2378 37.3221C17.4862 37.1591 17.7346 37.1591 17.983 37.2406C19.6389 37.974 21.2949 38.1369 23.0336 37.648C23.1992 37.5665 23.4476 37.648 23.6132 37.7295C24.11 37.974 24.6068 38.2184 25.1036 38.3814C25.4348 38.4629 25.5176 38.6258 25.5176 38.9518C25.5176 43.026 25.5176 47.0187 25.5176 51.0929C25.5176 51.3374 25.4348 51.5004 25.1864 51.6633C23.7788 52.3152 22.7852 54.0264 23.0336 55.819C23.3648 57.9376 25.5176 59.4858 27.6703 59.0784C29.5747 58.7525 30.7338 57.4487 31.065 55.5746C31.2306 54.2708 30.5682 52.5597 28.9123 51.6633C28.6639 51.5819 28.5811 51.4189 28.5811 51.1744C28.5811 47.2632 28.5811 43.3519 28.5811 39.4407C28.5811 39.1147 28.7467 39.0333 29.0779 38.9518C29.9059 38.7888 30.7338 38.6258 31.479 38.4629C31.8102 38.3814 32.1414 38.3814 32.4726 38.4629C34.2113 39.1962 35.9501 39.1147 37.606 38.1369C37.8544 37.974 38.02 37.974 38.2684 38.1369C40.4212 39.3592 42.5739 40.5815 44.7267 41.8037C45.0578 41.9667 45.2234 42.2112 45.2234 42.6186C44.975 44.9001 47.1278 46.7743 49.5289 46.5298C51.9301 46.2854 53.586 44.0038 53.0064 41.7222C52.344 38.9518 49.3633 37.7295 46.8794 39.1962C46.631 39.3592 46.4654 39.3592 46.1342 39.1962C44.0643 37.974 41.9943 36.8332 39.9244 35.6924C39.5932 35.5294 39.5932 35.3665 39.676 35.0405C40.3384 33.0034 39.8416 31.1293 38.3512 29.5811C38.02 29.2551 36.6953 27.1366 36.4469 26.7291C36.2813 26.4032 36.3641 26.2402 36.6953 26.0773C39.8416 24.2846 42.9879 22.5734 46.0514 20.7808C46.2998 20.6178 46.4654 20.6178 46.7138 20.7808C47.6246 21.3512 48.6181 21.5141 49.6117 21.3512C51.5989 21.0252 53.0892 19.2326 52.9236 17.114C52.758 14.8324 50.4397 13.1212 48.1214 13.6102C46.1342 14.0176 44.8094 15.5658 44.8922 17.6029C44.8922 17.9288 44.8094 18.1733 44.4783 18.3362C41.3319 20.1289 38.1028 21.9216 34.9565 23.7142C34.7081 23.8772 34.5425 23.8772 34.2941 23.6327C32.8038 22.2475 30.9822 21.4326 28.9951 21.1882C28.3327 21.1067 28.3327 21.1067 28.3327 20.3734C28.3327 16.7066 28.3327 13.0398 28.3327 9.37297C28.3327 8.88406 28.4155 8.55813 28.9123 8.31367C30.651 7.33586 31.3134 5.21727 30.5682 3.34313C29.7403 1.55048 27.6703 0.491179 25.766 1.14305C24.0272 1.63196 23.0336 2.93571 22.868 4.64688C22.7025 6.03211 23.3648 7.58031 25.0208 8.39516C25.2692 8.55813 25.4348 8.63961 25.4348 8.96555C25.4348 13.0398 25.4348 17.0325 25.4348 21.1067C25.4348 21.4326 25.2692 21.5141 25.0208 21.6771C24.1928 22.0845 23.3648 22.4105 22.7025 22.9809C21.9573 23.6327 21.2121 23.9587 20.1357 23.9587C20.0529 23.9587 19.9701 23.9587 19.8873 23.9587C19.6389 23.9587 19.3077 23.9587 19.0594 23.7957C15.8302 22.003 12.6839 20.2104 9.45481 18.4177C8.95803 18.1733 8.79243 17.8473 8.87523 17.3584C8.87523 17.114 8.87523 16.951 8.79243 16.7066C8.46124 14.7509 6.55689 13.1212 4.23856 13.5287C1.92022 13.9361 0.512657 15.9732 0.843848 18.0918C1.34063 20.8623 4.56975 22.2475 6.97088 20.7808C7.21927 20.6178 7.46767 20.6178 7.71606 20.7808C10.1172 22.166 12.5183 23.5512 15.0023 24.9365C15.4163 25.1809 15.8302 25.4254 16.2442 25.6698C13.5119 28.5218 13.1807 31.6182 15.1679 35.0405Z" fill="#2683FF"/>
                        <path d="M22.4933 25.5491C23.1511 25.6323 23.3978 25.3828 23.8912 24.9671C25.8648 23.0547 28.2495 22.5558 30.7987 23.3873C33.3479 24.2188 34.9103 26.048 35.4037 28.7088C35.4859 29.2077 35.7326 29.5403 36.1438 29.7898C37.4595 30.5381 38.1996 32.2011 37.9529 33.5315C37.624 35.2776 36.4727 36.5249 34.8281 36.7743C33.9235 36.9406 33.1012 36.7743 32.3611 36.3586C32.0322 36.1091 31.7855 36.1923 31.3743 36.3586C29.0718 37.3564 26.9338 37.1901 24.7958 35.8597C24.4668 35.6934 24.2201 35.6102 23.8912 35.7765C20.9308 36.7743 17.8882 35.0282 17.1482 32.1179C16.3258 28.7088 19.0395 25.3828 22.4933 25.5491Z" fill="#2683FF"/>
                        <path d="M48 43C48 42.4286 48.4286 42 49 42C49.5714 42 50 42.4286 50 43C50 43.5 49.5 44 49 44C48.4286 44 48 43.5714 48 43Z" fill="#2683FF"/>
                        <path d="M26 5C26 4.42857 26.4444 4 27.037 4C27.5556 4 28 4.42857 28 5C28 5.5 27.5556 6 26.963 6C26.4444 5.92857 26 5.5 26 5Z" fill="#2683FF"/>
                        <path d="M6 43C6 43.5714 5.57143 44 5 44C4.5 44 4 43.5 4 43C4 42.5 4.5 42 5 42C5.57143 42 6 42.4286 6 43Z" fill="#2683FF"/>
                        <path d="M27 54C27.5714 54 28 54.6667 28 55.5556C28 56.4444 27.5714 57 27 57C26.4286 57 26 56.3333 26 55.4444C26 54.6667 26.4286 54 27 54Z" fill="#2683FF"/>
                        <path d="M5 19C4.42857 19 4 18.3333 4 17.5556C4 16.7778 4.42857 16 5 16C5.57143 16 6 16.5556 6 17.4444C5.92857 18.3333 5.57143 19 5 19Z" fill="#2683FF"/>
                        <path d="M48.9327 19C48.3635 19 47.9366 18.3333 48.0078 17.4444C48.0078 16.5556 48.4347 16 49.0039 16C49.5731 16 50 16.6667 50 17.5556C49.9288 18.3333 49.4308 19 48.9327 19Z" fill="#2683FF"/>
                    </svg>
                </div>
            </div>
            <!--[if (mso)|(IE)]></td></tr></table><![endif]-->
        </div>
    </div>
    <div role="section">
        <div class="layout one-col fixed-width" style="Margin: 0 auto;max-width: 600px;min-width: 320px; width: 320px;width: calc(28000% - 167400px);overflow-wrap: break-word;word-wrap: break-word;word-break: break-word;">
            <div class="layout__inner" style="border-collapse: collapse;display: table;width: 100%;background-color: #fff;">
                <!--[if (mso)|(IE)]><table align="center" cellpadding="0" cellspacing="0" role="presentation"><tr class="layout-fixed-width" style="background-color: #fff;"><td style="width: 600px" class="w560"><![endif]-->
                <div class="column" style="text-align: left;color: #8e959c;font-size: 14px;line-height: 21px;font-family: sans-serif;max-width: 600px;min-width: 320px; width: 320px;width: calc(28000% - 167400px);">

                    <div style="Margin-left: 20px;Margin-right: 20px;Margin-top: 12px;Margin-bottom: 12px;">
                        <div style="mso-line-height-rule: exactly;mso-text-raise: 4px;">
                            <h1 class="size-40" style="Margin-top: 0;Margin-bottom: 0;font-style: normal;font-weight: normal;color: #000;font-size: 32px;line-height: 40px;font-family: font,dejavu sans,verdana,sans-serif;" lang="x-size-40"><span class="font-font"><strong>Forgot password</strong></span></h1>
                        </div>
                    </div>

                </div>
                <!--[if (mso)|(IE)]></td></tr></table><![endif]-->
            </div>
        </div>

        <div style="mso-line-height-rule: exactly;line-height: 20px;font-size: 20px;">&nbsp;</div>

        <div class="layout one-col fixed-width" style="Margin: 0 auto;max-width: 600px;min-width: 320px; width: 320px;width: calc(28000% - 167400px);overflow-wrap: break-word;word-wrap: break-word;word-break: break-word;">
            <div class="layout__inner" style="border-collapse: collapse;display: table;width: 100%;background-color: #fff;">
                <!--[if (mso)|(IE)]><table align="center" cellpadding="0" cellspacing="0" role="presentation"><tr class="layout-fixed-width" style="background-color: #fff;"><td style="width: 600px" class="w560"><![endif]-->
                <div class="column" style="text-align: left;color: #8e959c;font-size: 14px;line-height: 21px;font-family: sans-serif;max-width: 600px;min-width: 320px; width: 320px;width: calc(28000% - 167400px);">

                    <div style="Margin-left: 20px;Margin-right: 20px;Margin-top: 12px;Margin-bottom: 12px;">
                        <div style="mso-line-height-rule: exactly;mso-text-raise: 4px;">
                            <p class="size-20" style="Margin-top: 0;Margin-bottom: 0;font-family: font,dejavu sans,verdana,sans-serif;font-size: 17px;line-height: 26px;" lang="x-size-20"><span class="font-font">Hi {{ .UserName }}, </span></p><p class="size-20" style="Margin-top: 5px;Margin-bottom: 0;font-family: font,dejavu sans,verdana,sans-serif;font-size: 17px;line-height: 26px;" lang="x-size-20"><span class="font-font">&#8232;We received a request to reset your Satellite Account password &#8232;</span></p>
                        </div>
                    </div>

                </div>
                <!--[if (mso)|(IE)]></td></tr></table><![endif]-->
            </div>
        </div>

        <div style="mso-line-height-rule: exactly;line-height: 20px;font-size: 20px;">&nbsp;</div>

        <div class="layout one-col fixed-width" style="Margin: 0 auto;max-width: 600px;min-width: 320px; width: 320px;width: calc(28000% - 167400px);overflow-wrap: break-word;word-wrap: break-word;word-break: break-word;">
            <div class="layout__inner" style="border-collapse: collapse;display: table;width: 100%;background-color: #fff;">
                <!--[if (mso)|(IE)]><table align="center" cellpadding="0" cellspacing="0" role="presentation"><tr class="layout-fixed-width" style="background-color: #fff;"><td style="width: 600px" class="w560"><![endif]-->
                <div class="column" style="text-align: left;color: #8e959c;font-size: 14px;line-height: 21px;font-family: sans-serif;max-width: 600px;min-width: 320px; width: 320px;width: calc(28000% - 167400px);">

                    <div style="Margin-left: 20px;Margin-right: 20px;Margin-top: 12px;Margin-bottom: 12px;">
                        <div class="btn btn--flat btn--large" style="text-align:left;">
<<<<<<< HEAD
                            <![if !mso]><a style="border-radius: 4px;display: inline-block;font-size: 14px;font-weight: bold;line-height: 24px;padding: 12px 24px;text-align: center;text-decoration: none !important;transition: opacity 0.1s ease-in;color: #ffffff !important;background-color: #2683ff;font-family: font, DejaVu Sans, Verdana, sans-serif;" href="{{ .ResetLink }}">Reset Password</a><![endif]>
                            <!--[if mso]><p style="line-height:0;margin:0;">&nbsp;</p><v:roundrect xmlns:v="urn:schemas-microsoft-com:vml" href="https://storj.io/" style="width:191px" arcsize="9%" fillcolor="#2683FF" stroke="f"><v:textbox style="mso-fit-shape-to-text:t" inset="0px,11px,0px,11px"><center style="font-size:14px;line-height:24px;color:#FFFFFF;font-family:font,DejaVu Sans,Verdana,sans-serif;font-weight:bold;mso-line-height-rule:exactly;mso-text-raise:4px">Reset Password</center></v:textbox></v:roundrect><![endif]--></div>
=======
                            <![if !mso]><a style="border-radius: 4px;display: inline-block;font-size: 14px;font-weight: bold;line-height: 24px;padding: 12px 24px;text-align: center;text-decoration: none !important;transition: opacity 0.1s ease-in;color: #ffffff !important;background-color: #2683ff;font-family: Montserrat, DejaVu Sans, Verdana, sans-serif;" href="{{ .ResetLink }}">Reset Password</a><![endif]>
                            <!--[if mso]><p style="line-height:0;margin:0;">&nbsp;</p><v:roundrect xmlns:v="urn:schemas-microsoft-com:vml" href="{{ .ResetLink }}" style="width:191px" arcsize="9%" fillcolor="#2683FF" stroke="f"><v:textbox style="mso-fit-shape-to-text:t" inset="0px,11px,0px,11px"><center style="font-size:14px;line-height:24px;color:#FFFFFF;font-family:Montserrat,DejaVu Sans,Verdana,sans-serif;font-weight:bold;mso-line-height-rule:exactly;mso-text-raise:4px">Reset Password</center></v:textbox></v:roundrect><![endif]--></div>
>>>>>>> b2b86bee
                    </div>

                </div>
                <!--[if (mso)|(IE)]></td></tr></table><![endif]-->
            </div>
        </div>

        <div style="mso-line-height-rule: exactly;line-height: 20px;font-size: 20px;">&nbsp;</div>

        <div class="layout one-col fixed-width" style="Margin: 0 auto;max-width: 600px;min-width: 320px; width: 320px;width: calc(28000% - 167400px);overflow-wrap: break-word;word-wrap: break-word;word-break: break-word;">
            <div class="layout__inner" style="border-collapse: collapse;display: table;width: 100%;background-color: #fff;">
                <!--[if (mso)|(IE)]><table align="center" cellpadding="0" cellspacing="0" role="presentation"><tr class="layout-fixed-width" style="background-color: #fff;"><td style="width: 600px" class="w560"><![endif]-->
                <div class="column" style="text-align: left;color: #8e959c;font-size: 14px;line-height: 21px;font-family: sans-serif;max-width: 600px;min-width: 320px; width: 320px;width: calc(28000% - 167400px);">

                    <div style="Margin-left: 20px;Margin-right: 20px;Margin-top: 12px;Margin-bottom: 12px;">
                        <div style="mso-line-height-rule: exactly;mso-text-raise: 4px;">
<<<<<<< HEAD
                            <p class="size-16" style="Margin-top: 0;Margin-bottom: 0;font-family: font,dejavu sans,verdana,sans-serif;font-size: 16px;line-height: 24px;" lang="x-size-16"><span class="font-font">Didn’t request this change? <br /></span></p>
                            <p class="size-16" style="Margin-top: 0;Margin-bottom: 0;font-family: font,dejavu sans,verdana,sans-serif;font-size: 16px;line-height: 24px;" lang="x-size-16"><span class="font-font">If you didn’t request a new password
                                <a href="https://storj.io" style="color: #2683ff; text-decoration: none; font-weight: bold">let us know</a><br /></span></p>
=======
                            <p class="size-16" style="Margin-top: 0;Margin-bottom: 0;font-family: montserrat,dejavu sans,verdana,sans-serif;font-size: 16px;line-height: 24px;" lang="x-size-16"><span class="font-montserrat">Didn’t request this change? <br /></span></p>
                            <p class="size-16" style="Margin-top: 0;Margin-bottom: 0;font-family: montserrat,dejavu sans,verdana,sans-serif;font-size: 16px;line-height: 24px;" lang="x-size-16"><span class="font-montserrat">If you didn’t request a new password
                                <a href="{{ .LetUsKnowLink }}" style="color: #2683ff; text-decoration: none; font-weight: bold">let us know</a><br /></span></p>
>>>>>>> b2b86bee
                        </div>
                    </div>

                </div>
                <!--[if (mso)|(IE)]></td></tr></table><![endif]-->
            </div>
        </div>

        <div style="mso-line-height-rule: exactly;line-height: 20px;font-size: 20px;">&nbsp;</div>

        <div class="layout one-col fixed-width" style="Margin: 0 auto;max-width: 600px;min-width: 320px; width: 320px;width: calc(28000% - 167400px);overflow-wrap: break-word;word-wrap: break-word;word-break: break-word;">
            <div class="layout__inner" style="border-collapse: collapse;display: table;width: 100%;background-color: #fff;">
                <!--[if (mso)|(IE)]><table align="center" cellpadding="0" cellspacing="0" role="presentation"><tr class="layout-fixed-width" style="background-color: #fff;"><td style="width: 600px" class="w560"><![endif]-->
                <div class="column" style="text-align: left;color: #8e959c;font-size: 14px;line-height: 21px;font-family: sans-serif;max-width: 600px;min-width: 320px; width: 320px;width: calc(28000% - 167400px);">

                    <div style="Margin-left: 20px;Margin-right: 20px;Margin-top: 12px;">
                        <div class="divider" style="display: block;font-size: 2px;line-height: 1px;Margin-left: auto;Margin-right: auto;width: 100%;background-color: #ccc;Margin-bottom: 20px;">&nbsp;</div>
                    </div>

                </div>
                <!--[if (mso)|(IE)]></td></tr></table><![endif]-->
            </div>
        </div>

        <div style="mso-line-height-rule: exactly;line-height: 20px;font-size: 20px;">&nbsp;</div>

        <div class="layout one-col fixed-width" style="Margin: 0 auto;max-width: 600px;min-width: 320px; width: 320px;width: calc(28000% - 167400px);overflow-wrap: break-word;word-wrap: break-word;word-break: break-word;">
            <div class="layout__inner" style="border-collapse: collapse;display: table;width: 100%;background-color: #fff;">
                <!--[if (mso)|(IE)]><table align="center" cellpadding="0" cellspacing="0" role="presentation"><tr class="layout-fixed-width" style="background-color: #fff;"><td style="width: 600px" class="w560"><![endif]-->
                <div class="column" style="text-align: left;color: #8e959c;font-size: 14px;line-height: 21px;font-family: sans-serif;max-width: 600px;min-width: 320px; width: 320px;width: calc(28000% - 167400px);">

                    <div style="Margin-left: 20px;Margin-right: 20px;Margin-top: 12px;Margin-bottom: 12px;">
                        <div style="mso-line-height-rule: exactly;mso-text-raise: 4px;">
                            <p class="size-12" style="Margin-top: 0;Margin-bottom: 0;font-family: font,dejavu sans,verdana,sans-serif;font-size: 12px;line-height: 19px;" lang="x-size-12"><span class="font-font">Please do not reply to this email.<br />
3423 Piedmont Road NE, Suite 475, Atlanta, Georgia, 30305, United States</span></p>
                        </div>
                    </div>

                </div>
                <!--[if (mso)|(IE)]></td></tr></table><![endif]-->
            </div>
        </div>

        <div style="mso-line-height-rule: exactly;line-height: 20px;font-size: 20px;">&nbsp;</div>

        <div class="layout three-col fixed-width" style="Margin: 0 auto;max-width: 600px;min-width: 320px; width: 320px;width: calc(28000% - 167400px);overflow-wrap: break-word;word-wrap: break-word;word-break: break-word;">
            <div class="layout__inner" style="border-collapse: collapse;display: table;width: 100%;background-color: #fff;">
                <!--[if (mso)|(IE)]><table align="center" cellpadding="0" cellspacing="0" role="presentation"><tr class="layout-fixed-width" style="background-color: #fff;"><td style="width: 200px" valign="top" class="w160"><![endif]-->
                <div class="column" style="text-align: left;color: #8e959c;font-size: 14px;line-height: 21px;font-family: sans-serif;Float: left;max-width: 320px;min-width: 200px; width: 320px;width: calc(72200px - 12000%);">

                    <div style="Margin-left: 20px;Margin-right: 20px;Margin-top: 0px;Margin-bottom: 0px;">
                        <div style="mso-line-height-rule: exactly;mso-text-raise: 4px;">
<<<<<<< HEAD
                            <a href="https://storj.io/" style="text-decoration: none; color: #66686C;">
                                <p href="https://storj.io/" class="size-12" style="Margin-top: 0;Margin-bottom: 0;font-family: font,dejavu sans,verdana,sans-serif;font-size: 12px;line-height: 19px;" lang="x-size-12"><span class="font-font"><strong>Help</strong></span></p>
=======
                            <a href="{{ .Origin }}" style="text-decoration: none; color: #66686C;">
                                <p href="{{ .Origin }}" class="size-12" style="Margin-top: 0;Margin-bottom: 0;font-family: montserrat,dejavu sans,verdana,sans-serif;font-size: 12px;line-height: 19px;" lang="x-size-12"><span class="font-montserrat"><strong>Help</strong></span></p>
>>>>>>> b2b86bee
                            </a>
                        </div>
                    </div>

                </div>
                <!--[if (mso)|(IE)]></td><td style="width: 200px" valign="top" class="w160"><![endif]-->
                <div class="column" style="text-align: left;color: #8e959c;font-size: 14px;line-height: 21px;font-family: sans-serif;Float: left;max-width: 320px;min-width: 200px; width: 320px;width: calc(72200px - 12000%);">

                    <div style="Margin-left: 20px;Margin-right: 20px;Margin-top: 0px;Margin-bottom: 0px;">
                        <div style="mso-line-height-rule: exactly;mso-text-raise: 4px;">
<<<<<<< HEAD
                            <a href="https://storj.io/" style="text-decoration: none; color: #66686C;">
                                <p href="https://storj.io/" class="size-12" style="Margin-top: 0;Margin-bottom: 0;font-family: font,dejavu sans,verdana,sans-serif;font-size: 12px;line-height: 19px;" lang="x-size-12"><span class="font-font"><strong>Contact Info</strong></span></p>
=======
                            <a href="{{ .Origin }}" style="text-decoration: none; color: #66686C;">
                                <p href="{{ .Origin }}" class="size-12" style="Margin-top: 0;Margin-bottom: 0;font-family: montserrat,dejavu sans,verdana,sans-serif;font-size: 12px;line-height: 19px;" lang="x-size-12"><span class="font-montserrat"><strong>Contact Info</strong></span></p>
>>>>>>> b2b86bee
                            </a>
                        </div>
                    </div>

                </div>
                <!--[if (mso)|(IE)]></td><td style="width: 100px" valign="top" class="w160"><![endif]-->
                <div class="column" style="text-align: left;color: #8e959c;font-size: 14px;line-height: 21px;font-family: sans-serif;Float: left;max-width: 150px;min-width: 100px; width: 320px;width: calc(72200px - 12000%);">

                    <div style="Margin-left: 20px;Margin-right: 20px;Margin-top: 0px;Margin-bottom: 0px;">
                        <div style="mso-line-height-rule: exactly;mso-text-raise: 4px;">
<<<<<<< HEAD
                            <a href="https://storj.io/" style="text-decoration: none; color: #66686C;">
                                <p class="size-12" style="Margin-top: 0;Margin-bottom: 0;font-family: font,dejavu sans,verdana,sans-serif;font-size: 12px;line-height: 19px;" lang="x-size-12"><span class="font-font"><strong>Terms &amp; Conditions</strong><br />
=======
                            <a href="{{ .Origin }}" style="text-decoration: none; color: #66686C;">
                                <p class="size-12" style="Margin-top: 0;Margin-bottom: 0;font-family: montserrat,dejavu sans,verdana,sans-serif;font-size: 12px;line-height: 19px;" lang="x-size-12"><span class="font-montserrat"><strong>Terms &amp; Conditions</strong><br />
>>>>>>> b2b86bee
&nbsp;</span></p>
                            </a>
                        </div>
                    </div>

                </div>
                <!--[if (mso)|(IE)]></td></tr></table><![endif]-->
            </div>
        </div>

        <div class="layout one-col fixed-width" style="Margin: 0 auto;max-width: 600px;min-width: 320px; width: 320px;width: calc(28000% - 167400px);overflow-wrap: break-word;word-wrap: break-word;word-break: break-word;">
            <div class="layout__inner" style="border-collapse: collapse;display: table;width: 100%;background-color: #fff;">
                <!--[if (mso)|(IE)]><table align="center" cellpadding="0" cellspacing="0" role="presentation"><tr class="layout-fixed-width" style="background-color: #fff;"><td style="width: 600px" class="w560"><![endif]-->
                <div class="column" style="text-align: left;color: #8e959c;font-size: 14px;line-height: 21px;font-family: sans-serif;max-width: 600px;min-width: 320px; width: 320px;width: calc(28000% - 167400px);">

                    <div style="Margin-left: 20px;Margin-right: 20px;Margin-top: 0px;Margin-bottom: 12px;">
                        <div style="mso-line-height-rule: exactly;mso-text-raise: 4px;">
                            <p class="size-10" style="Margin-top: 0;Margin-bottom: 0;font-family: font,dejavu sans,verdana,sans-serif;font-size: 10px;line-height: 18px;" lang="x-size-10"><span class="font-font">Storj Labs Inc 2019.<br />
&nbsp;</span></p>
                        </div>
                    </div>

                </div>
                <!--[if (mso)|(IE)]></td></tr></table><![endif]-->
            </div>
        </div>
    </div></td></tr></tbody></table>

</body></html><|MERGE_RESOLUTION|>--- conflicted
+++ resolved
@@ -429,8 +429,8 @@
     </style>
 
     <!--[if !mso]><!--><style type="text/css">
-    @import url(https://fonts.googleapis.com/css?family=font:400,700,400italic);
-</style><link href="https://fonts.googleapis.com/css?family=font:400,700,400italic" rel="stylesheet" type="text/css" /><!--<![endif]--><style type="text/css">
+    @import url(https://fonts.googleapis.com/css?family=Montserrat:400,700,400italic);
+</style><link href="https://fonts.googleapis.com/css?family=Montserrat:400,700,400italic" rel="stylesheet" type="text/css" /><!--<![endif]--><style type="text/css">
     body{background-color:#fff}.logo a:hover,.logo a:focus{color:#859bb1 !important}.mso .layout-has-border{border-top:1px solid #ccc;border-bottom:1px solid #ccc}.mso .layout-has-bottom-border{border-bottom:1px solid #ccc}.mso .border,.ie .border{background-color:#ccc}.mso h1,.ie h1{}.mso h1,.ie h1{font-size:64px !important;line-height:63px !important}.mso h2,.ie h2{}.mso h2,.ie h2{font-size:30px !important;line-height:38px !important}.mso h3,.ie h3{}.mso h3,.ie h3{font-size:22px !important;line-height:31px !important}.mso .layout__inner,.ie .layout__inner{}.mso .footer__share-button p{}.mso .footer__share-button p{font-family:sans-serif}
 </style><meta name="robots" content="noindex,nofollow" />
     <meta property="og:title" content="My First Campaign" />
@@ -475,7 +475,7 @@
 
                     <div style="Margin-left: 20px;Margin-right: 20px;Margin-top: 12px;Margin-bottom: 12px;">
                         <div style="mso-line-height-rule: exactly;mso-text-raise: 4px;">
-                            <h1 class="size-40" style="Margin-top: 0;Margin-bottom: 0;font-style: normal;font-weight: normal;color: #000;font-size: 32px;line-height: 40px;font-family: font,dejavu sans,verdana,sans-serif;" lang="x-size-40"><span class="font-font"><strong>Forgot password</strong></span></h1>
+                            <h1 class="size-40" style="Margin-top: 0;Margin-bottom: 0;font-style: normal;font-weight: normal;color: #000;font-size: 32px;line-height: 40px;font-family: montserrat,dejavu sans,verdana,sans-serif;" lang="x-size-40"><span class="font-montserrat"><strong>Forgot password</strong></span></h1>
                         </div>
                     </div>
 
@@ -493,8 +493,8 @@
 
                     <div style="Margin-left: 20px;Margin-right: 20px;Margin-top: 12px;Margin-bottom: 12px;">
                         <div style="mso-line-height-rule: exactly;mso-text-raise: 4px;">
-                            <p class="size-20" style="Margin-top: 0;Margin-bottom: 0;font-family: font,dejavu sans,verdana,sans-serif;font-size: 17px;line-height: 26px;" lang="x-size-20"><span class="font-font">Hi {{ .UserName }}, -</span></p><p class="size-20" style="Margin-top: 5px;Margin-bottom: 0;font-family: font,dejavu sans,verdana,sans-serif;font-size: 17px;line-height: 26px;" lang="x-size-20"><span class="font-font">&#8232;We received a request to reset your Satellite Account password &#8232;</span></p>
+                            <p class="size-20" style="Margin-top: 0;Margin-bottom: 0;font-family: montserrat,dejavu sans,verdana,sans-serif;font-size: 17px;line-height: 26px;" lang="x-size-20"><span class="font-montserrat">Hi {{ .UserName }}, +</span></p><p class="size-20" style="Margin-top: 5px;Margin-bottom: 0;font-family: montserrat,dejavu sans,verdana,sans-serif;font-size: 17px;line-height: 26px;" lang="x-size-20"><span class="font-montserrat">&#8232;We received a request to reset your Satellite Account password &#8232;</span></p>
                         </div>
                     </div>
 
@@ -512,13 +512,8 @@
 
                     <div style="Margin-left: 20px;Margin-right: 20px;Margin-top: 12px;Margin-bottom: 12px;">
                         <div class="btn btn--flat btn--large" style="text-align:left;">
-<<<<<<< HEAD
-                            <![if !mso]><a style="border-radius: 4px;display: inline-block;font-size: 14px;font-weight: bold;line-height: 24px;padding: 12px 24px;text-align: center;text-decoration: none !important;transition: opacity 0.1s ease-in;color: #ffffff !important;background-color: #2683ff;font-family: font, DejaVu Sans, Verdana, sans-serif;" href="{{ .ResetLink }}">Reset Password</a><![endif]>
-                            <!--[if mso]><p style="line-height:0;margin:0;">&nbsp;</p><v:roundrect xmlns:v="urn:schemas-microsoft-com:vml" href="https://storj.io/" style="width:191px" arcsize="9%" fillcolor="#2683FF" stroke="f"><v:textbox style="mso-fit-shape-to-text:t" inset="0px,11px,0px,11px"><center style="font-size:14px;line-height:24px;color:#FFFFFF;font-family:font,DejaVu Sans,Verdana,sans-serif;font-weight:bold;mso-line-height-rule:exactly;mso-text-raise:4px">Reset Password</center></v:textbox></v:roundrect><![endif]--></div>
-=======
                             <![if !mso]><a style="border-radius: 4px;display: inline-block;font-size: 14px;font-weight: bold;line-height: 24px;padding: 12px 24px;text-align: center;text-decoration: none !important;transition: opacity 0.1s ease-in;color: #ffffff !important;background-color: #2683ff;font-family: Montserrat, DejaVu Sans, Verdana, sans-serif;" href="{{ .ResetLink }}">Reset Password</a><![endif]>
                             <!--[if mso]><p style="line-height:0;margin:0;">&nbsp;</p><v:roundrect xmlns:v="urn:schemas-microsoft-com:vml" href="{{ .ResetLink }}" style="width:191px" arcsize="9%" fillcolor="#2683FF" stroke="f"><v:textbox style="mso-fit-shape-to-text:t" inset="0px,11px,0px,11px"><center style="font-size:14px;line-height:24px;color:#FFFFFF;font-family:Montserrat,DejaVu Sans,Verdana,sans-serif;font-weight:bold;mso-line-height-rule:exactly;mso-text-raise:4px">Reset Password</center></v:textbox></v:roundrect><![endif]--></div>
->>>>>>> b2b86bee
                     </div>
 
                 </div>
@@ -535,17 +530,10 @@
 
                     <div style="Margin-left: 20px;Margin-right: 20px;Margin-top: 12px;Margin-bottom: 12px;">
                         <div style="mso-line-height-rule: exactly;mso-text-raise: 4px;">
-<<<<<<< HEAD
-                            <p class="size-16" style="Margin-top: 0;Margin-bottom: 0;font-family: font,dejavu sans,verdana,sans-serif;font-size: 16px;line-height: 24px;" lang="x-size-16"><span class="font-font">Didn’t request this change? -<br /></span></p>
-                            <p class="size-16" style="Margin-top: 0;Margin-bottom: 0;font-family: font,dejavu sans,verdana,sans-serif;font-size: 16px;line-height: 24px;" lang="x-size-16"><span class="font-font">If you didn’t request a new password
-                                <a href="https://storj.io" style="color: #2683ff; text-decoration: none; font-weight: bold">let us know</a><br /></span></p>
-=======
                             <p class="size-16" style="Margin-top: 0;Margin-bottom: 0;font-family: montserrat,dejavu sans,verdana,sans-serif;font-size: 16px;line-height: 24px;" lang="x-size-16"><span class="font-montserrat">Didn’t request this change?  <br /></span></p>
                             <p class="size-16" style="Margin-top: 0;Margin-bottom: 0;font-family: montserrat,dejavu sans,verdana,sans-serif;font-size: 16px;line-height: 24px;" lang="x-size-16"><span class="font-montserrat">If you didn’t request a new password
                                 <a href="{{ .LetUsKnowLink }}" style="color: #2683ff; text-decoration: none; font-weight: bold">let us know</a><br /></span></p>
->>>>>>> b2b86bee
                         </div>
                     </div>
 
@@ -579,7 +567,7 @@
 
                     <div style="Margin-left: 20px;Margin-right: 20px;Margin-top: 12px;Margin-bottom: 12px;">
                         <div style="mso-line-height-rule: exactly;mso-text-raise: 4px;">
-                            <p class="size-12" style="Margin-top: 0;Margin-bottom: 0;font-family: font,dejavu sans,verdana,sans-serif;font-size: 12px;line-height: 19px;" lang="x-size-12"><span class="font-font">Please do not reply to this email.<br />
+                            <p class="size-12" style="Margin-top: 0;Margin-bottom: 0;font-family: montserrat,dejavu sans,verdana,sans-serif;font-size: 12px;line-height: 19px;" lang="x-size-12"><span class="font-montserrat">Please do not reply to this email.<br />
 3423 Piedmont Road NE, Suite 475, Atlanta, Georgia, 30305, United States</span></p>
                         </div>
                     </div>
@@ -598,13 +586,8 @@
 
                     <div style="Margin-left: 20px;Margin-right: 20px;Margin-top: 0px;Margin-bottom: 0px;">
                         <div style="mso-line-height-rule: exactly;mso-text-raise: 4px;">
-<<<<<<< HEAD
-                            <a href="https://storj.io/" style="text-decoration: none; color: #66686C;">
-                                <p href="https://storj.io/" class="size-12" style="Margin-top: 0;Margin-bottom: 0;font-family: font,dejavu sans,verdana,sans-serif;font-size: 12px;line-height: 19px;" lang="x-size-12"><span class="font-font"><strong>Help</strong></span></p>
-=======
                             <a href="{{ .Origin }}" style="text-decoration: none; color: #66686C;">
                                 <p href="{{ .Origin }}" class="size-12" style="Margin-top: 0;Margin-bottom: 0;font-family: montserrat,dejavu sans,verdana,sans-serif;font-size: 12px;line-height: 19px;" lang="x-size-12"><span class="font-montserrat"><strong>Help</strong></span></p>
->>>>>>> b2b86bee
                             </a>
                         </div>
                     </div>
@@ -615,13 +598,8 @@
 
                     <div style="Margin-left: 20px;Margin-right: 20px;Margin-top: 0px;Margin-bottom: 0px;">
                         <div style="mso-line-height-rule: exactly;mso-text-raise: 4px;">
-<<<<<<< HEAD
-                            <a href="https://storj.io/" style="text-decoration: none; color: #66686C;">
-                                <p href="https://storj.io/" class="size-12" style="Margin-top: 0;Margin-bottom: 0;font-family: font,dejavu sans,verdana,sans-serif;font-size: 12px;line-height: 19px;" lang="x-size-12"><span class="font-font"><strong>Contact Info</strong></span></p>
-=======
                             <a href="{{ .Origin }}" style="text-decoration: none; color: #66686C;">
                                 <p href="{{ .Origin }}" class="size-12" style="Margin-top: 0;Margin-bottom: 0;font-family: montserrat,dejavu sans,verdana,sans-serif;font-size: 12px;line-height: 19px;" lang="x-size-12"><span class="font-montserrat"><strong>Contact Info</strong></span></p>
->>>>>>> b2b86bee
                             </a>
                         </div>
                     </div>
@@ -632,13 +610,8 @@
 
                     <div style="Margin-left: 20px;Margin-right: 20px;Margin-top: 0px;Margin-bottom: 0px;">
                         <div style="mso-line-height-rule: exactly;mso-text-raise: 4px;">
-<<<<<<< HEAD
-                            <a href="https://storj.io/" style="text-decoration: none; color: #66686C;">
-                                <p class="size-12" style="Margin-top: 0;Margin-bottom: 0;font-family: font,dejavu sans,verdana,sans-serif;font-size: 12px;line-height: 19px;" lang="x-size-12"><span class="font-font"><strong>Terms &amp; Conditions</strong><br />
-=======
                             <a href="{{ .Origin }}" style="text-decoration: none; color: #66686C;">
                                 <p class="size-12" style="Margin-top: 0;Margin-bottom: 0;font-family: montserrat,dejavu sans,verdana,sans-serif;font-size: 12px;line-height: 19px;" lang="x-size-12"><span class="font-montserrat"><strong>Terms &amp; Conditions</strong><br />
->>>>>>> b2b86bee
 &nbsp;</span></p>
                             </a>
                         </div>
@@ -656,7 +629,7 @@
 
                     <div style="Margin-left: 20px;Margin-right: 20px;Margin-top: 0px;Margin-bottom: 12px;">
                         <div style="mso-line-height-rule: exactly;mso-text-raise: 4px;">
-                            <p class="size-10" style="Margin-top: 0;Margin-bottom: 0;font-family: font,dejavu sans,verdana,sans-serif;font-size: 10px;line-height: 18px;" lang="x-size-10"><span class="font-font">Storj Labs Inc 2019.<br />
+                            <p class="size-10" style="Margin-top: 0;Margin-bottom: 0;font-family: montserrat,dejavu sans,verdana,sans-serif;font-size: 10px;line-height: 18px;" lang="x-size-10"><span class="font-montserrat">Storj Labs Inc 2019.<br />
 &nbsp;</span></p>
                         </div>
                     </div>
