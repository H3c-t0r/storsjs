// Jest Snapshot v1, https://goo.gl/fbAQLP

exports[`OverviewStep.vue renders correctly 1`] = `
<div class="overview-area">
  <h1 aria-roledescription="title" class="overview-area__title">Welcome to Storj </h1>
  <p class="overview-area__subtitle">Get started using the web browser, or the command line.</p>
  <div class="overview-area__routes">
    <div class="overview-container"><svg alt="web" class="overview-container__img"></svg>
      <p aria-roledescription="server-side-encryption-title" class="overview-container__enc">Server-side encrypted</p>
      <h2 class="overview-container__title">Start with web browser</h2>
      <p class="overview-container__info">Start uploading files in the browser and instantly see how your data gets distributed over the Storj network around the world.</p>
      <div class="container" style="width: 240px; height: 48px; border-radius: 8px; font-size: 16px;"> <span class="label">Continue in web -&gt;</span></div>
      <p class="overview-container__encryption-container">
        By using the web browser you are opting in to
        <a href="https://docs.storj.io/concepts/encryption-key/design-decision-server-side-encryption" target="_blank" rel="noopener noreferrer" aria-roledescription="server-side-encryption-link" class="overview-container__encryption-container__link">server-side encryption</a>.
      </p>
<<<<<<< HEAD
      <div class="container" style="width: 100%; height: 64px; border-radius: 62px; font-size: 16px;">
        <!---->
        <!----> <span class="label uppercase">Continue in web</span>
      </div>
=======
>>>>>>> 48b76d71
    </div>
    <div class="overview-container"><svg alt="cli" class="overview-container__img"></svg>
      <p aria-roledescription="end-to-end-encryption-title" class="overview-container__enc">End-to-end encrypted</p>
      <h2 class="overview-container__title">Start with Uplink CLI</h2>
      <p class="overview-container__info">The Uplink CLI is a command-line interface tool which allows you to upload and download files from the network, manage permissions and share files.</p>
      <div class="container" style="width: 240px; height: 48px; border-radius: 8px; font-size: 16px;"> <span class="label">Continue in cli -&gt;</span></div>
      <p class="overview-container__encryption-container">
        The Uplink CLI uses
        <a href="https://docs.storj.io/concepts/encryption-key/design-decision-end-to-end-encryption" target="_blank" rel="noopener noreferrer" aria-roledescription="end-to-end-encryption-link" class="overview-container__encryption-container__link">end-to-end encryption</a> for object data, metadata and path data.
      </p>
<<<<<<< HEAD
      <div class="container" style="width: 100%; height: 64px; border-radius: 62px; font-size: 16px;">
        <!---->
        <!----> <span class="label uppercase">Continue in cli</span>
      </div>
=======
>>>>>>> 48b76d71
    </div>
  </div> <a href="/project-dashboard" class="overview-area__skip-button">
    Skip and go directly to dashboard
  </a>
</div>
`;<|MERGE_RESOLUTION|>--- conflicted
+++ resolved
@@ -9,35 +9,27 @@
       <p aria-roledescription="server-side-encryption-title" class="overview-container__enc">Server-side encrypted</p>
       <h2 class="overview-container__title">Start with web browser</h2>
       <p class="overview-container__info">Start uploading files in the browser and instantly see how your data gets distributed over the Storj network around the world.</p>
-      <div class="container" style="width: 240px; height: 48px; border-radius: 8px; font-size: 16px;"> <span class="label">Continue in web -&gt;</span></div>
+      <div class="container" style="width: 240px; height: 48px; border-radius: 8px; font-size: 16px;">
+        <!---->
+        <!----> <span class="label">Continue in web -&gt;</span>
+      </div>
       <p class="overview-container__encryption-container">
         By using the web browser you are opting in to
         <a href="https://docs.storj.io/concepts/encryption-key/design-decision-server-side-encryption" target="_blank" rel="noopener noreferrer" aria-roledescription="server-side-encryption-link" class="overview-container__encryption-container__link">server-side encryption</a>.
       </p>
-<<<<<<< HEAD
-      <div class="container" style="width: 100%; height: 64px; border-radius: 62px; font-size: 16px;">
-        <!---->
-        <!----> <span class="label uppercase">Continue in web</span>
-      </div>
-=======
->>>>>>> 48b76d71
     </div>
     <div class="overview-container"><svg alt="cli" class="overview-container__img"></svg>
       <p aria-roledescription="end-to-end-encryption-title" class="overview-container__enc">End-to-end encrypted</p>
       <h2 class="overview-container__title">Start with Uplink CLI</h2>
       <p class="overview-container__info">The Uplink CLI is a command-line interface tool which allows you to upload and download files from the network, manage permissions and share files.</p>
-      <div class="container" style="width: 240px; height: 48px; border-radius: 8px; font-size: 16px;"> <span class="label">Continue in cli -&gt;</span></div>
+      <div class="container" style="width: 240px; height: 48px; border-radius: 8px; font-size: 16px;">
+        <!---->
+        <!----> <span class="label">Continue in cli -&gt;</span>
+      </div>
       <p class="overview-container__encryption-container">
         The Uplink CLI uses
         <a href="https://docs.storj.io/concepts/encryption-key/design-decision-end-to-end-encryption" target="_blank" rel="noopener noreferrer" aria-roledescription="end-to-end-encryption-link" class="overview-container__encryption-container__link">end-to-end encryption</a> for object data, metadata and path data.
       </p>
-<<<<<<< HEAD
-      <div class="container" style="width: 100%; height: 64px; border-radius: 62px; font-size: 16px;">
-        <!---->
-        <!----> <span class="label uppercase">Continue in cli</span>
-      </div>
-=======
->>>>>>> 48b76d71
     </div>
   </div> <a href="/project-dashboard" class="overview-area__skip-button">
     Skip and go directly to dashboard
