{
<<<<<<< HEAD
    "name": "storj-satellite",
    "version": "0.1.0",
    "private": true,
    "scripts": {
      "serve": "vue-cli-service serve",
      "lint": "vue-cli-service lint --max-warnings 0 --fix && stylelint . --max-warnings 0 --fix",
      "lint-ci": "vue-cli-service lint --max-warnings 0 --no-fix && stylelint . --max-warnings 0 --no-fix",
      "build": "vue-cli-service build",
      "wasm": "chmod +x ./scripts/build-wasm.sh && ./scripts/build-wasm.sh",
      "wasm-dev": "chmod +x ./scripts/build-wasm-dev.sh && ./scripts/build-wasm-dev.sh",
      "dev": "vue-cli-service build --mode development --watch",
      "test": "vue-cli-service test:unit"
    },
    "dependencies": {
      "@aws-crypto/sha256-browser": "2.0.1",
      "@aws-sdk/signature-v4": "3.47.2",
      "@aws-sdk/types": "3.47.1",
      "apollo-cache-inmemory": "1.6.6",
      "apollo-client": "2.6.10",
      "apollo-link": "1.2.14",
      "apollo-link-context": "1.0.20",
      "apollo-link-error": "1.1.13",
      "apollo-link-http": "1.5.17",
      "aws-sdk": "2.853.0",
      "bip39": "3.0.3",
      "chart.js": "2.9.4",
      "graphql": "15.3.0",
      "graphql-tag": "2.11.0",
      "load-script": "1.0.0",
      "pbkdf2": "3.1.1",
      "pretty-bytes": "5.6.0",
      "qrcode": "1.4.4",
      "stripe": "8.96.0",
      "vue": "2.6.12",
      "vue-chartjs": "3.5.1",
      "vue-class-component": "7.2.5",
      "vue-clipboard2": "0.3.1",
      "vue-property-decorator": "9.0.0",
      "vue-recaptcha": "1.3.0",
      "vue-router": "3.4.9",
      "vue2-datepicker": "3.7.0",
      "vuex": "3.6.0"
    },
    "devDependencies": {
      "@babel/core": "7.14.8",
      "@babel/plugin-proposal-object-rest-spread": "7.11.0",
      "@types/chart.js": "2.9.34",
      "@types/filesystem": "0.0.32",
      "@types/node": "13.11.1",
      "@types/pbkdf2": "3.1.0",
      "@types/qrcode": "1.4.1",
      "@types/vue2-datepicker": "3.3.0",
      "@typescript-eslint/eslint-plugin": "4.28.5",
      "@typescript-eslint/parser": "4.28.5",
      "@vue/cli-plugin-babel": "4.5.6",
      "@vue/cli-plugin-eslint": "4.5.13",
      "@vue/cli-plugin-typescript": "4.5.6",
      "@vue/cli-plugin-unit-jest": "4.5.6",
      "@vue/cli-service": "4.5.6",
      "@vue/eslint-config-typescript": "7.0.0",
      "@vue/test-utils": "1.1.0",
      "babel-core": "7.0.0-bridge.0",
      "babel-eslint": "10.1.0",
      "compression-webpack-plugin": "6.0.0",
      "eslint": "6.7.2",
      "eslint-plugin-storj": "github:storj/eslint-storj",
      "eslint-plugin-vue": "7.16.0",
      "jest-fetch-mock": "3.0.3",
      "sass": "1.37.0",
      "sass-loader": "10.0.2",
      "sinon": "9.0.3",
      "stylelint": "13.7.1",
      "stylelint-config-standard": "20.0.0",
      "stylelint-scss": "3.18.0",
      "ts-jest": "26.3.0",
      "typescript": "4.0.2",
      "vue-svg-loader": "0.16.0",
      "vue-template-compiler": "2.6.12",
      "webpack-bundle-analyzer": "4.4.2",
      "worker-plugin": "5.0.0"
    },
    "postcss": {
      "plugins": {
        "autoprefixer": {}
      }
    },
    "browserslist": [
      "> 1%",
      "last 2 versions",
      "not ie <= 8"
    ],
    "jest": {
      "automock": false,
      "setupFiles": [
        "./jestSetup.ts"
      ],
      "globals": {
        "ts-jest": {
          "diagnostics": false
        }
      },
      "moduleFileExtensions": [
        "js",
        "jsx",
        "json",
        "vue",
        "ts",
        "tsx"
      ],
      "collectCoverage": true,
      "transform": {
        "^.+\\.js$": "babel-jest",
        "^.+\\.vue$": "vue-jest",
        ".+\\.(css|styl|less|sass|scss|png|jpg|ttf|woff|woff2)$": "jest-transform-stub",
        "^.+\\.tsx?$": "ts-jest",
        "^.+\\.svg$": "<rootDir>/tests/unit/mock/svgTransform.js"
      },
      "transformIgnorePatterns": [
        "/node_modules/(?!(apollo-client|apollo-link|vue2-datepicker))"
      ],
      "moduleNameMapper": {
        "^@/(.*)$": "<rootDir>/src/$1"
      },
      "snapshotSerializers": [
        "jest-serializer-vue"
      ],
      "testMatch": [
        "**/tests/unit/**/*.spec.(js|jsx|ts|tsx)|**/__tests__/*.(js|jsx|ts|tsx)"
      ],
      "testURL": "http://localhost/"
    }
  }
=======
  "name": "storj-satellite",
  "version": "0.1.0",
  "private": true,
  "scripts": {
    "serve": "vue-cli-service serve",
    "lint": "vue-cli-service lint --max-warnings 0 --fix && stylelint . --max-warnings 0 --fix",
    "lint-ci": "vue-cli-service lint --max-warnings 0 --no-fix && stylelint . --max-warnings 0 --no-fix",
    "build": "vue-cli-service build",
    "wasm": "chmod +x ./scripts/build-wasm.sh && ./scripts/build-wasm.sh",
    "wasm-dev": "chmod +x ./scripts/build-wasm-dev.sh && ./scripts/build-wasm-dev.sh",
    "dev": "vue-cli-service build --mode development --watch",
    "test": "vue-cli-service test:unit"
  },
  "dependencies": {
    "@aws-crypto/sha256-browser": "2.0.1",
    "@aws-sdk/signature-v4": "3.78.0",
    "@aws-sdk/types": "3.78.0",
    "apollo-cache-inmemory": "1.6.6",
    "apollo-client": "2.6.10",
    "apollo-link": "1.2.14",
    "apollo-link-context": "1.0.20",
    "apollo-link-error": "1.1.13",
    "apollo-link-http": "1.5.17",
    "aws-sdk": "2.1128.0",
    "bip39": "3.0.4",
    "chart.js": "2.9.4",
    "core-js": "3.22.4",
    "graphql": "15.3.0",
    "graphql-tag": "2.12.6",
    "load-script": "1.0.0",
    "pbkdf2": "3.1.2",
    "pretty-bytes": "5.6.0",
    "qrcode": "1.5.0",
    "stream-browserify": "3.0.0",
    "stripe": "8.215.0",
    "util": "0.12.4",
    "vue": "2.6.14",
    "vue-chartjs": "3.5.1",
    "vue-class-component": "7.2.6",
    "vue-clipboard2": "0.3.3",
    "vue-property-decorator": "9.1.2",
    "vue-recaptcha": "1.3.0",
    "vue-router": "3.5.3",
    "vue2-datepicker": "3.10.4",
    "vuex": "3.6.2"
  },
  "devDependencies": {
    "@types/chart.js": "2.9.36",
    "@types/filesystem": "0.0.32",
    "@types/jest": "27.5.0",
    "@types/node": "13.11.1",
    "@types/pbkdf2": "3.1.0",
    "@types/qrcode": "1.4.2",
    "@types/vue2-datepicker": "3.3.1",
    "@typescript-eslint/eslint-plugin": "5.22.0",
    "@typescript-eslint/parser": "5.22.0",
    "@vue/cli-plugin-babel": "5.0.4",
    "@vue/cli-plugin-eslint": "5.0.4",
    "@vue/cli-plugin-typescript": "5.0.4",
    "@vue/cli-plugin-unit-jest": "5.0.4",
    "@vue/cli-service": "5.0.4",
    "@vue/eslint-config-typescript": "10.0.0",
    "@vue/test-utils": "1.3.0",
    "@vue/vue2-jest": "27.0.0",
    "babel-core": "7.0.0-bridge.0",
    "babel-jest": "27.5.1",
    "compression-webpack-plugin": "9.2.0",
    "eslint": "8.14.0",
    "eslint-plugin-import": "2.26.0",
    "eslint-plugin-storj": "git+https://git@github.com/storj/eslint-storj.git",
    "eslint-plugin-vue": "8.7.1",
    "jest": "27.5.1",
    "jest-fetch-mock": "3.0.3",
    "postcss-html": "1.4.1",
    "sass": "1.51.0",
    "sass-loader": "12.6.0",
    "stylelint": "14.8.2",
    "stylelint-config-standard": "25.0.0",
    "stylelint-config-standard-scss": "3.0.0",
    "stylelint-config-standard-vue": "1.0.0",
    "stylelint-scss": "4.2.0",
    "ts-jest": "27.1.4",
    "typescript": "4.6.4",
    "vue-svg-loader": "0.17.0-beta.2",
    "vue-template-compiler": "2.6.14",
    "webpack-bundle-analyzer": "4.5.0"
  },
  "postcss": {
    "plugins": {
      "autoprefixer": {}
    }
  },
  "browserslist": [
    "defaults"
  ]
}
>>>>>>> 26f495f7
<|MERGE_RESOLUTION|>--- conflicted
+++ resolved
@@ -1,138 +1,4 @@
 {
-<<<<<<< HEAD
-    "name": "storj-satellite",
-    "version": "0.1.0",
-    "private": true,
-    "scripts": {
-      "serve": "vue-cli-service serve",
-      "lint": "vue-cli-service lint --max-warnings 0 --fix && stylelint . --max-warnings 0 --fix",
-      "lint-ci": "vue-cli-service lint --max-warnings 0 --no-fix && stylelint . --max-warnings 0 --no-fix",
-      "build": "vue-cli-service build",
-      "wasm": "chmod +x ./scripts/build-wasm.sh && ./scripts/build-wasm.sh",
-      "wasm-dev": "chmod +x ./scripts/build-wasm-dev.sh && ./scripts/build-wasm-dev.sh",
-      "dev": "vue-cli-service build --mode development --watch",
-      "test": "vue-cli-service test:unit"
-    },
-    "dependencies": {
-      "@aws-crypto/sha256-browser": "2.0.1",
-      "@aws-sdk/signature-v4": "3.47.2",
-      "@aws-sdk/types": "3.47.1",
-      "apollo-cache-inmemory": "1.6.6",
-      "apollo-client": "2.6.10",
-      "apollo-link": "1.2.14",
-      "apollo-link-context": "1.0.20",
-      "apollo-link-error": "1.1.13",
-      "apollo-link-http": "1.5.17",
-      "aws-sdk": "2.853.0",
-      "bip39": "3.0.3",
-      "chart.js": "2.9.4",
-      "graphql": "15.3.0",
-      "graphql-tag": "2.11.0",
-      "load-script": "1.0.0",
-      "pbkdf2": "3.1.1",
-      "pretty-bytes": "5.6.0",
-      "qrcode": "1.4.4",
-      "stripe": "8.96.0",
-      "vue": "2.6.12",
-      "vue-chartjs": "3.5.1",
-      "vue-class-component": "7.2.5",
-      "vue-clipboard2": "0.3.1",
-      "vue-property-decorator": "9.0.0",
-      "vue-recaptcha": "1.3.0",
-      "vue-router": "3.4.9",
-      "vue2-datepicker": "3.7.0",
-      "vuex": "3.6.0"
-    },
-    "devDependencies": {
-      "@babel/core": "7.14.8",
-      "@babel/plugin-proposal-object-rest-spread": "7.11.0",
-      "@types/chart.js": "2.9.34",
-      "@types/filesystem": "0.0.32",
-      "@types/node": "13.11.1",
-      "@types/pbkdf2": "3.1.0",
-      "@types/qrcode": "1.4.1",
-      "@types/vue2-datepicker": "3.3.0",
-      "@typescript-eslint/eslint-plugin": "4.28.5",
-      "@typescript-eslint/parser": "4.28.5",
-      "@vue/cli-plugin-babel": "4.5.6",
-      "@vue/cli-plugin-eslint": "4.5.13",
-      "@vue/cli-plugin-typescript": "4.5.6",
-      "@vue/cli-plugin-unit-jest": "4.5.6",
-      "@vue/cli-service": "4.5.6",
-      "@vue/eslint-config-typescript": "7.0.0",
-      "@vue/test-utils": "1.1.0",
-      "babel-core": "7.0.0-bridge.0",
-      "babel-eslint": "10.1.0",
-      "compression-webpack-plugin": "6.0.0",
-      "eslint": "6.7.2",
-      "eslint-plugin-storj": "github:storj/eslint-storj",
-      "eslint-plugin-vue": "7.16.0",
-      "jest-fetch-mock": "3.0.3",
-      "sass": "1.37.0",
-      "sass-loader": "10.0.2",
-      "sinon": "9.0.3",
-      "stylelint": "13.7.1",
-      "stylelint-config-standard": "20.0.0",
-      "stylelint-scss": "3.18.0",
-      "ts-jest": "26.3.0",
-      "typescript": "4.0.2",
-      "vue-svg-loader": "0.16.0",
-      "vue-template-compiler": "2.6.12",
-      "webpack-bundle-analyzer": "4.4.2",
-      "worker-plugin": "5.0.0"
-    },
-    "postcss": {
-      "plugins": {
-        "autoprefixer": {}
-      }
-    },
-    "browserslist": [
-      "> 1%",
-      "last 2 versions",
-      "not ie <= 8"
-    ],
-    "jest": {
-      "automock": false,
-      "setupFiles": [
-        "./jestSetup.ts"
-      ],
-      "globals": {
-        "ts-jest": {
-          "diagnostics": false
-        }
-      },
-      "moduleFileExtensions": [
-        "js",
-        "jsx",
-        "json",
-        "vue",
-        "ts",
-        "tsx"
-      ],
-      "collectCoverage": true,
-      "transform": {
-        "^.+\\.js$": "babel-jest",
-        "^.+\\.vue$": "vue-jest",
-        ".+\\.(css|styl|less|sass|scss|png|jpg|ttf|woff|woff2)$": "jest-transform-stub",
-        "^.+\\.tsx?$": "ts-jest",
-        "^.+\\.svg$": "<rootDir>/tests/unit/mock/svgTransform.js"
-      },
-      "transformIgnorePatterns": [
-        "/node_modules/(?!(apollo-client|apollo-link|vue2-datepicker))"
-      ],
-      "moduleNameMapper": {
-        "^@/(.*)$": "<rootDir>/src/$1"
-      },
-      "snapshotSerializers": [
-        "jest-serializer-vue"
-      ],
-      "testMatch": [
-        "**/tests/unit/**/*.spec.(js|jsx|ts|tsx)|**/__tests__/*.(js|jsx|ts|tsx)"
-      ],
-      "testURL": "http://localhost/"
-    }
-  }
-=======
   "name": "storj-satellite",
   "version": "0.1.0",
   "private": true,
@@ -228,5 +94,4 @@
   "browserslist": [
     "defaults"
   ]
-}
->>>>>>> 26f495f7
+}