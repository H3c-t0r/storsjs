--- conflicted
+++ resolved
@@ -20,60 +20,8 @@
 export default createVuetify({
     // Use blueprint for Material Design 3
     blueprint: md3,
-<<<<<<< HEAD
-    theme: {
-        themes: {
-            light: {
-                colors: {
-                    primary: '#0149FF',
-                    secondary: '#0218A7',
-                    background: '#FFF',
-                    surface: '#FFF',
-                    info: '#0059D0',
-                    help: '#FFA800',
-                    success: '#00AC26',
-                    warning: '#FF7F00',
-                    error: '#FF0149',
-                    purple: '#7B61FF',
-                    blue6:  '#091c45',
-                    blue5: '#0218A7',
-                    blue4: '#0059D0',
-                    blue2: '#003ACD',
-                    yellow: '#FFC600',
-                    yellow2: '#FFB701',
-                    orange: '#FFA800',
-                    green: '#00B150',
-                    purple2: '#502EFF',
-                },
-            },
-            dark: {
-                colors: {
-                    primary: '#0149FF',
-                    secondary: '#537CFF',
-                    background: '#090920',
-                    success: '#00AC26',
-                    help: '#FFC600',
-                    error: '#FF0149',
-                    surface: '#090920',
-                    purple: '#A18EFF',
-                    blue6:  '#091c45',
-                    blue5: '#2196f3',
-                    blue4: '#0059D0',
-                    blue2: '#003ACD',
-                    yellow: '#FFC600',
-                    yellow2: '#FFB701',
-                    orange: '#FFA800',
-                    warning: '#FF8A00',
-                    green: '#00e366',
-                    purple2: '#A18EFF',
-                },
-            },
-        },
-    },
-=======
     theme: THEME_OPTIONS,
->>>>>>> 51fefb28
-    defaults: {
+    defaults: {w
         global: {
             // ripple: false,
         },
