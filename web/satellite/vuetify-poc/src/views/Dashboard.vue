// Copyright (C) 2023 Storj Labs, Inc.
// See LICENSE for copying information.

<template>
    <v-container>
        <v-row align="center" justify="space-between">
            <v-col cols="12" md="auto">
                <PageTitleComponent title="Project Overview" />
                <PageSubtitleComponent
                    :subtitle="`Your ${limits.objectCount.toLocaleString()} files are stored in ${limits.segmentCount.toLocaleString()} segments around the world.`"
                    link="https://docs.storj.io/dcs/pricing#per-segment-fee"
                />
            </v-col>
            <v-col v-if="!isPaidTier" cols="auto">
                <v-btn @click="appStore.toggleUpgradeFlow(true)">
                    Upgrade
                </v-btn>
            </v-col>
        </v-row>

        <v-row class="d-flex align-center justify-center mt-2">
            <v-col cols="12" sm="6" md="4" lg="2">
                <CardStatsComponent icon="file" title="Files" subtitle="Project files" :data="limits.objectCount.toLocaleString()" to="buckets" />
            </v-col>
            <v-col cols="12" sm="6" md="4" lg="2">
                <CardStatsComponent icon="globe" title="Segments" subtitle="All file pieces" :data="limits.segmentCount.toLocaleString()" to="buckets" />
            </v-col>
            <v-col cols="12" sm="6" md="4" lg="2">
                <CardStatsComponent icon="bucket" title="Buckets" subtitle="Project buckets" :data="bucketsCount.toLocaleString()" to="buckets" />
            </v-col>
            <v-col cols="12" sm="6" md="4" lg="2">
                <CardStatsComponent icon="access" title="Access" subtitle="Project accesses" :data="accessGrantsCount.toLocaleString()" to="access" />
            </v-col>
            <v-col cols="12" sm="6" md="4" lg="2">
                <CardStatsComponent icon="team" title="Team" subtitle="Project members" :data="teamSize.toLocaleString()" to="team" />
            </v-col>
            <v-col cols="12" sm="6" md="4" lg="2">
                <CardStatsComponent icon="card" title="Billing" :subtitle="`${paidTierString} account`" :data="paidTierString" to="/account/billing" />
            </v-col>
        </v-row>

        <v-row class="d-flex align-center justify-center">
            <v-col cols="12" md="6">
                <UsageProgressComponent
                    icon="cloud"
                    title="Storage"
                    :progress="storageUsedPercent"
                    :used="`${usedLimitFormatted(limits.storageUsed)} Used`"
                    :limit="`Limit: ${usedLimitFormatted(limits.storageLimit)}`"
                    :available="`${usedLimitFormatted(availableStorage)} Available`"
                    cta="Need more?"
                    @cta-click="onNeedMoreClicked(LimitToChange.Storage)"
                />
            </v-col>
            <v-col cols="12" md="6">
<<<<<<< HEAD
                <UsageProgressComponent icon="arrow-down" title="Download / month" :progress="egressUsedPercent" :used="`${usedLimitFormatted(limits.bandwidthUsed)} Used`" :limit="`Limit: ${usedLimitFormatted(limits.bandwidthLimit)}`" :available="`${usedLimitFormatted(availableEgress)} Available`" cta="Need more?" @cta-click="onNeedMoreClicked(LimitToChange.Bandwidth)" />
            </v-col>
        </v-row>

        <v-row class="d-flex align-center justify-center mt-2">
            <v-col cols="12" md="6">
                <v-card ref="chartContainer" variant="flat" :border="true" rounded="xlg">
                    <template #title>
                        <v-card-title class="d-flex align-center">
                            <IconCloud class="mr-2" width="16" height="16" />
                            Storage
                        </v-card-title>
                    </template>
                    <h5 class="pl-4">{{ getDimension(storageUsage) }}</h5>
                    <StorageChart
                        :width="chartWidth"
                        :height="160"
                        :data="storageUsage"
                        :since="chartsSinceDate"
                        :before="chartsBeforeDate"
                        class="pr-4 pb-4"
                    />
                </v-card>
            </v-col>
            <v-col cols="12" md="6">
                <v-card variant="flat" :border="true" rounded="xlg">
                    <template #title>
                        <v-card-title class="d-flex align-center">
                            <IconArrowDown class="mr-2" width="16" height="16" />
                            Download
                        </v-card-title>
                    </template>
                    <h5 class="pl-4">{{ getDimension(allocatedBandwidthUsage) }}</h5>
                    <BandwidthChart
                        :width="chartWidth"
                        :height="160"
                        :data="allocatedBandwidthUsage"
                        :since="chartsSinceDate"
                        :before="chartsBeforeDate"
                        class="pr-4 pb-4"
                    />
                </v-card>
            </v-col>
        </v-row>

        <v-row class="d-flex align-center justify-center">
            <v-col cols="12" md="6">
                <UsageProgressComponent icon="globe" title="Segments" :progress="segmentUsedPercent" :used="`${limits.segmentUsed.toLocaleString()} Used`" :limit="`Limit: ${limits.segmentLimit.toLocaleString()}`" :available="`${availableSegment.toLocaleString()} Available`" cta="Learn more" />
            </v-col>
            <v-col cols="12" md="6">
                <UsageProgressComponent v-if="billingStore.state.coupon" icon="check" :title="billingStore.state.coupon.name" :progress="couponProgress" :used="`${usedLimitFormatted(limits.storageUsed + limits.bandwidthUsed)} Used`" :limit="`Limit: ${couponValue}`" :available="`${couponRemainingPercent}% Available`" cta="" />
                <!-- <UsageProgressComponent v-else icon="check" title="Free Usage" progress="1%" used="1% Used" available="99% Available" limit="Free Account Limits" cta="Upgrade" /> -->
=======
                <UsageProgressComponent
                    icon="arrow-down"
                    title="Download"
                    :progress="egressUsedPercent"
                    :used="`${usedLimitFormatted(limits.bandwidthUsed)} Used`"
                    :limit="`Limit: ${usedLimitFormatted(limits.bandwidthLimit)}`"
                    :available="`${usedLimitFormatted(availableEgress)} Available`"
                    cta="Need more?"
                    @cta-click="onNeedMoreClicked(LimitToChange.Bandwidth)"
                />
            </v-col>
            <v-col cols="12" md="6">
                <UsageProgressComponent
                    icon="globe"
                    title="Segments"
                    :progress="segmentUsedPercent"
                    :used="`${limits.segmentUsed.toLocaleString()} Used`"
                    :limit="`Limit: ${limits.segmentLimit.toLocaleString()}`"
                    :available="`${availableSegment.toLocaleString()} Available`"
                    :cta="isPaidTier ? 'Learn more' : 'Need more?'"
                    @cta-click="onSegmentsCTAClicked"
                />
            </v-col>
            <v-col cols="12" md="6">
                <UsageProgressComponent
                    v-if="billingStore.state.coupon"
                    icon="check"
                    :title="isFreeTierCoupon ? 'Free Usage' : 'Coupon'"
                    :progress="couponProgress"
                    :used="`${couponProgress}% Used`"
                    :limit="`Limit: ${couponValue}`"
                    :available="`${couponRemainingPercent}% Available`"
                    :cta="isFreeTierCoupon ? 'Learn more' : 'View Coupons'"
                    @cta-click="onCouponCTAClicked"
                />
>>>>>>> 487ac178
            </v-col>
        </v-row>

        <v-col class="pa-0 mt-6" cols="12">
            <v-card-title class="font-weight-bold pl-0">Buckets</v-card-title>
            <buckets-data-table />
        </v-col>
    </v-container>

    <edit-project-limit-dialog v-model="isEditLimitDialogShown" :limit-type="limitToChange" />
</template>

<script setup lang="ts">
import { computed, onBeforeUnmount, onMounted, ref } from 'vue';
import { VBtn, VCard, VCardTitle, VCol, VContainer, VRow } from 'vuetify/components';
import { ComponentPublicInstance } from '@vue/runtime-core';
import { useRouter } from 'vue-router';

import { useUsersStore } from '@/store/modules/usersStore';
import { useProjectsStore } from '@/store/modules/projectsStore';
import { useProjectMembersStore } from '@/store/modules/projectMembersStore';
import { useAccessGrantsStore } from '@/store/modules/accessGrantsStore';
import { useBillingStore } from '@/store/modules/billingStore';
import { useBucketsStore } from '@/store/modules/bucketsStore';
import { DataStamp, LimitToChange, Project, ProjectLimits } from '@/types/projects';
import { Dimensions, Size } from '@/utils/bytesSize';
import { ChartUtils } from '@/utils/chart';
import { AnalyticsErrorEventSource } from '@/utils/constants/analyticsEventNames';
import { useNotify } from '@/utils/hooks';
import { useAppStore } from '@poc/store/appStore';

import PageTitleComponent from '@poc/components/PageTitleComponent.vue';
import PageSubtitleComponent from '@poc/components/PageSubtitleComponent.vue';
import CardStatsComponent from '@poc/components/CardStatsComponent.vue';
import UsageProgressComponent from '@poc/components/UsageProgressComponent.vue';
import BandwidthChart from '@/components/project/dashboard/BandwidthChart.vue';
import StorageChart from '@/components/project/dashboard/StorageChart.vue';
import BucketsDataTable from '@poc/components/BucketsDataTable.vue';
import EditProjectLimitDialog from '@poc/components/dialogs/EditProjectLimitDialog.vue';
import IconCloud from '@poc/components/icons/IconCloud.vue';
import IconArrowDown from '@poc/components/icons/IconArrowDown.vue';

const appStore = useAppStore();
const usersStore = useUsersStore();
const projectsStore = useProjectsStore();
const pmStore = useProjectMembersStore();
const agStore = useAccessGrantsStore();
const billingStore = useBillingStore();
const bucketsStore = useBucketsStore();

const notify = useNotify();
const router = useRouter();

const chartWidth = ref<number>(0);
const chartContainer = ref<ComponentPublicInstance>();
const isEditLimitDialogShown = ref<boolean>(false);
const limitToChange = ref<LimitToChange>(LimitToChange.Storage);

/**
 * Returns percent of coupon used.
 */
const couponProgress = computed((): number => {
    if (!billingStore.state.coupon) {
        return 0;
    }
    const charges = billingStore.state.projectCharges.getPrice();
    const couponValue = billingStore.state.coupon.amountOff;
    if (charges > couponValue) {
        return 100;
    }
    return Math.round(charges / couponValue * 100);
});

/**
 * Indicates if active coupon is free tier coupon.
 */
const isFreeTierCoupon = computed((): boolean => {
    if (!billingStore.state.coupon) {
        return true;
    }

    const freeTierCouponName = 'Free Tier';

    return billingStore.state.coupon.name.includes(freeTierCouponName);
});

/**
 * Returns coupon value.
 */
const couponValue = computed((): string => {
    return billingStore.state.coupon?.amountOff ? '$' + (billingStore.state.coupon.amountOff * 0.01).toLocaleString() : billingStore.state.coupon?.percentOff.toLocaleString() + '%';
});

/**
 * Returns percent of coupon value remaining.
 */
const couponRemainingPercent = computed((): number => {
    return 100 - couponProgress.value;
});

/**
 * Whether the user is in paid tier.
 */
const isPaidTier = computed((): boolean => {
    return usersStore.state.user.paidTier;
});

/**
 * Returns formatted amount.
 */
function usedLimitFormatted(value: number): string {
    return formattedValue(new Size(value, 2));
}

/**
 * Formats value to needed form and returns it.
 */
function formattedValue(value: Size): string {
    switch (value.label) {
    case Dimensions.Bytes:
        return '0';
    default:
        return `${value.formattedBytes.replace(/\.0+$/, '')}${value.label}`;
    }
}

/**
 * Returns user account tier string.
 */
const paidTierString = computed((): string => {
    return isPaidTier.value ? 'Pro' : 'Free';
});

/**
 * Returns current limits from store.
 */
const limits = computed((): ProjectLimits => {
    return projectsStore.state.currentLimits;
});

/**
 * Returns remaining segments available.
 */
const availableSegment = computed((): number => {
    return projectsStore.state.currentLimits.segmentLimit - projectsStore.state.currentLimits.segmentUsed;
});

/**
 * Returns percentage of segment limit used.
 */
const segmentUsedPercent = computed((): number => {
    return projectsStore.state.currentLimits.segmentUsed/projectsStore.state.currentLimits.segmentLimit * 100;
});

/**
 * Returns remaining egress available.
 */
const availableEgress = computed((): number => {
    return projectsStore.state.currentLimits.bandwidthLimit - projectsStore.state.currentLimits.bandwidthUsed;
});

/**
 * Returns percentage of egress limit used.
 */
const egressUsedPercent = computed((): number => {
    return projectsStore.state.currentLimits.bandwidthUsed/projectsStore.state.currentLimits.bandwidthLimit * 100;
});

/**
 * Returns remaining storage available.
 */
const availableStorage = computed((): number => {
    return projectsStore.state.currentLimits.storageLimit - projectsStore.state.currentLimits.storageUsed;
});

/**
 * Returns percentage of storage limit used.
 */
const storageUsedPercent = computed((): number => {
    return projectsStore.state.currentLimits.storageUsed/projectsStore.state.currentLimits.storageLimit * 100;
});

/**
 * Get selected project from store.
 */
const selectedProject = computed((): Project => {
    return projectsStore.state.selectedProject;
});

/**
 * Returns current team size from store.
 */
const teamSize = computed((): number => {
    return pmStore.state.page.totalCount;
});

/**
 * Returns access grants count from store.
 */
const accessGrantsCount = computed((): number => {
    return agStore.state.page.totalCount;
});

/**
 * Returns access grants count from store.
 */
const bucketsCount = computed((): number => {
    return bucketsStore.state.page.totalCount;
});

/**
 * Returns charts since date from store.
 */
const chartsSinceDate = computed((): Date => {
    return projectsStore.state.chartDataSince;
});

/**
 * Returns charts before date from store.
 */
const chartsBeforeDate = computed((): Date => {
    return projectsStore.state.chartDataBefore;
});

/**
 * Returns storage chart data from store.
 */
const storageUsage = computed((): DataStamp[] => {
    return ChartUtils.populateEmptyUsage(
        projectsStore.state.storageChartData, chartsSinceDate.value, chartsBeforeDate.value,
    );
});

/**
 * Returns allocated bandwidth chart data from store.
 */
const allocatedBandwidthUsage = computed((): DataStamp[] => {
    return ChartUtils.populateEmptyUsage(
        projectsStore.state.allocatedBandwidthChartData, chartsSinceDate.value, chartsBeforeDate.value,
    );
});

/**
 * Used container size recalculation for charts resizing.
 */
function recalculateChartWidth(): void {
    chartWidth.value = chartContainer.value?.$el.getBoundingClientRect().width || 0;
}

/**
 * Returns dimension for given data values.
 */
function getDimension(dataStamps: DataStamp[]): Dimensions {
    const maxValue = Math.max(...dataStamps.map(s => s.value));
    return new Size(maxValue).label;
}

/**
 * Conditionally opens the upgrade dialog
 * or the edit limit dialog.
 */
function onNeedMoreClicked(source: LimitToChange): void {
    if (!isPaidTier.value) {
        appStore.toggleUpgradeFlow(true);
        return;
    }

    limitToChange.value = source;
    isEditLimitDialogShown.value = true;
}

/**
 * Conditionally opens the upgrade dialog or docs link.
 */
function onSegmentsCTAClicked(): void {
    if (!isPaidTier.value) {
        appStore.toggleUpgradeFlow(true);
        return;
    }

    window.open('https://docs.storj.io/dcs/pricing#per-segment-fee', '_blank', 'noreferrer');
}

/**
 * Conditionally opens docs link or navigates to billing overview.
 */
function onCouponCTAClicked(): void {
    if (isFreeTierCoupon.value) {
        window.open('https://docs.storj.io/dcs/pricing#free-tier', '_blank', 'noreferrer');
        return;
    }

    router.push('/account/billing');
}

/**
 * Lifecycle hook after initial render.
 * Fetches project limits.
 */
onMounted(async (): Promise<void> => {
    const projectID = selectedProject.value.id;
    const FIRST_PAGE = 1;

    window.addEventListener('resize', recalculateChartWidth);
    recalculateChartWidth();

    const now = new Date();
    const past = new Date();
    past.setDate(past.getDate() - 30);

    try {
        await Promise.all([
            projectsStore.getDailyProjectData({ since: past, before: now }),
            projectsStore.getProjectLimits(projectID),
            billingStore.getProjectUsageAndChargesCurrentRollup(),
            billingStore.getCoupon(),
            pmStore.getProjectMembers(FIRST_PAGE, projectID),
            agStore.getAccessGrants(FIRST_PAGE, projectID),
            bucketsStore.getBuckets(FIRST_PAGE, projectID),
        ]);
    } catch (error) {
        notify.notifyError(error, AnalyticsErrorEventSource.PROJECT_DASHBOARD_PAGE);
    }
});

/**
 * Lifecycle hook before component destruction.
 * Removes event listener on window resizing.
 */
onBeforeUnmount((): void => {
    window.removeEventListener('resize', recalculateChartWidth);
});
</script><|MERGE_RESOLUTION|>--- conflicted
+++ resolved
@@ -53,8 +53,16 @@
                 />
             </v-col>
             <v-col cols="12" md="6">
-<<<<<<< HEAD
-                <UsageProgressComponent icon="arrow-down" title="Download / month" :progress="egressUsedPercent" :used="`${usedLimitFormatted(limits.bandwidthUsed)} Used`" :limit="`Limit: ${usedLimitFormatted(limits.bandwidthLimit)}`" :available="`${usedLimitFormatted(availableEgress)} Available`" cta="Need more?" @cta-click="onNeedMoreClicked(LimitToChange.Bandwidth)" />
+                <UsageProgressComponent
+                    icon="arrow-down"
+                    title="Download"
+                    :progress="egressUsedPercent"
+                    :used="`${usedLimitFormatted(limits.bandwidthUsed)} Used`"
+                    :limit="`Limit: ${usedLimitFormatted(limits.bandwidthLimit)}`"
+                    :available="`${usedLimitFormatted(availableEgress)} Available`"
+                    cta="Need more?"
+                    @cta-click="onNeedMoreClicked(LimitToChange.Bandwidth)"
+                />
             </v-col>
         </v-row>
 
@@ -101,24 +109,6 @@
 
         <v-row class="d-flex align-center justify-center">
             <v-col cols="12" md="6">
-                <UsageProgressComponent icon="globe" title="Segments" :progress="segmentUsedPercent" :used="`${limits.segmentUsed.toLocaleString()} Used`" :limit="`Limit: ${limits.segmentLimit.toLocaleString()}`" :available="`${availableSegment.toLocaleString()} Available`" cta="Learn more" />
-            </v-col>
-            <v-col cols="12" md="6">
-                <UsageProgressComponent v-if="billingStore.state.coupon" icon="check" :title="billingStore.state.coupon.name" :progress="couponProgress" :used="`${usedLimitFormatted(limits.storageUsed + limits.bandwidthUsed)} Used`" :limit="`Limit: ${couponValue}`" :available="`${couponRemainingPercent}% Available`" cta="" />
-                <!-- <UsageProgressComponent v-else icon="check" title="Free Usage" progress="1%" used="1% Used" available="99% Available" limit="Free Account Limits" cta="Upgrade" /> -->
-=======
-                <UsageProgressComponent
-                    icon="arrow-down"
-                    title="Download"
-                    :progress="egressUsedPercent"
-                    :used="`${usedLimitFormatted(limits.bandwidthUsed)} Used`"
-                    :limit="`Limit: ${usedLimitFormatted(limits.bandwidthLimit)}`"
-                    :available="`${usedLimitFormatted(availableEgress)} Available`"
-                    cta="Need more?"
-                    @cta-click="onNeedMoreClicked(LimitToChange.Bandwidth)"
-                />
-            </v-col>
-            <v-col cols="12" md="6">
                 <UsageProgressComponent
                     icon="globe"
                     title="Segments"
@@ -142,7 +132,6 @@
                     :cta="isFreeTierCoupon ? 'Learn more' : 'View Coupons'"
                     @cta-click="onCouponCTAClicked"
                 />
->>>>>>> 487ac178
             </v-col>
         </v-row>
 
