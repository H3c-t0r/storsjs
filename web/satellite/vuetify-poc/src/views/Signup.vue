--- conflicted
+++ resolved
@@ -5,13 +5,8 @@
     <signup-confirmation v-if="codeActivationEnabled && confirmCode" :email="email" :signup-req-id="signupID" />
     <v-container v-else class="fill-height flex-row justify-center align-center">
         <v-row align="top" justify="center" class="v-col-12">
-<<<<<<< HEAD
             <v-col cols="12" sm="10" md="7" lg="5" xl="4" xxl="3">
-                <v-card title="Create your free account" subtitle="Get 25GB storage and 25GB download per month" class="pa-2 pa-sm-7">
-=======
-            <v-col cols="12" sm="10" md="7" lg="5">
                 <v-card title="Create your free account" subtitle="Get 25GB storage and 25GB download per month" class="pa-2 pa-sm-7 overflow-visible">
->>>>>>> 5effb827
                     <v-card-item>
                         <v-alert
                             v-if="isInvited"
