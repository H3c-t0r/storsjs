--- conflicted
+++ resolved
@@ -115,7 +115,10 @@
 </script>
 
 <style lang="scss">
-<<<<<<< HEAD
+    p {
+        margin: 0;
+    }
+
     .disk-space-chart {
 
         &__data-dimension {
@@ -124,10 +127,6 @@
             margin: 0 0 5px 30px;
             font-family: 'font_medium';
         }
-=======
-    p {
-        margin: 0;
->>>>>>> 78a71ad3
     }
 
     #disk-space-tooltip {
