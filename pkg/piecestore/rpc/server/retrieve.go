// Copyright (C) 2018 Storj Labs, Inc.
// See LICENSE for copying information.

package server

import (
	"context"
	"io"
	"log"
	"os"

	"github.com/gogo/protobuf/proto"
	"github.com/zeebo/errs"
	"storj.io/storj/pkg/piecestore"
	"storj.io/storj/pkg/utils"
	pb "storj.io/storj/protos/piecestore"
)

// RetrieveError is a type of error for failures in Server.Retrieve()
var RetrieveError = errs.Class("retrieve error")

// Retrieve -- Retrieve data from piecestore and send to client
func (s *Server) Retrieve(stream pb.PieceStoreRoutes_RetrieveServer) (err error) {
	ctx := stream.Context()
	defer mon.Task()(&ctx)(&err)

	// Receive Signature
	recv, err := stream.Recv()
	if err != nil {
		return RetrieveError.Wrap(err)
	}
	if recv == nil {
		return RetrieveError.New("error receiving piece data")
	}

	pd := recv.GetPieceData()
	if pd == nil {
		return RetrieveError.New("PieceStore message is nil")
	}

	log.Printf("Retrieving %s...", pd.GetId())

	// Get path to data being retrieved
	path, err := pstore.PathByID(pd.GetId(), s.DataDir)
	if err != nil {
		return err
	}

	// Verify that the path exists
	fileInfo, err := os.Stat(path)
	if err != nil {
		return RetrieveError.Wrap(err)
	}

	// Read the size specified
	totalToRead := pd.GetSize()
	fileSize := fileInfo.Size()

	// Read the entire file if specified -1 but make sure we do it from the correct offset
	if pd.GetSize() <= -1 || totalToRead+pd.GetOffset() > fileSize {
		totalToRead = fileSize - pd.GetOffset()
	}

	retrieved, allocated, err := s.retrieveData(ctx, stream, pd.GetId(), pd.GetOffset(), totalToRead)
	if err != nil {
		return err
	}

	log.Printf("Successfully retrieved %s: Allocated: %v, Retrieved: %v\n", pd.GetId(), allocated, retrieved)
	return nil
}

func (s *Server) retrieveData(ctx context.Context, stream pb.PieceStoreRoutes_RetrieveServer, id string, offset, length int64) (retrieved, allocated int64, err error) {
	defer mon.Task()(&ctx)(&err)

	storeFile, err := pstore.RetrieveReader(ctx, id, offset, length, s.DataDir)
	if err != nil {
		return 0, 0, err
	}

	defer utils.LogClose(storeFile)

	writer := NewStreamWriter(s, stream)
	am := NewAllocationManager()
	var latestBA *pb.RenterBandwidthAllocation
	var latestTotal int64

	// Save latest bandwidth allocation even if we fail
	defer func() {
		err := s.DB.WriteBandwidthAllocToDB(latestBA)
		if latestBA != nil && err != nil {
			log.Println("WriteBandwidthAllocToDB Error:", err)
		}
	}()

	for am.Used < length {
		// Receive Bandwidth allocation
		recv, err := stream.Recv()
		if err != nil {
			return am.Used, am.TotalAllocated, err
		}

		ba := recv.GetBandwidthallocation()

		baData := &pb.RenterBandwidthAllocation_Data{}

		if err = proto.Unmarshal(ba.GetData(), baData); err != nil {
			return am.Used, am.TotalAllocated, err
		}

<<<<<<< HEAD
		if err = s.verifySignature(nil, ba); err != nil {
=======
		if err = s.verifySignature(ctx, ba); err != nil {
>>>>>>> 91daf3e4
			return am.Used, am.TotalAllocated, err
		}

		am.NewTotal(baData.GetTotal())

		// The bandwidthallocation with the higher total is what I want to earn the most money
		if baData.GetTotal() > latestTotal {
			latestBA = ba
			latestTotal = baData.GetTotal()
		}

		sizeToRead := am.NextReadSize()

		// Write the buffer to the stream we opened earlier
		n, err := io.CopyN(writer, storeFile, sizeToRead)
		if n > 0 {
			if allocErr := am.UseAllocation(n); allocErr != nil {
				log.Println(allocErr)
			}
		}

		if err != nil {
			return am.Used, am.TotalAllocated, err
		}
	}

	return am.Used, am.TotalAllocated, nil
}<|MERGE_RESOLUTION|>--- conflicted
+++ resolved
@@ -108,11 +108,7 @@
 			return am.Used, am.TotalAllocated, err
 		}
 
-<<<<<<< HEAD
-		if err = s.verifySignature(nil, ba); err != nil {
-=======
 		if err = s.verifySignature(ctx, ba); err != nil {
->>>>>>> 91daf3e4
 			return am.Used, am.TotalAllocated, err
 		}
 
