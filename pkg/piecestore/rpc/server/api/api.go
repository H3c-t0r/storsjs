// Copyright (C) 2018 Storj Labs, Inc.
// See LICENSE for copying information.

package api

import (
	"bytes"
	"database/sql"
	"fmt"
	"io"
	"log"
	"os"

	"golang.org/x/net/context"

	"storj.io/storj/pkg/piecestore"
	"storj.io/storj/pkg/piecestore/rpc/server/ttl"
	pb "storj.io/storj/protos/piecestore"
)

// Server -- GRPC server meta data used in route calls
type Server struct {
	PieceStoreDir string
	DB            *ttl.TTL
}

// Store -- Store incoming data using piecestore
func (s *Server) Store(stream pb.PieceStoreRoutes_StoreServer) error {
	log.Println("Storing data...")

	total := int64(0)

	// Receive initial meta data about what's being stored
	piece, err := stream.Recv()
	if err == io.EOF {
		fmt.Println("HERE")
		return err
	} else if err != nil {
		return err
	}

	// Initialize file for storing data
	storeFile, err := pstore.StoreWriter(piece.Hash, piece.Size, piece.StoreOffset, s.PieceStoreDir)
	if err != nil {
		return err
	}
	defer storeFile.Close()

	for {
		storeMsg, err := stream.Recv()
		if err == io.EOF {
			break
		} else if err != nil {
			return err
		}

		// Write chunk received to disk
<<<<<<< HEAD
		storeFile.Write(pieceData.Content)

=======
		n, err := storeFile.Write(storeMsg.Content)
>>>>>>> 93ed45c9
		if err != nil {
			return err
		}

		total += int64(n)
	}

	if total < piece.Size {
		return fmt.Errorf("Recieved %v bytes of total %v bytes", total, piece.Size)
	}

	log.Println("Successfully stored data.")

<<<<<<< HEAD
	err := s.DB.AddTTLToDB(storeMeta.Hash, storeMeta.TTL)
	if err != nil {
=======
	if err := utils.AddTTLToDB(s.DB, piece.Hash, piece.Ttl); err != nil {
>>>>>>> 93ed45c9
		return err
	}

	return stream.SendAndClose(&pb.PieceStoreSummary{Message: "OK", TotalReceived: total})
}

// Retrieve -- Retrieve data from piecestore and send to client
func (s *Server) Retrieve(pieceMeta *pb.PieceRetrieval, stream pb.PieceStoreRoutes_RetrieveServer) error {
	log.Println("Retrieving data...")

	path, err := pstore.PathByHash(pieceMeta.Hash, s.PieceStoreDir)
	if err != nil {
		return err
	}

	fileInfo, err := os.Stat(path)
	if err != nil {
		return err
	}

	// Read the size specified
	totalToRead := pieceMeta.Size
	// Read the entire file if specified -1
	if pieceMeta.Size <= -1 {
		totalToRead = fileInfo.Size()
	}

	storeFile, err := pstore.RetrieveReader(pieceMeta.Hash, totalToRead, pieceMeta.StoreOffset, s.PieceStoreDir)
	if err != nil {
		return err
	}

	defer storeFile.Close()

	totalRead := int64(0)
	for totalRead < totalToRead {

		b := []byte{}
		writeBuff := bytes.NewBuffer(b)

		// Read the 4kb at a time until it has to read less
		sizeToRead := int64(4096)
		if pieceMeta.Size-totalRead < sizeToRead {
			sizeToRead = pieceMeta.Size - totalRead
		}

		n, err := io.Copy(writeBuff, storeFile)
		if err != nil {
			return err
		}

		// Write the buffer to the stream we opened earlier
		if err := stream.Send(&pb.PieceRetrievalStream{Size: n, Content: writeBuff.Bytes()}); err != nil {
			return err
		}

		totalRead += n
	}

	log.Println("Successfully retrieved data.")
	return nil
}

// Piece -- Send meta data about a stored by by Hash
func (s *Server) Piece(ctx context.Context, in *pb.PieceHash) (*pb.PieceSummary, error) {
	log.Println("Getting Meta data...")

	path, err := pstore.PathByHash(in.Hash, s.PieceStoreDir)
	if err != nil {
		return nil, err
	}

	fileInfo, err := os.Stat(path)
	if err != nil {
		return nil, err
	}

	// Read database to calculate expiration
	ttl, err := s.DB.GetTTLByHash(in.Hash)
	if err != nil {
		return nil, err
	}

	log.Println("Meta data retrieved.")
	return &pb.PieceSummary{Hash: in.Hash, Size: fileInfo.Size(), Expiration: ttl}, nil
}

// Delete -- Delete data by Hash from piecestore
func (s *Server) Delete(ctx context.Context, in *pb.PieceDelete) (*pb.PieceDeleteSummary, error) {
	log.Println("Deleting data...")

	if err := pstore.Delete(in.Hash, s.PieceStoreDir); err != nil {
		return nil, err
	}

	if err := s.DB.DeleteTTLByHash(in.Hash); err != nil {
		return nil, err
	}

	log.Println("Successfully deleted data.")
	return &pb.PieceDeleteSummary{Message: "OK"}, nil
}<|MERGE_RESOLUTION|>--- conflicted
+++ resolved
@@ -55,12 +55,7 @@
 		}
 
 		// Write chunk received to disk
-<<<<<<< HEAD
-		storeFile.Write(pieceData.Content)
-
-=======
 		n, err := storeFile.Write(storeMsg.Content)
->>>>>>> 93ed45c9
 		if err != nil {
 			return err
 		}
@@ -74,12 +69,8 @@
 
 	log.Println("Successfully stored data.")
 
-<<<<<<< HEAD
 	err := s.DB.AddTTLToDB(storeMeta.Hash, storeMeta.TTL)
 	if err != nil {
-=======
-	if err := utils.AddTTLToDB(s.DB, piece.Hash, piece.Ttl); err != nil {
->>>>>>> 93ed45c9
 		return err
 	}
 
