--- conflicted
+++ resolved
@@ -17,12 +17,6 @@
 
 	"storj.io/storj/pkg/kademlia"
 	"storj.io/storj/pkg/piecestore"
-<<<<<<< HEAD
-	"storj.io/storj/pkg/piecestore/rpc/server/psdb"
-=======
-	"storj.io/storj/pkg/piecestore/rpc/server/ttl"
-	proto "storj.io/storj/protos/overlay"
->>>>>>> 1a183cb0
 	pb "storj.io/storj/protos/piecestore"
 )
 
@@ -42,10 +36,6 @@
 	KadPort       string
 	KadHost       string
 	PieceStoreDir string
-<<<<<<< HEAD
-	DB            *psdb.PSDB
-	id            string
-=======
 }
 
 // New -- creates a new server struct
@@ -124,7 +114,6 @@
 	}
 
 	return nil
->>>>>>> 1a183cb0
 }
 
 // Piece -- Send meta data about a stored by by Id
