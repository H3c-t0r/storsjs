// Copyright (C) 2018 Storj Labs, Inc.
// See LICENSE for copying information.

package client

import (
	"bytes"
	"context"
	"io"
	"io/ioutil"

	"github.com/zeebo/errs"

	"storj.io/storj/pkg/ranger"
	pb "storj.io/storj/protos/piecestore"
)

<<<<<<< HEAD
// Error is the error type for pieceranger
=======
// Error is the error class for pieceRanger
>>>>>>> 8ce889ed
var Error = errs.Class("pieceRanger error")

type pieceRanger struct {
	c               *Client
	id              PieceID
	size            int64
	bandwidthClient string
	payer           string
	stream          pb.PieceStoreRoutes_RetrieveClient
}

// PieceRanger PieceRanger returns a RangeCloser from a PieceID.
func PieceRanger(ctx context.Context, c *Client, stream pb.PieceStoreRoutes_RetrieveClient, id PieceID, payer, bandwidthClient string) (ranger.RangeCloser, error) {
	piece, err := c.Meta(ctx, PieceID(id))
	if err != nil {
		return nil, err
	}
	return &pieceRanger{c: c, id: id, size: piece.Size, stream: stream, payer: payer, bandwidthClient: bandwidthClient}, nil
}

// PieceRangerSize creates a PieceRanger with known size.
// Use it if you know the piece size. This will safe the extra request for
// retrieving the piece size from the piece storage.
func PieceRangerSize(c *Client, stream pb.PieceStoreRoutes_RetrieveClient, id PieceID, size int64, payer, bandwidthClient string) ranger.RangeCloser {
	return &pieceRanger{c: c, id: id, size: size, stream: stream, payer: payer, bandwidthClient: bandwidthClient}
}

// Size implements Ranger.Size
func (r *pieceRanger) Size() int64 {
	return r.size
}

// Size implements Ranger.Size
func (r *pieceRanger) Close() error {
	return r.c.CloseConn()
}

// Range implements Ranger.Range
func (r *pieceRanger) Range(ctx context.Context, offset, length int64) (io.ReadCloser, error) {
	if offset < 0 {
		return nil, Error.New("negative offset")
	}
	if length < 0 {
		return nil, Error.New("negative length")
	}
	if offset+length > r.size {
		return nil, Error.New("range beyond end")
	}
	if length == 0 {
		return ioutil.NopCloser(bytes.NewReader([]byte{})), nil
	}

	// send piece data
	if err := r.stream.Send(&pb.PieceRetrieval{PieceData: &pb.PieceRetrieval_PieceData{Id: r.id.String(), Size: length, Offset: offset}}); err != nil {
		return nil, err
	}

	return r.c.NewStreamReader(r.stream, r.payer, r.bandwidthClient), nil
}<|MERGE_RESOLUTION|>--- conflicted
+++ resolved
@@ -15,11 +15,7 @@
 	pb "storj.io/storj/protos/piecestore"
 )
 
-<<<<<<< HEAD
-// Error is the error type for pieceranger
-=======
 // Error is the error class for pieceRanger
->>>>>>> 8ce889ed
 var Error = errs.Class("pieceRanger error")
 
 type pieceRanger struct {
