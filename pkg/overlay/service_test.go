// Copyright (C) 2018 Storj Labs, Inc.
// See LICENSE for copying information.

package overlay

import (
	"context"
	"flag"
	"fmt"
	"io/ioutil"
	"log"
	"net"
	"os"
	"path/filepath"
	"strconv"
	"testing"
	"time"

	"github.com/stretchr/testify/assert"
	"github.com/zeebo/errs"
	"go.uber.org/zap"
	"gopkg.in/spacemonkeygo/monkit.v2"

	"storj.io/storj/internal/test"
	"storj.io/storj/pkg/process"
	"storj.io/storj/pkg/utils"
	proto "storj.io/storj/protos/overlay" // naming proto to avoid confusion with this package
)

func setTLSFlags(basePath string, create bool) {
	var createString string
	if create {
		createString = "true"
	} else {
		createString = "false"
	}

	flag.Set("tlsCertPath", fmt.Sprintf("%s.crt", basePath))
	flag.Set("tlsKeyPath", fmt.Sprintf("%s.key", basePath))
	flag.Set("tlsCreate", createString)
	flag.Set("tlsHosts", "localhost,127.0.0.1,::")
}

func setPortFlags(t *testing.T) {
	availablePort, err := test.NewPort()
	assert.NoError(t, err)

	flag.Set("localPort", strconv.Itoa(availablePort))
}

func newTestService(t *testing.T) Service {
	return Service{
		logger:  zap.NewNop(),
		metrics: monkit.Default,
	}
}

func TestNewServer(t *testing.T) {
<<<<<<< HEAD
	t.SkipNow()
	var err error

	tempPath, err := ioutil.TempDir("", "TestNewServer")
	if err != nil {
		panic(err)
	}
	defer os.RemoveAll(tempPath)

	setTLSFlags(filepath.Join(tempPath, "TestNewServer"), true)

	lis, err := net.Listen("tcp", fmt.Sprintf(":%d", 0))
	assert.NoError(t, err)

	srv, err := NewServer(nil, nil, nil, nil)
	assert.NoError(t, err)
=======
	lis, err := net.Listen("tcp", fmt.Sprintf(":%d", 0))
	assert.NoError(t, err)

	srv := newMockServer()
>>>>>>> 92359531
	assert.NotNil(t, srv)

	go srv.Serve(lis)
	srv.Stop()
}

<<<<<<< HEAD
func TestNewClient_CreateTLS(t *testing.T) {
	t.SkipNow()
	var err error

	tmpPath, err := ioutil.TempDir("", "TestNewClient")
	assert.NoError(t, err)
	defer os.RemoveAll(tmpPath)

	setTLSFlags(filepath.Join(tmpPath, "TestNewClient_CreateTLS"), true)

	lis, err := net.Listen("tcp", fmt.Sprintf(":%d", 0))
	assert.NoError(t, err)

	srv, err := NewServer(nil, nil, nil, nil)
=======
func TestNewClient(t *testing.T) {
	lis, err := net.Listen("tcp", fmt.Sprintf(":%d", 0))
	assert.NoError(t, err)
	srv := newMockServer()
>>>>>>> 92359531
	go srv.Serve(lis)
	defer srv.Stop()

	address := lis.Addr().String()
	c, err := NewClient(&address)
	assert.NoError(t, err)

	r, err := c.Lookup(context.Background(), &proto.LookupRequest{})
	assert.NoError(t, err)
	assert.NotNil(t, r)
}

func TestNewClient_LoadTLS(t *testing.T) {
	t.SkipNow()
	var err error

	tmpPath, err := ioutil.TempDir("", "TestNewClient")
	assert.NoError(t, err)
	defer os.RemoveAll(tmpPath)

	basePath := filepath.Join(tmpPath, "TestNewClient_LoadTLS")
	tlsOpts := &utils.TLSFileOptions{
		CertRelPath: fmt.Sprintf("%s.crt", basePath),
		KeyRelPath:  fmt.Sprintf("%s.key", basePath),
		Hosts:       "localhost,127.0.0.1,::",
		Create:      true,
	}

	// Ensure cert/key have been generated
	err = tlsOpts.EnsureExists()
	assert.NoError(t, err)

	// NB: do NOT create a cert, it should be loaded from disk
	setTLSFlags(basePath, false)

	lis, err := net.Listen("tcp", fmt.Sprintf(":%d", 0))
	assert.NoError(t, err)
	srv, err := NewServer(nil, nil, nil, nil)
	assert.NoError(t, err)

	go srv.Serve(lis)
	defer srv.Stop()

	address := lis.Addr().String()
	c, err := NewClient(&address)
	assert.NoError(t, err)

	r, err := c.Lookup(context.Background(), &proto.LookupRequest{})
	assert.NoError(t, err)
	assert.NotNil(t, r)
}

func TestProcess_redis(t *testing.T) {
	tempPath, err := ioutil.TempDir("", "TestProcess_redis")
	assert.NoError(t, err)
	defer os.RemoveAll(tempPath)

	setTLSFlags(filepath.Join(tempPath, "TestProcess_redis"), true)
	setPortFlags(t)
	done := test.EnsureRedis(t)
	defer done()

<<<<<<< HEAD
	o := newTestService(t)
	ctx, _ := context.WithTimeout(context.Background(), 500*time.Millisecond)
	err = o.Process(ctx)
	assert.NoError(t, err)
}

func TestProcess_bolt(t *testing.T) {
	tempPath, err := ioutil.TempDir("", "TestProcess_bolt")
	assert.NoError(t, err)
	defer os.RemoveAll(tempPath)

	setTLSFlags(filepath.Join(tempPath, "TestProcess_bolt"), true)
	setPortFlags(t)
	flag.Set("redisAddress", "")
	boltdbPath, err := filepath.Abs("test_bolt.db")
	assert.NoError(t, err)

	if err != nil {
		defer func() {
			if err := os.Remove(boltdbPath); err != nil {
				log.Printf("%s\n", errs.New("error while removing test bolt db: %s", err))
			}
		}()
	}

	flag.Set("boltdbPath", boltdbPath)

	o := newTestService(t)
	ctx, _ := context.WithTimeout(context.Background(), 500*time.Millisecond)
	err = o.Process(ctx)
	assert.NoError(t, err)
}

func TestProcess_error(t *testing.T) {
	tempPath, err := ioutil.TempDir("", "TestProcess_error")
	assert.NoError(t, err)
	defer os.RemoveAll(tempPath)

	setTLSFlags(filepath.Join(tempPath, "TestProcess_error"), true)
	setPortFlags(t)
	flag.Set("boltdbPath", "")
	flag.Set("redisAddress", "")

	o := newTestService(t)
	ctx, _ := context.WithTimeout(context.Background(), 500*time.Millisecond)
	err = o.Process(ctx)
	assert.True(t, process.ErrUsage.Has(err))
=======
	o := Service{}
	ctx, cf := context.WithTimeout(context.Background(), 3*time.Second)
	defer cf()
	err := o.Process(ctx)
	assert.NoError(t, err)
}

func newMockServer() *grpc.Server {
	grpcServer := grpc.NewServer()
	proto.RegisterOverlayServer(grpcServer, &MockOverlay{})

	return grpcServer
}

type MockOverlay struct{}

func (o *MockOverlay) FindStorageNodes(ctx context.Context, req *proto.FindStorageNodesRequest) (*proto.FindStorageNodesResponse, error) {
	return &proto.FindStorageNodesResponse{}, nil
}

func (o *MockOverlay) Lookup(ctx context.Context, req *proto.LookupRequest) (*proto.LookupResponse, error) {
	return &proto.LookupResponse{}, nil
>>>>>>> 92359531
}<|MERGE_RESOLUTION|>--- conflicted
+++ resolved
@@ -19,6 +19,7 @@
 	"github.com/stretchr/testify/assert"
 	"github.com/zeebo/errs"
 	"go.uber.org/zap"
+	"google.golang.org/grpc"
 	"gopkg.in/spacemonkeygo/monkit.v2"
 
 	"storj.io/storj/internal/test"
@@ -56,8 +57,6 @@
 }
 
 func TestNewServer(t *testing.T) {
-<<<<<<< HEAD
-	t.SkipNow()
 	var err error
 
 	tempPath, err := ioutil.TempDir("", "TestNewServer")
@@ -71,23 +70,14 @@
 	lis, err := net.Listen("tcp", fmt.Sprintf(":%d", 0))
 	assert.NoError(t, err)
 
-	srv, err := NewServer(nil, nil, nil, nil)
-	assert.NoError(t, err)
-=======
-	lis, err := net.Listen("tcp", fmt.Sprintf(":%d", 0))
-	assert.NoError(t, err)
-
 	srv := newMockServer()
->>>>>>> 92359531
 	assert.NotNil(t, srv)
 
 	go srv.Serve(lis)
 	srv.Stop()
 }
 
-<<<<<<< HEAD
 func TestNewClient_CreateTLS(t *testing.T) {
-	t.SkipNow()
 	var err error
 
 	tmpPath, err := ioutil.TempDir("", "TestNewClient")
@@ -98,14 +88,7 @@
 
 	lis, err := net.Listen("tcp", fmt.Sprintf(":%d", 0))
 	assert.NoError(t, err)
-
-	srv, err := NewServer(nil, nil, nil, nil)
-=======
-func TestNewClient(t *testing.T) {
-	lis, err := net.Listen("tcp", fmt.Sprintf(":%d", 0))
-	assert.NoError(t, err)
 	srv := newMockServer()
->>>>>>> 92359531
 	go srv.Serve(lis)
 	defer srv.Stop()
 
@@ -168,7 +151,6 @@
 	done := test.EnsureRedis(t)
 	defer done()
 
-<<<<<<< HEAD
 	o := newTestService(t)
 	ctx, _ := context.WithTimeout(context.Background(), 500*time.Millisecond)
 	err = o.Process(ctx)
@@ -216,12 +198,6 @@
 	ctx, _ := context.WithTimeout(context.Background(), 500*time.Millisecond)
 	err = o.Process(ctx)
 	assert.True(t, process.ErrUsage.Has(err))
-=======
-	o := Service{}
-	ctx, cf := context.WithTimeout(context.Background(), 3*time.Second)
-	defer cf()
-	err := o.Process(ctx)
-	assert.NoError(t, err)
 }
 
 func newMockServer() *grpc.Server {
@@ -239,5 +215,4 @@
 
 func (o *MockOverlay) Lookup(ctx context.Context, req *proto.LookupRequest) (*proto.LookupResponse, error) {
 	return &proto.LookupResponse{}, nil
->>>>>>> 92359531
 }