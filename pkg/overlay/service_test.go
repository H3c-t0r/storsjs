// Copyright (C) 2018 Storj Labs, Inc.
// See LICENSE for copying information.

package overlay

import (
	"context"
	"flag"
	"fmt"
	"io/ioutil"
	"log"
	"net"
	"os"
	"path/filepath"
	"testing"
	"time"

	"github.com/stretchr/testify/assert"
	"github.com/zeebo/errs"
	"go.uber.org/zap"
	"google.golang.org/grpc"
	"gopkg.in/spacemonkeygo/monkit.v2"

	"storj.io/storj/internal/test"
	"storj.io/storj/pkg/peertls"
	"storj.io/storj/pkg/process"
	proto "storj.io/storj/protos/overlay" // naming proto to avoid confusion with this package
)

func newTestService(t *testing.T) Service {
	return Service{
		logger:  zap.NewNop(),
		metrics: monkit.Default,
	}
}

func TestNewServer(t *testing.T) {
	lis, err := net.Listen("tcp", fmt.Sprintf(":%d", 0))
	assert.NoError(t, err)

	srv := newMockServer()
	assert.NotNil(t, srv)

	go srv.Serve(lis)
	srv.Stop()
}

func TestNewClient_CreateTLS(t *testing.T) {
	var err error

	tmpPath, err := ioutil.TempDir("", "TestNewClient")
	assert.NoError(t, err)
	defer os.RemoveAll(tmpPath)

	lis, err := net.Listen("tcp", fmt.Sprintf(":%d", 0))
	assert.NoError(t, err)

	basePath := filepath.Join(tmpPath, "TestNewClient_CreateTLS")
	srv, tlsOpts := newMockTLSServer(t, basePath, "", true)
	go srv.Serve(lis)
	defer srv.Stop()

	address := lis.Addr().String()
	c, err := NewClient(&address, tlsOpts.DialOption())
	assert.NoError(t, err)

	r, err := c.Lookup(context.Background(), &proto.LookupRequest{})
	assert.NoError(t, err)
	assert.NotNil(t, r)
}

func TestNewClient_LoadTLS(t *testing.T) {
	var err error

	tmpPath, err := ioutil.TempDir("", "TestNewClient")
	assert.NoError(t, err)
	defer os.RemoveAll(tmpPath)

	basePath := filepath.Join(tmpPath, "TestNewClient_LoadTLS")
	_, err = peertls.NewTLSFileOptions(
		basePath,
		basePath,
		"localhost,127.0.0.1,::",
		false,
		true,
		false,
	)

	assert.NoError(t, err)

	lis, err := net.Listen("tcp", fmt.Sprintf(":%d", 0))
	assert.NoError(t, err)
	// NB: do NOT create a cert, it should be loaded from disk
	srv, tlsOpts := newMockTLSServer(t, basePath, "", false)

	go srv.Serve(lis)
	defer srv.Stop()

	address := lis.Addr().String()
	c, err := NewClient(&address, tlsOpts.DialOption())
	assert.NoError(t, err)

	r, err := c.Lookup(context.Background(), &proto.LookupRequest{})
	assert.NoError(t, err)
	assert.NotNil(t, r)
}

func TestNewClient_IndependentTLS(t *testing.T) {
	var err error

	tmpPath, err := ioutil.TempDir("", "TestNewClient_IndependentTLS")
	assert.NoError(t, err)
	defer os.RemoveAll(tmpPath)

	clientBasePath := filepath.Join(tmpPath, "client")
	serverBasePath := filepath.Join(tmpPath, "server")

	lis, err := net.Listen("tcp", fmt.Sprintf(":%d", 0))
	assert.NoError(t, err)
	srv, _ := newMockTLSServer(t, serverBasePath, "", true)

	go srv.Serve(lis)
	defer srv.Stop()

	clientTLSOps, err := peertls.NewTLSFileOptions(
		clientBasePath,
		clientBasePath,
		"localhost,127.0.0.1,::",
		true,
		true,
		false,
	)

	assert.NoError(t, err)

	address := lis.Addr().String()
	c, err := NewClient(&address, clientTLSOps.DialOption())
	assert.NoError(t, err)

	r, err := c.Lookup(context.Background(), &proto.LookupRequest{})
	assert.NoError(t, err)
	assert.NotNil(t, r)
}

func TestProcess_redis(t *testing.T) {
	tempPath, err := ioutil.TempDir("", "TestProcess_redis")
	assert.NoError(t, err)
	defer os.RemoveAll(tempPath)

	flag.Set("localPort", "0")
	done := test.EnsureRedis(t)
	defer done()

	o := newTestService(t)
	ctx, _ := context.WithTimeout(context.Background(), 500*time.Millisecond)
<<<<<<< HEAD
	err = o.Process(ctx)
=======
	err := o.Process(ctx, nil, nil)
>>>>>>> f8bb098e
	assert.NoError(t, err)
}

func TestProcess_bolt(t *testing.T) {
	tempPath, err := ioutil.TempDir("", "TestProcess_bolt")
	assert.NoError(t, err)
	defer os.RemoveAll(tempPath)

	flag.Set("localPort", "0")
	flag.Set("redisAddress", "")
	boltdbPath, err := filepath.Abs("test_bolt.db")
	assert.NoError(t, err)

	if err != nil {
		defer func() {
			if err := os.Remove(boltdbPath); err != nil {
				log.Printf("%s\n", errs.New("error while removing test bolt db: %s", err))
			}
		}()
	}

	flag.Set("boltdbPath", boltdbPath)

	o := newTestService(t)
	ctx, _ := context.WithTimeout(context.Background(), 500*time.Millisecond)
	err = o.Process(ctx, nil, nil)
	assert.NoError(t, err)
}

func TestProcess_error(t *testing.T) {
	tempPath, err := ioutil.TempDir("", "TestProcess_error")
	assert.NoError(t, err)
	defer os.RemoveAll(tempPath)

	flag.Set("localPort", "0")
	flag.Set("boltdbPath", "")
	flag.Set("redisAddress", "")

	o := newTestService(t)
	ctx, _ := context.WithTimeout(context.Background(), 500*time.Millisecond)
<<<<<<< HEAD
	err = o.Process(ctx)
=======
	err := o.Process(ctx, nil, nil)
>>>>>>> f8bb098e
	assert.True(t, process.ErrUsage.Has(err))
}

func newMockServer(opts ...grpc.ServerOption) *grpc.Server {
	grpcServer := grpc.NewServer(opts...)
	proto.RegisterOverlayServer(grpcServer, &MockOverlay{})

	return grpcServer
}

func newMockTLSServer(t *testing.T, tlsBasePath, tlsHosts string, create bool) (*grpc.Server, *peertls.TLSFileOptions) {
	if tlsHosts == "" {
		tlsHosts = "localhost,127.0.0.1,::"
	}

	tlsOpts, err := peertls.NewTLSFileOptions(
		tlsBasePath,
		tlsBasePath,
		tlsHosts,
		false,
		create,
		false,
	)
	assert.NoError(t, err)
	assert.NotNil(t, tlsOpts)

	grpcServer := newMockServer(tlsOpts.ServerOption())
	return grpcServer, tlsOpts
}

type MockOverlay struct{}

func (o *MockOverlay) FindStorageNodes(ctx context.Context, req *proto.FindStorageNodesRequest) (*proto.FindStorageNodesResponse, error) {
	return &proto.FindStorageNodesResponse{}, nil
}

func (o *MockOverlay) Lookup(ctx context.Context, req *proto.LookupRequest) (*proto.LookupResponse, error) {
	return &proto.LookupResponse{}, nil
}<|MERGE_RESOLUTION|>--- conflicted
+++ resolved
@@ -153,11 +153,7 @@
 
 	o := newTestService(t)
 	ctx, _ := context.WithTimeout(context.Background(), 500*time.Millisecond)
-<<<<<<< HEAD
-	err = o.Process(ctx)
-=======
-	err := o.Process(ctx, nil, nil)
->>>>>>> f8bb098e
+	err = o.Process(ctx, nil, nil)
 	assert.NoError(t, err)
 }
 
@@ -198,11 +194,7 @@
 
 	o := newTestService(t)
 	ctx, _ := context.WithTimeout(context.Background(), 500*time.Millisecond)
-<<<<<<< HEAD
-	err = o.Process(ctx)
-=======
-	err := o.Process(ctx, nil, nil)
->>>>>>> f8bb098e
+	err = o.Process(ctx, nil, nil)
 	assert.True(t, process.ErrUsage.Has(err))
 }
 
