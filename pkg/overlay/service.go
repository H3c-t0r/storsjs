--- conflicted
+++ resolved
@@ -116,17 +116,7 @@
 		return err
 	}
 
-<<<<<<< HEAD
-	grpcServer := grpc.NewServer()
-	proto.RegisterOverlayServer(grpcServer, &Server{
-		kad:     kad,
-		DB:      cache,
-		logger:  s.logger,
-		metrics: s.metrics,
-	})
-=======
 	grpcServer := NewServer(kad, cache, s.logger, s.metrics)
->>>>>>> 1ebd66d8
 
 	http.HandleFunc("/health", func(w http.ResponseWriter, r *http.Request) { fmt.Fprintln(w, "OK") })
 	go func() { http.ListenAndServe(fmt.Sprintf(":%s", httpPort), nil) }()
