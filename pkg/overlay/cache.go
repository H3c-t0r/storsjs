// Copyright (C) 2018 Storj Labs, Inc.
// See LICENSE for copying information.

package overlay

import (
	"context"
	"crypto/rand"
	"log"

	"github.com/gogo/protobuf/proto"
	"github.com/zeebo/errs"
	"go.uber.org/zap"

	"storj.io/storj/pkg/dht"
	"storj.io/storj/pkg/node"
	"storj.io/storj/pkg/pb"
	"storj.io/storj/storage"
)

const (
	// OverlayBucket is the string representing the bucket used for a bolt-backed overlay dht cache
	OverlayBucket = "overlay"
)

// OverlayError creates class of errors for stack traces
var OverlayError = errs.Class("Overlay Error")

// Cache is used to store overlay data in Redis
type Cache struct {
	DB  storage.KeyValueStore
	DHT dht.DHT
}

<<<<<<< HEAD
=======
// NewRedisOverlayCache returns a pointer to a new Cache instance with an initialized connection to Redis.
func NewRedisOverlayCache(address, password string, dbindex int, dht dht.DHT) (*Cache, error) {
	db, err := redis.NewClient(address, password, dbindex)
	if err != nil {
		return nil, err
	}
	return NewOverlayCache(storelogger.New(zap.L(), db), dht), nil
}

// NewBoltOverlayCache returns a pointer to a new Cache instance with an initialized connection to a Bolt db.
func NewBoltOverlayCache(dbPath string, dht dht.DHT) (*Cache, error) {
	db, err := boltdb.New(dbPath, OverlayBucket)
	if err != nil {
		return nil, err
	}
	return NewOverlayCache(storelogger.New(zap.L(), db), dht), nil
}

>>>>>>> 21a102a0
// NewOverlayCache returns a new Cache
func NewOverlayCache(db storage.KeyValueStore, dht dht.DHT) *Cache {
	return &Cache{DB: db, DHT: dht}
}

// Get looks up the provided nodeID from the overlay cache
func (o *Cache) Get(ctx context.Context, key string) (*pb.Node, error) {
	b, err := o.DB.Get([]byte(key))
	if err != nil {
		return nil, err
	}
	if b.IsZero() {
		// TODO: log? return an error?
		return nil, nil
	}
	na := &pb.Node{}
	if err := proto.Unmarshal(b, na); err != nil {
		return nil, err
	}
	return na, nil
}

// GetAll looks up the provided nodeIDs from the overlay cache
func (o *Cache) GetAll(ctx context.Context, keys []string) ([]*pb.Node, error) {
	if len(keys) == 0 {
		return nil, OverlayError.New("no keys provided")
	}
	var ks storage.Keys
	for _, v := range keys {
		ks = append(ks, storage.Key(v))
	}
	vs, err := o.DB.GetAll(ks)
	if err != nil {
		return nil, err
	}
	var ns []*pb.Node
	for _, v := range vs {
		if v == nil {
			ns = append(ns, nil)
			continue
		}
		na := &pb.Node{}
		err := proto.Unmarshal(v, na)
		if err != nil {
			return nil, OverlayError.New("could not unmarshal non-nil node: %v", err)
		}
		ns = append(ns, na)
	}
	return ns, nil
}

// Put adds a nodeID to the redis cache with a binary representation of proto defined Node
func (o *Cache) Put(nodeID string, value pb.Node) error {
	data, err := proto.Marshal(&value)
	if err != nil {
		return err
	}
	return o.DB.Put(node.IDFromString(nodeID).Bytes(), data)
}

// Bootstrap walks the initialized network and populates the cache
func (o *Cache) Bootstrap(ctx context.Context) error {
	nodes, err := o.DHT.GetNodes(ctx, "", 1280)
	if err != nil {
		return OverlayError.New("Error getting nodes from DHT: %v", err)
	}
	for _, v := range nodes {
		found, err := o.DHT.FindNode(ctx, node.IDFromString(v.Id))
		if err != nil {
			zap.L().Info("Node find failed", zap.String("nodeID", v.Id))
			continue
		}
		n, err := proto.Marshal(&found)
		if err != nil {
			zap.L().Error("Node marshall failed", zap.String("nodeID", v.Id))
			continue
		}
		if err := o.DB.Put(node.IDFromString(found.Id).Bytes(), n); err != nil {
			zap.L().Error("Node cache put failed", zap.String("nodeID", v.Id))
			continue
		}
	}
	return err
}

// Refresh updates the cache db with the current DHT.
// We currently do not penalize nodes that are unresponsive,
// but should in the future.
func (o *Cache) Refresh(ctx context.Context) error {
	log.Print("starting cache refresh")
	r, err := randomID()
	if err != nil {
		return err
	}
	rid := node.ID(r)
	near, err := o.DHT.GetNodes(ctx, rid.String(), 128)
	if err != nil {
		return err
	}
	for _, n := range near {
		pinged, err := o.DHT.Ping(ctx, *n)
		if err != nil {
			zap.L().Info("Node ping failed", zap.String("nodeID", n.GetId()))
			continue
		}
		data, err := proto.Marshal(&pinged)
		if err != nil {
			zap.L().Error("Node marshall failed", zap.String("nodeID", n.GetId()))
			continue
		}
		err = o.DB.Put(node.IDFromString(pinged.Id).Bytes(), data)
		if err != nil {
			zap.L().Error("Node cache put failed", zap.String("nodeID", n.GetId()))
			continue
		}
	}
	// TODO: Kademlia hooks to do this automatically rather than at interval
	nodes, err := o.DHT.GetNodes(ctx, "", 128)
	if err != nil {
		return err
	}
	for _, n := range nodes {
		pinged, err := o.DHT.Ping(ctx, *n)
		if err != nil {
			zap.L().Info("Node ping failed", zap.String("nodeID", n.GetId()))
			continue
		}
		data, err := proto.Marshal(&pinged)
		if err != nil {
			zap.L().Error("Node marshall failed", zap.String("nodeID", n.GetId()))
			continue
		}
		err = o.DB.Put(node.IDFromString(pinged.Id).Bytes(), data)
		if err != nil {
			zap.L().Error("Node cache put failed", zap.String("nodeID", n.GetId()))
			continue
		}
	}

	return nil
}

// Walk iterates over each node in each bucket to traverse the network
func (o *Cache) Walk(ctx context.Context) error {
	// TODO: This should walk the cache, rather than be a duplicate of refresh
	return nil
}

func randomID() ([]byte, error) {
	result := make([]byte, 64)
	_, err := rand.Read(result)
	return result, err
}<|MERGE_RESOLUTION|>--- conflicted
+++ resolved
@@ -32,27 +32,6 @@
 	DHT dht.DHT
 }
 
-<<<<<<< HEAD
-=======
-// NewRedisOverlayCache returns a pointer to a new Cache instance with an initialized connection to Redis.
-func NewRedisOverlayCache(address, password string, dbindex int, dht dht.DHT) (*Cache, error) {
-	db, err := redis.NewClient(address, password, dbindex)
-	if err != nil {
-		return nil, err
-	}
-	return NewOverlayCache(storelogger.New(zap.L(), db), dht), nil
-}
-
-// NewBoltOverlayCache returns a pointer to a new Cache instance with an initialized connection to a Bolt db.
-func NewBoltOverlayCache(dbPath string, dht dht.DHT) (*Cache, error) {
-	db, err := boltdb.New(dbPath, OverlayBucket)
-	if err != nil {
-		return nil, err
-	}
-	return NewOverlayCache(storelogger.New(zap.L(), db), dht), nil
-}
-
->>>>>>> 21a102a0
 // NewOverlayCache returns a new Cache
 func NewOverlayCache(db storage.KeyValueStore, dht dht.DHT) *Cache {
 	return &Cache{DB: db, DHT: dht}
