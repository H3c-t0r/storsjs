// Copyright (C) 2018 Storj Labs, Inc.
// See LICENSE for copying information.

package overlay

import (
	"context"
<<<<<<< HEAD
	"fmt"
=======
	"log"
	"crypto/rand"

>>>>>>> 462174c4
	"github.com/gogo/protobuf/proto"
	"github.com/zeebo/errs"
	"go.uber.org/zap"

	"storj.io/storj/pkg/dht"
	"storj.io/storj/pkg/kademlia"
	"storj.io/storj/protos/overlay"
	"storj.io/storj/storage"
	"storj.io/storj/storage/boltdb"
	"storj.io/storj/storage/redis"
)

// ErrNodeNotFound error standardization
var ErrNodeNotFound = errs.New("Node not found")

// OverlayError creates class of errors for stack traces
var OverlayError = errs.Class("Overlay Error")

// Cache is used to store overlay data in Redis
type Cache struct {
	DB  storage.KeyValueStore
	DHT dht.DHT
}

// NewRedisOverlayCache returns a pointer to a new Cache instance with an initalized connection to Redis.
func NewRedisOverlayCache(address, password string, db int, DHT dht.DHT) (*Cache, error) {
	rc, err := redis.NewClient(address, password, db)
	if err != nil {
		return nil, err
	}

	return &Cache{
		DB:  rc,
		DHT: DHT,
	}, nil
}

// NewBoltOverlayCache returns a pointer to a new Cache instance with an initalized connection to a Bolt db.
func NewBoltOverlayCache(dbPath string, DHT dht.DHT) (*Cache, error) {
	bc, err := boltdb.NewClient(zap.L(), dbPath, boltdb.OverlayBucket)
	if err != nil {
		return nil, err
	}

	return &Cache{
		DB:  bc,
		DHT: DHT,
	}, nil
}

// Get looks up the provided nodeID from the redis cache
func (o *Cache) Get(ctx context.Context, key string) (*overlay.Node, error) {
	b, err := o.DB.Get([]byte(key))
	if err != nil {
		return nil, err
	}
	if b.IsZero() {
		// TODO: log? return an error?
		return nil, nil
	}

	na := &overlay.Node{}
	if err := proto.Unmarshal(b, na); err != nil {
		return nil, err
	}

	return na, nil
}

// Put adds a nodeID to the redis cache with a binary representation of proto defined Node
func (o *Cache) Put(nodeID string, value overlay.Node) error {
	data, err := proto.Marshal(&value)
	if err != nil {
		return err
	}

	return o.DB.Put(kademlia.StringToNodeID(nodeID).Bytes(), []byte(data))
}

// Bootstrap walks the initialized network and populates the cache
func (o *Cache) Bootstrap(ctx context.Context) error {
	nodes, err := o.DHT.GetNodes(ctx, "", 1280)
	fmt.Print(nodes)
	if err != nil {
		zap.Error(OverlayError.New("Error getting nodes from DHT", err))
	}

	for _, v := range nodes {
		found, err := o.DHT.FindNode(ctx, kademlia.StringToNodeID(v.Id))
		if err != nil {
			zap.Error(ErrNodeNotFound)
		}

		node, err := proto.Marshal(&found)
		if err != nil {
			return err
		}

		if err := o.DB.Put(kademlia.StringToNodeID(found.Id).Bytes(), node); err != nil {
			return err
		}
	}
<<<<<<< HEAD
	// called after kademlia is bootstrapped
	// needs to take RoutingTable and start to persist it into the cache
	// take bootstrap node
	// get their route table
	// loop through nodes in RT and get THEIR route table
	// keep going forever and ever

	// Other Possibilities: Randomly generate node ID's to ask for?
	fmt.Print("im in pkg/overlay cache bootstrap")
	_, err = o.DHT.GetRoutingTable(ctx)
=======
>>>>>>> 462174c4

	return err
}

// Refresh updates the cache db with the current DHT.
// We currently do not penalize nodes that are unresponsive,
// but should in the future.
func (o *Cache) Refresh(ctx context.Context) error {
<<<<<<< HEAD
	// iterate over all nodes
	// compare responses to find new nodes
	// listen for responses from existing nodes
	// if no response from existing, then mark it as offline for time period
	// if responds, it refreshes in DHT
	fmt.Print("im in pkg/overlay cache refresh")
	_, rtErr := o.DHT.GetRoutingTable(ctx)

	if rtErr != nil {
		return rtErr
=======
	log.Print("starting cache refresh")
	r, err := randomID()
	if err != nil {
		return err
>>>>>>> 462174c4
	}

	rid := kademlia.NodeID(r)
	near, err := o.DHT.GetNodes(ctx, rid.String(), 128)
	if err != nil {
		return err
	}

	for _, node := range near {
		pinged, err := o.DHT.Ping(ctx, *node)
		if err != nil {
			return err
		}
		err = o.DB.Put([]byte(pinged.Id), []byte(pinged.Address.Address))
		if err != nil {
			return err
		}
	}
	
	// TODO: Kademlia hooks to do this automatically rather than at interval
	nodes, err := o.DHT.GetNodes(ctx, "", 128)
	if err != nil {
		return err
	}

	for _, node := range nodes {
		pinged, err := o.DHT.Ping(ctx, *node)
		if err != nil {
			zap.Error(ErrNodeNotFound)
			return err
		} else {
			err := o.DB.Put([]byte(pinged.Id), []byte(pinged.Address.Address))
			if err != nil {
				return err
			}
		}
	}

	return err
}

// Walk iterates over each node in each bucket to traverse the network
func (o *Cache) Walk(ctx context.Context) error {
	// TODO: This should walk the cache, rather than be a duplicate of refresh
	return nil
}

func randomID() ([]byte, error) {
	result := make([]byte, 64)
	_, err := rand.Read(result)
	return result, err
}<|MERGE_RESOLUTION|>--- conflicted
+++ resolved
@@ -5,13 +5,9 @@
 
 import (
 	"context"
-<<<<<<< HEAD
-	"fmt"
-=======
 	"log"
 	"crypto/rand"
 
->>>>>>> 462174c4
 	"github.com/gogo/protobuf/proto"
 	"github.com/zeebo/errs"
 	"go.uber.org/zap"
@@ -94,7 +90,6 @@
 // Bootstrap walks the initialized network and populates the cache
 func (o *Cache) Bootstrap(ctx context.Context) error {
 	nodes, err := o.DHT.GetNodes(ctx, "", 1280)
-	fmt.Print(nodes)
 	if err != nil {
 		zap.Error(OverlayError.New("Error getting nodes from DHT", err))
 	}
@@ -114,19 +109,6 @@
 			return err
 		}
 	}
-<<<<<<< HEAD
-	// called after kademlia is bootstrapped
-	// needs to take RoutingTable and start to persist it into the cache
-	// take bootstrap node
-	// get their route table
-	// loop through nodes in RT and get THEIR route table
-	// keep going forever and ever
-
-	// Other Possibilities: Randomly generate node ID's to ask for?
-	fmt.Print("im in pkg/overlay cache bootstrap")
-	_, err = o.DHT.GetRoutingTable(ctx)
-=======
->>>>>>> 462174c4
 
 	return err
 }
@@ -135,23 +117,10 @@
 // We currently do not penalize nodes that are unresponsive,
 // but should in the future.
 func (o *Cache) Refresh(ctx context.Context) error {
-<<<<<<< HEAD
-	// iterate over all nodes
-	// compare responses to find new nodes
-	// listen for responses from existing nodes
-	// if no response from existing, then mark it as offline for time period
-	// if responds, it refreshes in DHT
-	fmt.Print("im in pkg/overlay cache refresh")
-	_, rtErr := o.DHT.GetRoutingTable(ctx)
-
-	if rtErr != nil {
-		return rtErr
-=======
 	log.Print("starting cache refresh")
 	r, err := randomID()
 	if err != nil {
 		return err
->>>>>>> 462174c4
 	}
 
 	rid := kademlia.NodeID(r)
@@ -182,12 +151,12 @@
 		if err != nil {
 			zap.Error(ErrNodeNotFound)
 			return err
-		} else {
-			err := o.DB.Put([]byte(pinged.Id), []byte(pinged.Address.Address))
-			if err != nil {
-				return err
-			}
 		}
+		err = o.DB.Put([]byte(pinged.Id), []byte(pinged.Address.Address))
+		if err != nil {
+			return err
+		}
+	
 	}
 
 	return err
