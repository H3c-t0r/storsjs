--- conflicted
+++ resolved
@@ -135,19 +135,6 @@
 	return cache.db.Put(nodeID.Bytes(), data)
 }
 
-<<<<<<< HEAD
-// ConnFailure implements the Transport Observer `ConnFailure` function
-func (cache *Cache) ConnFailure(ctx context.Context, node *pb.Node, err error) {
-	// noop until we figure out what to do on ConnFailure
-}
-
-// ConnSuccess implements the Transport Observer `ConnSuccess` function
-func (cache *Cache) ConnSuccess(ctx context.Context, node *pb.Node) {
-	err := cache.Put(ctx, node.Id, *node)
-	if err != nil {
-		zap.L().Debug("error putting node o cache:", zap.Error(err))
-	}
-=======
 // Delete will remove the node from the cache. Used when a node hard disconnects or fails
 // to pass a PING multiple times.
 func (cache *Cache) Delete(ctx context.Context, id storj.NodeID) error {
@@ -161,5 +148,24 @@
 	}
 
 	return nil
->>>>>>> 05c1644f
+}
+
+// ConnFailure implements the Transport Observer `ConnFailure` function
+func (cache *Cache) ConnFailure(ctx context.Context, node *pb.Node, err error) {
+	// TODO: noop until we figure out what to do on ConnFailure
+	// Kademlia paper specifies 5 unsuccessful PINGs before removing the node
+	// from our routing table, but this is the cache so maybe we want to treat
+	// it differently.
+}
+
+// ConnSuccess implements the Transport Observer `ConnSuccess` function
+func (cache *Cache) ConnSuccess(ctx context.Context, node *pb.Node) {
+	err := cache.Put(ctx, node.Id, *node)
+	if err != nil {
+		zap.L().Debug("error putting node o cache:", zap.Error(err))
+	}
+	_, err = cache.statDB.UpdateUptime(ctx, node.Id, true)
+	if err != nil {
+		zap.L().Debug("error updating statdDB with node connection info", zap.Error(err))
+	}
 }