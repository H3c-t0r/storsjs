// Copyright (C) 2018 Storj Labs, Inc.
// See LICENSE for copying information.

package overlay

import (
	"context"
	"crypto/rand"
<<<<<<< HEAD
	"fmt"
	"log"
=======
>>>>>>> 5bcb6fa4

	"github.com/gogo/protobuf/proto"
	"github.com/zeebo/errs"
	"go.uber.org/zap"

	"storj.io/storj/pkg/dht"
	"storj.io/storj/pkg/node"
	"storj.io/storj/pkg/pb"
	"storj.io/storj/storage"
)

const (
	// OverlayBucket is the string representing the bucket used for a bolt-backed overlay dht cache
	OverlayBucket = "overlay"
)

// ErrNodeNotFound error standardization
var ErrNodeNotFound = errs.New("Node not found")

// ErrBucketNotFound returns if a bucket is unable to be found in the routing table
var ErrBucketNotFound = errs.New("Bucket not found")

// OverlayError creates class of errors for stack traces
var OverlayError = errs.Class("Overlay Error")

// Cache is used to store overlay data in Redis
type Cache struct {
	DB  storage.KeyValueStore
	DHT dht.DHT
}

// NewOverlayCache returns a new Cache
func NewOverlayCache(db storage.KeyValueStore, dht dht.DHT) *Cache {
	return &Cache{DB: db, DHT: dht}
}

// Get looks up the provided nodeID from the overlay cache
func (o *Cache) Get(ctx context.Context, key string) (*pb.Node, error) {
	b, err := o.DB.Get([]byte(key))
	if err != nil {
		return nil, err
	}
	if b.IsZero() {
		// TODO: log? return an error?
		return nil, nil
	}
	na := &pb.Node{}
	if err := proto.Unmarshal(b, na); err != nil {
		return nil, err
	}
	return na, nil
}

// GetAll looks up the provided nodeIDs from the overlay cache
func (o *Cache) GetAll(ctx context.Context, keys []string) ([]*pb.Node, error) {
	if len(keys) == 0 {
		return nil, OverlayError.New("no keys provided")
	}
	var ks storage.Keys
	for _, v := range keys {
		ks = append(ks, storage.Key(v))
	}
	vs, err := o.DB.GetAll(ks)
	if err != nil {
		return nil, err
	}
	var ns []*pb.Node
	for _, v := range vs {
		if v == nil {
			ns = append(ns, nil)
			continue
		}
		na := &pb.Node{}
		err := proto.Unmarshal(v, na)
		if err != nil {
			return nil, OverlayError.New("could not unmarshal non-nil node: %v", err)
		}
		ns = append(ns, na)
	}
	return ns, nil
}

// Put adds a nodeID to the redis cache with a binary representation of proto defined Node
func (o *Cache) Put(nodeID string, value pb.Node) error {
	data, err := proto.Marshal(&value)
	if err != nil {
		return err
	}
	return o.DB.Put(node.IDFromString(nodeID).Bytes(), data)
}

// Bootstrap walks the initialized network and populates the cache
func (o *Cache) Bootstrap(ctx context.Context) error {
	nodes, err := o.DHT.GetNodes(ctx, "", 1280)
	if err != nil {
		return OverlayError.New("Error getting nodes from DHT: %v", err)
	}
	for _, v := range nodes {
		found, err := o.DHT.FindNode(ctx, node.IDFromString(v.Id))
		if err != nil {
			zap.L().Info("Node find failed", zap.String("nodeID", v.Id))
			continue
		}
		n, err := proto.Marshal(&found)
		if err != nil {
			zap.L().Error("Node marshall failed", zap.String("nodeID", v.Id))
			continue
		}
		if err := o.DB.Put(node.IDFromString(found.Id).Bytes(), n); err != nil {
			zap.L().Error("Node cache put failed", zap.String("nodeID", v.Id))
			continue
		}
	}
	return err
}

// Refresh updates the cache db with the current DHT.
// We currently do not penalize nodes that are unresponsive,
// but should in the future.
func (o *Cache) Refresh(ctx context.Context) error {
	zap.L().Info("starting cache refresh")
	r, err := randomID()
	if err != nil {
		return err
	}
	rid := node.ID(r)

	near, err := o.DHT.GetNodes(ctx, rid.String(), 128)
	if err != nil {
		return err
	}

	for _, n := range near {
		pinged, err := o.DHT.Ping(ctx, *n)
		if err != nil {
			zap.L().Info("Node ping failed", zap.String("nodeID", n.GetId()))
			continue
		}
		data, err := proto.Marshal(&pinged)
		if err != nil {
			zap.L().Error("Node marshall failed", zap.String("nodeID", n.GetId()))
			continue
		}
		err = o.DB.Put(node.IDFromString(pinged.Id).Bytes(), data)
		if err != nil {
			zap.L().Error("Node cache put failed", zap.String("nodeID", n.GetId()))
			continue
		}
	}

	// TODO: Kademlia hooks to do this automatically rather than at interval
	nodes, err := o.DHT.GetNodes(ctx, "", 128)
	if err != nil {
		return err
	}
	for _, n := range nodes {
		pinged, err := o.DHT.Ping(ctx, *n)
		if err != nil {
			zap.L().Info("Node ping failed", zap.String("nodeID", n.GetId()))
			continue
		}
		data, err := proto.Marshal(&pinged)
		if err != nil {
			zap.L().Error("Node marshall failed", zap.String("nodeID", n.GetId()))
			continue
		}
		err = o.DB.Put(node.IDFromString(pinged.Id).Bytes(), data)
		if err != nil {
			zap.L().Error("Node cache put failed", zap.String("nodeID", n.GetId()))
			continue
		}
	}

	return nil
}

// Walk iterates over each node in each bucket to traverse the network
func (o *Cache) Walk(ctx context.Context) error {
	// TODO: This should walk the cache, rather than be a duplicate of refresh
	return nil
}

/*
* Kademlia bucket interaction methods
*	These methods allow external inspection of the kademlia service via gRPC
 */

// DumpBuckets returns a list of buckets in the current Kademlia instance
func (o *Cache) DumpBuckets(ctx context.Context) error {
	table, err := o.DHT.GetRoutingTable(ctx)
	if err != nil {
		return err
	}
	buckets, err := table.GetBuckets()
	if err != nil {
		return err
	}
	zap.S().Info(fmt.Printf("Buckets: %+v\n", buckets))
	return nil
}

// GetBucket returns all the nodes in a given bucket
func (o *Cache) GetBucket(ctx context.Context, id string) error {
	table, err := o.DHT.GetRoutingTable(ctx)
	if err != nil {
		return err
	}

	bucket, ok := table.GetBucket(id)
	if !ok {
		return ErrBucketNotFound
	}

	zap.S().Info(fmt.Printf("Bucket: %+v\n", bucket))

	return nil
}

func randomID() ([]byte, error) {
	result := make([]byte, 64)
	_, err := rand.Read(result)
	return result, err
}<|MERGE_RESOLUTION|>--- conflicted
+++ resolved
@@ -6,11 +6,7 @@
 import (
 	"context"
 	"crypto/rand"
-<<<<<<< HEAD
 	"fmt"
-	"log"
-=======
->>>>>>> 5bcb6fa4
 
 	"github.com/gogo/protobuf/proto"
 	"github.com/zeebo/errs"
