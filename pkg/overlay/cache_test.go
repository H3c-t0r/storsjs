// Copyright (C) 2018 Storj Labs, Inc.
// See LICENSE for copying information.

package overlay

import (
	"context"
	"math/rand"
	"net"
	"strconv"
	"testing"

	"github.com/stretchr/testify/assert"
<<<<<<< HEAD
	"github.com/zeebo/errs"
	"go.uber.org/zap/zaptest"

=======

	"storj.io/storj/internal/testcontext"
>>>>>>> 2e0fa0c7
	"storj.io/storj/pkg/dht"
	"storj.io/storj/pkg/kademlia"
	"storj.io/storj/pkg/node"
	"storj.io/storj/pkg/pb"
	"storj.io/storj/pkg/provider"
	"storj.io/storj/pkg/utils"
	"storj.io/storj/storage"
	"storj.io/storj/storage/boltdb"
	"storj.io/storj/storage/redis"
	"storj.io/storj/storage/redis/redisserver"
	"storj.io/storj/storage/teststore"
)

const (
	testNetSize = 30
)

<<<<<<< HEAD
func newTestKademlia(t *testing.T, ip, port string, d dht.DHT, b pb.Node) *kademlia.Kademlia {
	fid, err := node.NewFullIdentity(ctx, 12, 4)
	assert.NoError(t, err)
	n := []pb.Node{b}
	kad, err := kademlia.NewKademlia(fid.ID, n, net.JoinHostPort(ip, port), nil, fid, "db", 5)
	assert.NoError(t, err)

	return kad
}

func bootstrapTestNetwork(t *testing.T, ip, port string) ([]dht.DHT, pb.Node) {
	bid, err := node.NewFullIdentity(ctx, 12, 4)
	assert.NoError(t, err)

	dhts := []dht.DHT{}

	p, err := strconv.Atoi(port)
	pm := strconv.Itoa(p)
	assert.NoError(t, err)
	intro, err := kademlia.GetIntroNode(net.JoinHostPort(ip, pm))
	intro.Id = "test"
	assert.NoError(t, err)

	ca, err := provider.NewTestCA(ctx)
	assert.NoError(t, err)
	identity, err := ca.NewIdentity()
	assert.NoError(t, err)

	boot, err := kademlia.NewKademlia(bid.ID, []pb.Node{*intro}, net.JoinHostPort(ip, pm), nil, identity, "db", 5)

	assert.NoError(t, err)
	rt, err := boot.GetRoutingTable(context.Background())
	assert.NoError(t, err)
	bootNode := rt.Local()

	go func() {
		err = boot.ListenAndServe()
		assert.NoError(t, err)
	}()
	p++

	err = boot.Bootstrap(context.Background())
	assert.NoError(t, err)
	for i := 0; i < testNetSize; i++ {
		gg := strconv.Itoa(p)

		fid, err := node.NewFullIdentity(ctx, 12, 4)
		assert.NoError(t, err)

		dht, err := kademlia.NewKademlia(fid.ID, []pb.Node{bootNode}, net.JoinHostPort(ip, gg), nil, fid, "db", 5)
		assert.NoError(t, err)

		p++
		dhts = append(dhts, dht)
		go func() {
			err = dht.ListenAndServe()
			assert.NoError(t, err)
		}()
		err = dht.Bootstrap(context.Background())
		assert.NoError(t, err)
	}

	return dhts, bootNode
}

var (
	getCases = []struct {
		testID              string
		expectedTimesCalled int
		key                 string
		expectedResponses   responses
		expectedErrors      errors
		data                []storage.ListItem
	}{
		{
			testID:              "valid Get",
			expectedTimesCalled: 1,
			key:                 "foo",
			expectedResponses: func() responses {
				na := &pb.Node{Address: &pb.NodeAddress{Transport: pb.NodeTransport_TCP_TLS_GRPC, Address: "127.0.0.1:9999"}}
				return responses{
					mock:   na,
					bolt:   na,
					_redis: na,
				}
			}(),
			expectedErrors: errors{
				mock:   nil,
				bolt:   nil,
				_redis: nil,
			},
			data: []storage.ListItem{{
				Key: storage.Key("foo"),
				Value: func() storage.Value {
					na := &pb.Node{Address: &pb.NodeAddress{Transport: pb.NodeTransport_TCP_TLS_GRPC, Address: "127.0.0.1:9999"}}
					d, err := proto.Marshal(na)
					if err != nil {
						panic(err)
					}
					return d
				}(),
			}},
		}, {
			testID:              "forced get error",
			expectedTimesCalled: 1,
			key:                 "error",
			expectedResponses: func() responses {
				na := &pb.Node{Address: &pb.NodeAddress{Transport: pb.NodeTransport_TCP_TLS_GRPC, Address: "127.0.0.1:9999"}}
				return responses{
					mock:   nil,
					bolt:   na,
					_redis: na,
				}
			}(),
			expectedErrors: errors{
				mock:   nil,
				bolt:   nil,
				_redis: nil,
			},
			data: []storage.ListItem{{
				Key: storage.Key("error"),
				Value: func() storage.Value {
					na := &pb.Node{Address: &pb.NodeAddress{Transport: pb.NodeTransport_TCP_TLS_GRPC, Address: "127.0.0.1:9999"}}
					d, err := proto.Marshal(na)
					if err != nil {
						panic(err)
					}
					return d
				}(),
			}},
		},
		{
			testID:              "get missing key",
			expectedTimesCalled: 1,
			key:                 "bar",
			expectedResponses: responses{
				mock:   nil,
				bolt:   nil,
				_redis: nil,
			},
			expectedErrors: errors{
				mock:   &storage.ErrKeyNotFound,
				bolt:   &storage.ErrKeyNotFound,
				_redis: &storage.ErrKeyNotFound,
			},
			data: []storage.ListItem{{
				Key: storage.Key("foo"),
				Value: func() storage.Value {
					na := &pb.Node{Address: &pb.NodeAddress{Transport: pb.NodeTransport_TCP_TLS_GRPC, Address: "127.0.0.1:9999"}}
					d, err := proto.Marshal(na)
					if err != nil {
						panic(err)
					}
					return d
				}(),
			}},
		},
	}
	getAllCases = []struct {
		testID              string
		expectedTimesCalled int
		keys                []string
		expectedResponses   responsesB
		expectedErrors      errors
		data                []storage.ListItem
	}{
		{testID: "valid GetAll",
			expectedTimesCalled: 1,
			keys:                []string{"key1"},
			expectedResponses: func() responsesB {
				n1 := &pb.Node{Address: &pb.NodeAddress{Transport: pb.NodeTransport_TCP_TLS_GRPC, Address: "127.0.0.1:9999"}}
				ns := []*pb.Node{n1}
				return responsesB{
					mock:   ns,
					bolt:   ns,
					_redis: ns,
				}
			}(),
			expectedErrors: errors{
				mock:   nil,
				bolt:   nil,
				_redis: nil,
			},
			data: []storage.ListItem{
				{
					Key: storage.Key("key1"),
					Value: func() storage.Value {
						na := &pb.Node{Address: &pb.NodeAddress{Transport: pb.NodeTransport_TCP_TLS_GRPC, Address: "127.0.0.1:9999"}}
						d, err := proto.Marshal(na)
						if err != nil {
							panic(err)
						}
						return d
					}(),
				},
			},
		},
		{testID: "valid GetAll",
			expectedTimesCalled: 1,
			keys:                []string{"key1", "key2"},
			expectedResponses: func() responsesB {
				n1 := &pb.Node{Address: &pb.NodeAddress{Transport: pb.NodeTransport_TCP_TLS_GRPC, Address: "127.0.0.1:9999"}}
				n2 := &pb.Node{Address: &pb.NodeAddress{Transport: pb.NodeTransport_TCP_TLS_GRPC, Address: "127.0.0.1:9998"}}
				ns := []*pb.Node{n1, n2}
				return responsesB{
					mock:   ns,
					bolt:   ns,
					_redis: ns,
				}
			}(),
			expectedErrors: errors{
				mock:   nil,
				bolt:   nil,
				_redis: nil,
			},
			data: []storage.ListItem{
				{
					Key: storage.Key("key1"),
					Value: func() storage.Value {
						na := &pb.Node{Address: &pb.NodeAddress{Transport: pb.NodeTransport_TCP_TLS_GRPC, Address: "127.0.0.1:9999"}}
						d, err := proto.Marshal(na)
						if err != nil {
							panic(err)
						}
						return d
					}(),
				}, {
					Key: storage.Key("key2"),
					Value: func() storage.Value {
						na := &pb.Node{Address: &pb.NodeAddress{Transport: pb.NodeTransport_TCP_TLS_GRPC, Address: "127.0.0.1:9998"}}
						d, err := proto.Marshal(na)
						if err != nil {
							panic(err)
						}
						return d
					}(),
				},
			},
		},
		{testID: "mix of valid and nil nodes returned",
			expectedTimesCalled: 1,
			keys:                []string{"key1", "key3"},
			expectedResponses: func() responsesB {
				n1 := &pb.Node{Address: &pb.NodeAddress{Transport: pb.NodeTransport_TCP_TLS_GRPC, Address: "127.0.0.1:9999"}}
				ns := []*pb.Node{n1, nil}
				return responsesB{
					mock:   ns,
					bolt:   ns,
					_redis: ns,
				}
			}(),
			expectedErrors: errors{
				mock:   nil,
				bolt:   nil,
				_redis: nil,
			},
			data: []storage.ListItem{
				{
					Key: storage.Key("key1"),
					Value: func() storage.Value {
						na := &pb.Node{Address: &pb.NodeAddress{Transport: pb.NodeTransport_TCP_TLS_GRPC, Address: "127.0.0.1:9999"}}
						d, err := proto.Marshal(na)
						if err != nil {
							panic(err)
						}
						return d
					}(),
				},
			},
		},
		{testID: "empty string keys",
			expectedTimesCalled: 1,
			keys:                []string{"", ""},
			expectedResponses: func() responsesB {
				ns := []*pb.Node{nil, nil}
				return responsesB{
					mock:   ns,
					bolt:   ns,
					_redis: ns,
				}
			}(),
			expectedErrors: errors{
				mock:   nil,
				bolt:   nil,
				_redis: nil,
			},
		},
		{testID: "empty keys",
			expectedTimesCalled: 0,
			keys:                []string{},
			expectedResponses: func() responsesB {
				return responsesB{
					mock:   nil,
					bolt:   nil,
					_redis: nil,
				}
			}(),
			expectedErrors: errors{
				mock:   &OverlayError,
				bolt:   &OverlayError,
				_redis: &OverlayError,
			},
		},
	}
	putCases = []struct {
		testID              string
		expectedTimesCalled int
		key                 string
		value               pb.Node
		expectedErrors      errors
		data                []storage.ListItem
	}{
		{
			testID:              "valid Put",
			expectedTimesCalled: 1,
			key:                 "foo",
			value:               pb.Node{Id: "foo", Address: &pb.NodeAddress{Transport: pb.NodeTransport_TCP_TLS_GRPC, Address: "127.0.0.1:9999"}},
			expectedErrors: errors{
				mock:   nil,
				bolt:   nil,
				_redis: nil,
			},
			data: []storage.ListItem{},
		},
	}

	refreshCases = []struct {
		testID              string
		expectedTimesCalled int
		expectedErr         error
		data                []storage.ListItem
	}{
		{
			testID:              "valid update",
			expectedTimesCalled: 1,
			expectedErr:         nil,
			data:                []storage.ListItem{},
		},
	}
)

func redisTestClient(t *testing.T, addr string, items []storage.ListItem) storage.KeyValueStore {
	client, err := redis.NewClient(addr, "", 1)
	if err != nil {
		t.Fatal(err)
	}

	if err := storage.PutAll(client, items...); err != nil {
		t.Fatal(err)
	}

	return client
=======
func testOverlay(ctx context.Context, t *testing.T, store storage.KeyValueStore) {
	overlay := Cache{DB: store}

	t.Run("Put", func(t *testing.T) {
		err := overlay.Put("valid1", pb.Node{Address: &pb.NodeAddress{Transport: pb.NodeTransport_TCP_TLS_GRPC, Address: "127.0.0.1:9001"}})
		if err != nil {
			t.Fatal(err)
		}
		err = overlay.Put("valid2", pb.Node{Address: &pb.NodeAddress{Transport: pb.NodeTransport_TCP_TLS_GRPC, Address: "127.0.0.1:9002"}})
		if err != nil {
			t.Fatal(err)
		}
	})

	t.Run("Get", func(t *testing.T) {
		valid2, err := overlay.Get(ctx, "valid2")
		if assert.NoError(t, err) {
			assert.Equal(t, valid2.Address.Address, "127.0.0.1:9002")
		}

		invalid2, err := overlay.Get(ctx, "invalid2")
		assert.Error(t, err)
		assert.Nil(t, invalid2)

		if storeClient, ok := store.(*teststore.Client); ok {
			storeClient.ForceError++
			_, err := overlay.Get(ctx, "valid1")
			assert.Error(t, err)
		}
	})

	t.Run("GetAll", func(t *testing.T) {
		nodes, err := overlay.GetAll(ctx, []string{"valid2", "valid1", "valid2"})
		if assert.NoError(t, err) {
			assert.Equal(t, nodes[0].Address.Address, "127.0.0.1:9002")
			assert.Equal(t, nodes[1].Address.Address, "127.0.0.1:9001")
			assert.Equal(t, nodes[2].Address.Address, "127.0.0.1:9002")
		}

		nodes, err = overlay.GetAll(ctx, []string{"valid1", "invalid"})
		if assert.NoError(t, err) {
			assert.Equal(t, nodes[0].Address.Address, "127.0.0.1:9001")
			assert.Nil(t, nodes[1])
		}

		nodes, err = overlay.GetAll(ctx, []string{"", ""})
		if assert.NoError(t, err) {
			assert.Nil(t, nodes[0])
			assert.Nil(t, nodes[1])
		}

		_, err = overlay.GetAll(ctx, []string{})
		assert.True(t, OverlayError.Has(err))

		if storeClient, ok := store.(*teststore.Client); ok {
			storeClient.ForceError++
			_, err := overlay.GetAll(ctx, []string{"valid1", "valid2"})
			assert.Error(t, err)
		}
	})
>>>>>>> 2e0fa0c7
}

func TestRedis(t *testing.T) {
	ctx := testcontext.New(t)
	defer ctx.Cleanup()

	redisAddr, cleanup, err := redisserver.Start()
	if err != nil {
		t.Fatal(err)
	}
	defer cleanup()

	store, err := redis.NewClient(redisAddr, "", 1)
	if err != nil {
		t.Fatal(err)
	}
	defer ctx.Check(store.Close)

	testOverlay(ctx, t, store)
}

func TestBolt(t *testing.T) {
	ctx := testcontext.New(t)
	defer ctx.Cleanup()

	client, err := boltdb.New(ctx.File("overlay.db"), "overlay")
	if err != nil {
		t.Fatal(err)
	}
	defer ctx.Check(client.Close)

	testOverlay(ctx, t, client)
}

func TestStore(t *testing.T) {
	ctx := testcontext.New(t)
	defer ctx.Cleanup()

	testOverlay(ctx, t, teststore.New())
}

func TestRefresh(t *testing.T) {
	ctx := context.Background()

	dhts, bootstrap := bootstrapTestNetwork(t, "127.0.0.1", "9999")
	dht := newTestKademlia(t, "127.0.0.1", "9999", dhts[rand.Intn(testNetSize)], bootstrap)

	cache := &Cache{
		DB:  teststore.New(),
		DHT: dht,
	}

	err := cache.Bootstrap(ctx)
	assert.NoError(t, err)

	err = cache.Refresh(ctx)
	assert.NoError(t, err)
}

func newTestKademlia(t *testing.T, ip, port string, d dht.DHT, bootstrap pb.Node) *kademlia.Kademlia {
	ctx := context.Background()
	fid, err := node.NewFullIdentity(ctx, 12, 4)
	assert.NoError(t, err)
	bootstrapNodes := []pb.Node{bootstrap}

	self := pb.Node{Id: fid.ID.String(), Address: &pb.NodeAddress{Address: net.JoinHostPort(ip, port)}}

	routing, err := kademlia.NewRoutingTable(self, teststore.New(), teststore.New())
	if err != nil {
		t.Fatal(err)
	}

	kad, err := kademlia.NewKademliaWithRoutingTable(self, bootstrapNodes, fid, 5, routing)
	if err != nil {
		t.Fatal(utils.CombineErrors(err, routing.Close()))
	}

	return kad
}

func bootstrapTestNetwork(t *testing.T, ip, port string) ([]dht.DHT, pb.Node) {
	ctx := context.Background()
	bid, err := node.NewFullIdentity(ctx, 12, 4)
	assert.NoError(t, err)

	dhts := []dht.DHT{}

	p, err := strconv.Atoi(port)
	pm := strconv.Itoa(p)
	assert.NoError(t, err)
	intro, err := kademlia.GetIntroNode(net.JoinHostPort(ip, pm))
	intro.Id = "test"
	assert.NoError(t, err)

	ca, err := provider.NewTestCA(ctx)
	assert.NoError(t, err)
	identity, err := ca.NewIdentity()
	assert.NoError(t, err)

	self := pb.Node{Id: bid.ID.String(), Address: &pb.NodeAddress{Address: net.JoinHostPort(ip, port)}}

	routing, err := kademlia.NewRoutingTable(self, teststore.New(), teststore.New())
	if err != nil {
		t.Fatal(err)
	}

	boot, err := kademlia.NewKademliaWithRoutingTable(self, []pb.Node{*intro}, identity, 5, routing)
	if err != nil {
		t.Fatal(utils.CombineErrors(err, routing.Close()))
	}

	bootNode := routing.Local()

	go func() {
		err = boot.ListenAndServe()
		assert.NoError(t, err)
	}()
	p++

	err = boot.Bootstrap(context.Background())
	assert.NoError(t, err)
	for i := 0; i < testNetSize; i++ {
		gg := strconv.Itoa(p)

		fid, err := node.NewFullIdentity(ctx, 12, 4)
		assert.NoError(t, err)

		self := pb.Node{Id: fid.ID.String(), Address: &pb.NodeAddress{Address: net.JoinHostPort(ip, gg)}}

		routing, err := kademlia.NewRoutingTable(self, teststore.New(), teststore.New())
		if err != nil {
			t.Fatal(err)
		}

		dht, err := kademlia.NewKademliaWithRoutingTable(self, []pb.Node{bootNode}, fid, 5, routing)
		if err != nil {
			t.Fatal(utils.CombineErrors(err, routing.Close()))
		}

		p++
		dhts = append(dhts, dht)
		go func() {
			err = dht.ListenAndServe()
			assert.NoError(t, err)
		}()
		err = dht.Bootstrap(context.Background())
		assert.NoError(t, err)
	}

	return dhts, bootNode
}<|MERGE_RESOLUTION|>--- conflicted
+++ resolved
@@ -11,14 +11,8 @@
 	"testing"
 
 	"github.com/stretchr/testify/assert"
-<<<<<<< HEAD
-	"github.com/zeebo/errs"
-	"go.uber.org/zap/zaptest"
-
-=======
 
 	"storj.io/storj/internal/testcontext"
->>>>>>> 2e0fa0c7
 	"storj.io/storj/pkg/dht"
 	"storj.io/storj/pkg/kademlia"
 	"storj.io/storj/pkg/node"
@@ -36,18 +30,148 @@
 	testNetSize = 30
 )
 
-<<<<<<< HEAD
-func newTestKademlia(t *testing.T, ip, port string, d dht.DHT, b pb.Node) *kademlia.Kademlia {
+func testOverlay(ctx context.Context, t *testing.T, store storage.KeyValueStore) {
+	overlay := Cache{DB: store}
+
+	t.Run("Put", func(t *testing.T) {
+		err := overlay.Put("valid1", pb.Node{Address: &pb.NodeAddress{Transport: pb.NodeTransport_TCP_TLS_GRPC, Address: "127.0.0.1:9001"}})
+		if err != nil {
+			t.Fatal(err)
+		}
+		err = overlay.Put("valid2", pb.Node{Address: &pb.NodeAddress{Transport: pb.NodeTransport_TCP_TLS_GRPC, Address: "127.0.0.1:9002"}})
+		if err != nil {
+			t.Fatal(err)
+		}
+	})
+
+	t.Run("Get", func(t *testing.T) {
+		valid2, err := overlay.Get(ctx, "valid2")
+		if assert.NoError(t, err) {
+			assert.Equal(t, valid2.Address.Address, "127.0.0.1:9002")
+		}
+
+		invalid2, err := overlay.Get(ctx, "invalid2")
+		assert.Error(t, err)
+		assert.Nil(t, invalid2)
+
+		if storeClient, ok := store.(*teststore.Client); ok {
+			storeClient.ForceError++
+			_, err := overlay.Get(ctx, "valid1")
+			assert.Error(t, err)
+		}
+	})
+
+	t.Run("GetAll", func(t *testing.T) {
+		nodes, err := overlay.GetAll(ctx, []string{"valid2", "valid1", "valid2"})
+		if assert.NoError(t, err) {
+			assert.Equal(t, nodes[0].Address.Address, "127.0.0.1:9002")
+			assert.Equal(t, nodes[1].Address.Address, "127.0.0.1:9001")
+			assert.Equal(t, nodes[2].Address.Address, "127.0.0.1:9002")
+		}
+
+		nodes, err = overlay.GetAll(ctx, []string{"valid1", "invalid"})
+		if assert.NoError(t, err) {
+			assert.Equal(t, nodes[0].Address.Address, "127.0.0.1:9001")
+			assert.Nil(t, nodes[1])
+		}
+
+		nodes, err = overlay.GetAll(ctx, []string{"", ""})
+		if assert.NoError(t, err) {
+			assert.Nil(t, nodes[0])
+			assert.Nil(t, nodes[1])
+		}
+
+		_, err = overlay.GetAll(ctx, []string{})
+		assert.True(t, OverlayError.Has(err))
+
+		if storeClient, ok := store.(*teststore.Client); ok {
+			storeClient.ForceError++
+			_, err := overlay.GetAll(ctx, []string{"valid1", "valid2"})
+			assert.Error(t, err)
+		}
+	})
+}
+
+func TestRedis(t *testing.T) {
+	ctx := testcontext.New(t)
+	defer ctx.Cleanup()
+
+	redisAddr, cleanup, err := redisserver.Start()
+	if err != nil {
+		t.Fatal(err)
+	}
+	defer cleanup()
+
+	store, err := redis.NewClient(redisAddr, "", 1)
+	if err != nil {
+		t.Fatal(err)
+	}
+	defer ctx.Check(store.Close)
+
+	testOverlay(ctx, t, store)
+}
+
+func TestBolt(t *testing.T) {
+	ctx := testcontext.New(t)
+	defer ctx.Cleanup()
+
+	client, err := boltdb.New(ctx.File("overlay.db"), "overlay")
+	if err != nil {
+		t.Fatal(err)
+	}
+	defer ctx.Check(client.Close)
+
+	testOverlay(ctx, t, client)
+}
+
+func TestStore(t *testing.T) {
+	ctx := testcontext.New(t)
+	defer ctx.Cleanup()
+
+	testOverlay(ctx, t, teststore.New())
+}
+
+func TestRefresh(t *testing.T) {
+	ctx := context.Background()
+
+	dhts, bootstrap := bootstrapTestNetwork(t, "127.0.0.1", "9999")
+	dht := newTestKademlia(t, "127.0.0.1", "9999", dhts[rand.Intn(testNetSize)], bootstrap)
+
+	cache := &Cache{
+		DB:  teststore.New(),
+		DHT: dht,
+	}
+
+	err := cache.Bootstrap(ctx)
+	assert.NoError(t, err)
+
+	err = cache.Refresh(ctx)
+	assert.NoError(t, err)
+}
+
+func newTestKademlia(t *testing.T, ip, port string, d dht.DHT, bootstrap pb.Node) *kademlia.Kademlia {
+	ctx := context.Background()
 	fid, err := node.NewFullIdentity(ctx, 12, 4)
 	assert.NoError(t, err)
-	n := []pb.Node{b}
-	kad, err := kademlia.NewKademlia(fid.ID, n, net.JoinHostPort(ip, port), nil, fid, "db", 5)
-	assert.NoError(t, err)
+	bootstrapNodes := []pb.Node{bootstrap}
+
+	self := pb.Node{Id: fid.ID.String(), Address: &pb.NodeAddress{Address: net.JoinHostPort(ip, port)}}
+
+	routing, err := kademlia.NewRoutingTable(self, teststore.New(), teststore.New())
+	if err != nil {
+		t.Fatal(err)
+	}
+
+	kad, err := kademlia.NewKademliaWithRoutingTable(self, bootstrapNodes, fid, 5, routing)
+	if err != nil {
+		t.Fatal(utils.CombineErrors(err, routing.Close()))
+	}
 
 	return kad
 }
 
 func bootstrapTestNetwork(t *testing.T, ip, port string) ([]dht.DHT, pb.Node) {
+	ctx := context.Background()
 	bid, err := node.NewFullIdentity(ctx, 12, 4)
 	assert.NoError(t, err)
 
@@ -65,12 +189,19 @@
 	identity, err := ca.NewIdentity()
 	assert.NoError(t, err)
 
-	boot, err := kademlia.NewKademlia(bid.ID, []pb.Node{*intro}, net.JoinHostPort(ip, pm), nil, identity, "db", 5)
-
-	assert.NoError(t, err)
-	rt, err := boot.GetRoutingTable(context.Background())
-	assert.NoError(t, err)
-	bootNode := rt.Local()
+	self := pb.Node{Id: bid.ID.String(), Address: &pb.NodeAddress{Address: net.JoinHostPort(ip, port)}}
+
+	routing, err := kademlia.NewRoutingTable(self, teststore.New(), teststore.New())
+	if err != nil {
+		t.Fatal(err)
+	}
+
+	boot, err := kademlia.NewKademliaWithRoutingTable(self, []pb.Node{*intro}, identity, 5, routing)
+	if err != nil {
+		t.Fatal(utils.CombineErrors(err, routing.Close()))
+	}
+
+	bootNode := routing.Local()
 
 	go func() {
 		err = boot.ListenAndServe()
@@ -86,8 +217,17 @@
 		fid, err := node.NewFullIdentity(ctx, 12, 4)
 		assert.NoError(t, err)
 
-		dht, err := kademlia.NewKademlia(fid.ID, []pb.Node{bootNode}, net.JoinHostPort(ip, gg), nil, fid, "db", 5)
-		assert.NoError(t, err)
+		self := pb.Node{Id: fid.ID.String(), Address: &pb.NodeAddress{Address: net.JoinHostPort(ip, gg)}}
+
+		routing, err := kademlia.NewRoutingTable(self, teststore.New(), teststore.New())
+		if err != nil {
+			t.Fatal(err)
+		}
+
+		dht, err := kademlia.NewKademliaWithRoutingTable(self, []pb.Node{bootNode}, fid, 5, routing)
+		if err != nil {
+			t.Fatal(utils.CombineErrors(err, routing.Close()))
+		}
 
 		p++
 		dhts = append(dhts, dht)
@@ -100,505 +240,4 @@
 	}
 
 	return dhts, bootNode
-}
-
-var (
-	getCases = []struct {
-		testID              string
-		expectedTimesCalled int
-		key                 string
-		expectedResponses   responses
-		expectedErrors      errors
-		data                []storage.ListItem
-	}{
-		{
-			testID:              "valid Get",
-			expectedTimesCalled: 1,
-			key:                 "foo",
-			expectedResponses: func() responses {
-				na := &pb.Node{Address: &pb.NodeAddress{Transport: pb.NodeTransport_TCP_TLS_GRPC, Address: "127.0.0.1:9999"}}
-				return responses{
-					mock:   na,
-					bolt:   na,
-					_redis: na,
-				}
-			}(),
-			expectedErrors: errors{
-				mock:   nil,
-				bolt:   nil,
-				_redis: nil,
-			},
-			data: []storage.ListItem{{
-				Key: storage.Key("foo"),
-				Value: func() storage.Value {
-					na := &pb.Node{Address: &pb.NodeAddress{Transport: pb.NodeTransport_TCP_TLS_GRPC, Address: "127.0.0.1:9999"}}
-					d, err := proto.Marshal(na)
-					if err != nil {
-						panic(err)
-					}
-					return d
-				}(),
-			}},
-		}, {
-			testID:              "forced get error",
-			expectedTimesCalled: 1,
-			key:                 "error",
-			expectedResponses: func() responses {
-				na := &pb.Node{Address: &pb.NodeAddress{Transport: pb.NodeTransport_TCP_TLS_GRPC, Address: "127.0.0.1:9999"}}
-				return responses{
-					mock:   nil,
-					bolt:   na,
-					_redis: na,
-				}
-			}(),
-			expectedErrors: errors{
-				mock:   nil,
-				bolt:   nil,
-				_redis: nil,
-			},
-			data: []storage.ListItem{{
-				Key: storage.Key("error"),
-				Value: func() storage.Value {
-					na := &pb.Node{Address: &pb.NodeAddress{Transport: pb.NodeTransport_TCP_TLS_GRPC, Address: "127.0.0.1:9999"}}
-					d, err := proto.Marshal(na)
-					if err != nil {
-						panic(err)
-					}
-					return d
-				}(),
-			}},
-		},
-		{
-			testID:              "get missing key",
-			expectedTimesCalled: 1,
-			key:                 "bar",
-			expectedResponses: responses{
-				mock:   nil,
-				bolt:   nil,
-				_redis: nil,
-			},
-			expectedErrors: errors{
-				mock:   &storage.ErrKeyNotFound,
-				bolt:   &storage.ErrKeyNotFound,
-				_redis: &storage.ErrKeyNotFound,
-			},
-			data: []storage.ListItem{{
-				Key: storage.Key("foo"),
-				Value: func() storage.Value {
-					na := &pb.Node{Address: &pb.NodeAddress{Transport: pb.NodeTransport_TCP_TLS_GRPC, Address: "127.0.0.1:9999"}}
-					d, err := proto.Marshal(na)
-					if err != nil {
-						panic(err)
-					}
-					return d
-				}(),
-			}},
-		},
-	}
-	getAllCases = []struct {
-		testID              string
-		expectedTimesCalled int
-		keys                []string
-		expectedResponses   responsesB
-		expectedErrors      errors
-		data                []storage.ListItem
-	}{
-		{testID: "valid GetAll",
-			expectedTimesCalled: 1,
-			keys:                []string{"key1"},
-			expectedResponses: func() responsesB {
-				n1 := &pb.Node{Address: &pb.NodeAddress{Transport: pb.NodeTransport_TCP_TLS_GRPC, Address: "127.0.0.1:9999"}}
-				ns := []*pb.Node{n1}
-				return responsesB{
-					mock:   ns,
-					bolt:   ns,
-					_redis: ns,
-				}
-			}(),
-			expectedErrors: errors{
-				mock:   nil,
-				bolt:   nil,
-				_redis: nil,
-			},
-			data: []storage.ListItem{
-				{
-					Key: storage.Key("key1"),
-					Value: func() storage.Value {
-						na := &pb.Node{Address: &pb.NodeAddress{Transport: pb.NodeTransport_TCP_TLS_GRPC, Address: "127.0.0.1:9999"}}
-						d, err := proto.Marshal(na)
-						if err != nil {
-							panic(err)
-						}
-						return d
-					}(),
-				},
-			},
-		},
-		{testID: "valid GetAll",
-			expectedTimesCalled: 1,
-			keys:                []string{"key1", "key2"},
-			expectedResponses: func() responsesB {
-				n1 := &pb.Node{Address: &pb.NodeAddress{Transport: pb.NodeTransport_TCP_TLS_GRPC, Address: "127.0.0.1:9999"}}
-				n2 := &pb.Node{Address: &pb.NodeAddress{Transport: pb.NodeTransport_TCP_TLS_GRPC, Address: "127.0.0.1:9998"}}
-				ns := []*pb.Node{n1, n2}
-				return responsesB{
-					mock:   ns,
-					bolt:   ns,
-					_redis: ns,
-				}
-			}(),
-			expectedErrors: errors{
-				mock:   nil,
-				bolt:   nil,
-				_redis: nil,
-			},
-			data: []storage.ListItem{
-				{
-					Key: storage.Key("key1"),
-					Value: func() storage.Value {
-						na := &pb.Node{Address: &pb.NodeAddress{Transport: pb.NodeTransport_TCP_TLS_GRPC, Address: "127.0.0.1:9999"}}
-						d, err := proto.Marshal(na)
-						if err != nil {
-							panic(err)
-						}
-						return d
-					}(),
-				}, {
-					Key: storage.Key("key2"),
-					Value: func() storage.Value {
-						na := &pb.Node{Address: &pb.NodeAddress{Transport: pb.NodeTransport_TCP_TLS_GRPC, Address: "127.0.0.1:9998"}}
-						d, err := proto.Marshal(na)
-						if err != nil {
-							panic(err)
-						}
-						return d
-					}(),
-				},
-			},
-		},
-		{testID: "mix of valid and nil nodes returned",
-			expectedTimesCalled: 1,
-			keys:                []string{"key1", "key3"},
-			expectedResponses: func() responsesB {
-				n1 := &pb.Node{Address: &pb.NodeAddress{Transport: pb.NodeTransport_TCP_TLS_GRPC, Address: "127.0.0.1:9999"}}
-				ns := []*pb.Node{n1, nil}
-				return responsesB{
-					mock:   ns,
-					bolt:   ns,
-					_redis: ns,
-				}
-			}(),
-			expectedErrors: errors{
-				mock:   nil,
-				bolt:   nil,
-				_redis: nil,
-			},
-			data: []storage.ListItem{
-				{
-					Key: storage.Key("key1"),
-					Value: func() storage.Value {
-						na := &pb.Node{Address: &pb.NodeAddress{Transport: pb.NodeTransport_TCP_TLS_GRPC, Address: "127.0.0.1:9999"}}
-						d, err := proto.Marshal(na)
-						if err != nil {
-							panic(err)
-						}
-						return d
-					}(),
-				},
-			},
-		},
-		{testID: "empty string keys",
-			expectedTimesCalled: 1,
-			keys:                []string{"", ""},
-			expectedResponses: func() responsesB {
-				ns := []*pb.Node{nil, nil}
-				return responsesB{
-					mock:   ns,
-					bolt:   ns,
-					_redis: ns,
-				}
-			}(),
-			expectedErrors: errors{
-				mock:   nil,
-				bolt:   nil,
-				_redis: nil,
-			},
-		},
-		{testID: "empty keys",
-			expectedTimesCalled: 0,
-			keys:                []string{},
-			expectedResponses: func() responsesB {
-				return responsesB{
-					mock:   nil,
-					bolt:   nil,
-					_redis: nil,
-				}
-			}(),
-			expectedErrors: errors{
-				mock:   &OverlayError,
-				bolt:   &OverlayError,
-				_redis: &OverlayError,
-			},
-		},
-	}
-	putCases = []struct {
-		testID              string
-		expectedTimesCalled int
-		key                 string
-		value               pb.Node
-		expectedErrors      errors
-		data                []storage.ListItem
-	}{
-		{
-			testID:              "valid Put",
-			expectedTimesCalled: 1,
-			key:                 "foo",
-			value:               pb.Node{Id: "foo", Address: &pb.NodeAddress{Transport: pb.NodeTransport_TCP_TLS_GRPC, Address: "127.0.0.1:9999"}},
-			expectedErrors: errors{
-				mock:   nil,
-				bolt:   nil,
-				_redis: nil,
-			},
-			data: []storage.ListItem{},
-		},
-	}
-
-	refreshCases = []struct {
-		testID              string
-		expectedTimesCalled int
-		expectedErr         error
-		data                []storage.ListItem
-	}{
-		{
-			testID:              "valid update",
-			expectedTimesCalled: 1,
-			expectedErr:         nil,
-			data:                []storage.ListItem{},
-		},
-	}
-)
-
-func redisTestClient(t *testing.T, addr string, items []storage.ListItem) storage.KeyValueStore {
-	client, err := redis.NewClient(addr, "", 1)
-	if err != nil {
-		t.Fatal(err)
-	}
-
-	if err := storage.PutAll(client, items...); err != nil {
-		t.Fatal(err)
-	}
-
-	return client
-=======
-func testOverlay(ctx context.Context, t *testing.T, store storage.KeyValueStore) {
-	overlay := Cache{DB: store}
-
-	t.Run("Put", func(t *testing.T) {
-		err := overlay.Put("valid1", pb.Node{Address: &pb.NodeAddress{Transport: pb.NodeTransport_TCP_TLS_GRPC, Address: "127.0.0.1:9001"}})
-		if err != nil {
-			t.Fatal(err)
-		}
-		err = overlay.Put("valid2", pb.Node{Address: &pb.NodeAddress{Transport: pb.NodeTransport_TCP_TLS_GRPC, Address: "127.0.0.1:9002"}})
-		if err != nil {
-			t.Fatal(err)
-		}
-	})
-
-	t.Run("Get", func(t *testing.T) {
-		valid2, err := overlay.Get(ctx, "valid2")
-		if assert.NoError(t, err) {
-			assert.Equal(t, valid2.Address.Address, "127.0.0.1:9002")
-		}
-
-		invalid2, err := overlay.Get(ctx, "invalid2")
-		assert.Error(t, err)
-		assert.Nil(t, invalid2)
-
-		if storeClient, ok := store.(*teststore.Client); ok {
-			storeClient.ForceError++
-			_, err := overlay.Get(ctx, "valid1")
-			assert.Error(t, err)
-		}
-	})
-
-	t.Run("GetAll", func(t *testing.T) {
-		nodes, err := overlay.GetAll(ctx, []string{"valid2", "valid1", "valid2"})
-		if assert.NoError(t, err) {
-			assert.Equal(t, nodes[0].Address.Address, "127.0.0.1:9002")
-			assert.Equal(t, nodes[1].Address.Address, "127.0.0.1:9001")
-			assert.Equal(t, nodes[2].Address.Address, "127.0.0.1:9002")
-		}
-
-		nodes, err = overlay.GetAll(ctx, []string{"valid1", "invalid"})
-		if assert.NoError(t, err) {
-			assert.Equal(t, nodes[0].Address.Address, "127.0.0.1:9001")
-			assert.Nil(t, nodes[1])
-		}
-
-		nodes, err = overlay.GetAll(ctx, []string{"", ""})
-		if assert.NoError(t, err) {
-			assert.Nil(t, nodes[0])
-			assert.Nil(t, nodes[1])
-		}
-
-		_, err = overlay.GetAll(ctx, []string{})
-		assert.True(t, OverlayError.Has(err))
-
-		if storeClient, ok := store.(*teststore.Client); ok {
-			storeClient.ForceError++
-			_, err := overlay.GetAll(ctx, []string{"valid1", "valid2"})
-			assert.Error(t, err)
-		}
-	})
->>>>>>> 2e0fa0c7
-}
-
-func TestRedis(t *testing.T) {
-	ctx := testcontext.New(t)
-	defer ctx.Cleanup()
-
-	redisAddr, cleanup, err := redisserver.Start()
-	if err != nil {
-		t.Fatal(err)
-	}
-	defer cleanup()
-
-	store, err := redis.NewClient(redisAddr, "", 1)
-	if err != nil {
-		t.Fatal(err)
-	}
-	defer ctx.Check(store.Close)
-
-	testOverlay(ctx, t, store)
-}
-
-func TestBolt(t *testing.T) {
-	ctx := testcontext.New(t)
-	defer ctx.Cleanup()
-
-	client, err := boltdb.New(ctx.File("overlay.db"), "overlay")
-	if err != nil {
-		t.Fatal(err)
-	}
-	defer ctx.Check(client.Close)
-
-	testOverlay(ctx, t, client)
-}
-
-func TestStore(t *testing.T) {
-	ctx := testcontext.New(t)
-	defer ctx.Cleanup()
-
-	testOverlay(ctx, t, teststore.New())
-}
-
-func TestRefresh(t *testing.T) {
-	ctx := context.Background()
-
-	dhts, bootstrap := bootstrapTestNetwork(t, "127.0.0.1", "9999")
-	dht := newTestKademlia(t, "127.0.0.1", "9999", dhts[rand.Intn(testNetSize)], bootstrap)
-
-	cache := &Cache{
-		DB:  teststore.New(),
-		DHT: dht,
-	}
-
-	err := cache.Bootstrap(ctx)
-	assert.NoError(t, err)
-
-	err = cache.Refresh(ctx)
-	assert.NoError(t, err)
-}
-
-func newTestKademlia(t *testing.T, ip, port string, d dht.DHT, bootstrap pb.Node) *kademlia.Kademlia {
-	ctx := context.Background()
-	fid, err := node.NewFullIdentity(ctx, 12, 4)
-	assert.NoError(t, err)
-	bootstrapNodes := []pb.Node{bootstrap}
-
-	self := pb.Node{Id: fid.ID.String(), Address: &pb.NodeAddress{Address: net.JoinHostPort(ip, port)}}
-
-	routing, err := kademlia.NewRoutingTable(self, teststore.New(), teststore.New())
-	if err != nil {
-		t.Fatal(err)
-	}
-
-	kad, err := kademlia.NewKademliaWithRoutingTable(self, bootstrapNodes, fid, 5, routing)
-	if err != nil {
-		t.Fatal(utils.CombineErrors(err, routing.Close()))
-	}
-
-	return kad
-}
-
-func bootstrapTestNetwork(t *testing.T, ip, port string) ([]dht.DHT, pb.Node) {
-	ctx := context.Background()
-	bid, err := node.NewFullIdentity(ctx, 12, 4)
-	assert.NoError(t, err)
-
-	dhts := []dht.DHT{}
-
-	p, err := strconv.Atoi(port)
-	pm := strconv.Itoa(p)
-	assert.NoError(t, err)
-	intro, err := kademlia.GetIntroNode(net.JoinHostPort(ip, pm))
-	intro.Id = "test"
-	assert.NoError(t, err)
-
-	ca, err := provider.NewTestCA(ctx)
-	assert.NoError(t, err)
-	identity, err := ca.NewIdentity()
-	assert.NoError(t, err)
-
-	self := pb.Node{Id: bid.ID.String(), Address: &pb.NodeAddress{Address: net.JoinHostPort(ip, port)}}
-
-	routing, err := kademlia.NewRoutingTable(self, teststore.New(), teststore.New())
-	if err != nil {
-		t.Fatal(err)
-	}
-
-	boot, err := kademlia.NewKademliaWithRoutingTable(self, []pb.Node{*intro}, identity, 5, routing)
-	if err != nil {
-		t.Fatal(utils.CombineErrors(err, routing.Close()))
-	}
-
-	bootNode := routing.Local()
-
-	go func() {
-		err = boot.ListenAndServe()
-		assert.NoError(t, err)
-	}()
-	p++
-
-	err = boot.Bootstrap(context.Background())
-	assert.NoError(t, err)
-	for i := 0; i < testNetSize; i++ {
-		gg := strconv.Itoa(p)
-
-		fid, err := node.NewFullIdentity(ctx, 12, 4)
-		assert.NoError(t, err)
-
-		self := pb.Node{Id: fid.ID.String(), Address: &pb.NodeAddress{Address: net.JoinHostPort(ip, gg)}}
-
-		routing, err := kademlia.NewRoutingTable(self, teststore.New(), teststore.New())
-		if err != nil {
-			t.Fatal(err)
-		}
-
-		dht, err := kademlia.NewKademliaWithRoutingTable(self, []pb.Node{bootNode}, fid, 5, routing)
-		if err != nil {
-			t.Fatal(utils.CombineErrors(err, routing.Close()))
-		}
-
-		p++
-		dhts = append(dhts, dht)
-		go func() {
-			err = dht.ListenAndServe()
-			assert.NoError(t, err)
-		}()
-		err = dht.Bootstrap(context.Background())
-		assert.NoError(t, err)
-	}
-
-	return dhts, bootNode
 }