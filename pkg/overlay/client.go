// Copyright (C) 2018 Storj Labs, Inc.
// See LICENSE for copying information.

package overlay

import (
	"context"

	"github.com/zeebo/errs"

	"storj.io/storj/pkg/pb"
	"storj.io/storj/pkg/provider"
	"storj.io/storj/pkg/storj"
	"storj.io/storj/pkg/transport"
)

// Client is the interface that defines an overlay client.
//
// Choose returns a list of storage NodeID's that fit the provided criteria.
// 	limit is the maximum number of nodes to be returned.
// 	space is the storage and bandwidth requested consumption in bytes.
//
// Lookup finds a Node with the provided identifier.

// ClientError creates class of errors for stack traces
var ClientError = errs.Class("Client Error")

//Client implements the Overlay Client interface
type Client interface {
	Choose(ctx context.Context, op Options) ([]*pb.Node, error)
	Lookup(ctx context.Context, nodeID storj.NodeID) (*pb.Node, error)
	BulkLookup(ctx context.Context, nodeIDs storj.NodeIDList) ([]*pb.Node, error)
}

// client is the overlay concrete implementation of the client interface
type client struct {
	conn pb.OverlayClient
}

// Options contains parameters for selecting nodes
type Options struct {
	Amount       int
	Space        int64
	Bandwidth    int64
	Uptime       float64
	UptimeCount  int64
	AuditSuccess float64
	AuditCount   int64
	Excluded     storj.NodeIDList
}

<<<<<<< HEAD
// NewOverlayClient returns a new intialized Overlay Client
func NewOverlayClient(identity *provider.FullIdentity, address string) (Client, error) {
	tc := transport.NewClient(identity, &Cache{}) // add overlay to transport client as observer
=======
// NewClient returns a new intialized Overlay Client
func NewClient(identity *provider.FullIdentity, address string) (Client, error) {
	tc := transport.NewClient(identity)
>>>>>>> 18c49722
	conn, err := tc.DialAddress(context.Background(), address)
	if err != nil {
		return nil, err
	}

	return &client{
		conn: pb.NewOverlayClient(conn),
	}, nil
}

// NewClientFrom returns a new overlay.Client from a connection
func NewClientFrom(conn pb.OverlayClient) Client { return &client{conn} }

// a compiler trick to make sure *client implements Client
var _ Client = (*client)(nil)

// Choose returns nodes based on Options
func (client *client) Choose(ctx context.Context, op Options) ([]*pb.Node, error) {
	var exIDs storj.NodeIDList
	exIDs = append(exIDs, op.Excluded...)
	// TODO(coyle): We will also need to communicate with the reputation service here
	resp, err := client.conn.FindStorageNodes(ctx, &pb.FindStorageNodesRequest{
		Opts: &pb.OverlayOptions{
			Amount:        int64(op.Amount),
			Restrictions:  &pb.NodeRestrictions{FreeDisk: op.Space, FreeBandwidth: op.Bandwidth},
			ExcludedNodes: exIDs,
		},
	})
	if err != nil {
		return nil, Error.Wrap(err)
	}

	return resp.GetNodes(), nil
}

// Lookup provides a Node with the given ID
func (client *client) Lookup(ctx context.Context, nodeID storj.NodeID) (*pb.Node, error) {
	resp, err := client.conn.Lookup(ctx, &pb.LookupRequest{NodeId: nodeID})
	if err != nil {
		return nil, err
	}

	return resp.GetNode(), nil
}

// BulkLookup provides a list of Nodes with the given IDs
func (client *client) BulkLookup(ctx context.Context, nodeIDs storj.NodeIDList) ([]*pb.Node, error) {
	var reqs pb.LookupRequests
	for _, v := range nodeIDs {
		reqs.LookupRequest = append(reqs.LookupRequest, &pb.LookupRequest{NodeId: v})
	}
	resp, err := client.conn.BulkLookup(ctx, &reqs)

	if err != nil {
		return nil, ClientError.Wrap(err)
	}

	var nodes []*pb.Node
	for _, v := range resp.LookupResponse {
		nodes = append(nodes, v.Node)
	}
	return nodes, nil
}<|MERGE_RESOLUTION|>--- conflicted
+++ resolved
@@ -49,15 +49,9 @@
 	Excluded     storj.NodeIDList
 }
 
-<<<<<<< HEAD
-// NewOverlayClient returns a new intialized Overlay Client
-func NewOverlayClient(identity *provider.FullIdentity, address string) (Client, error) {
-	tc := transport.NewClient(identity, &Cache{}) // add overlay to transport client as observer
-=======
 // NewClient returns a new intialized Overlay Client
 func NewClient(identity *provider.FullIdentity, address string) (Client, error) {
-	tc := transport.NewClient(identity)
->>>>>>> 18c49722
+	tc := transport.NewClient(identity, &Cache{}) // add overlay to transport client as observer
 	conn, err := tc.DialAddress(context.Background(), address)
 	if err != nil {
 		return nil, err
