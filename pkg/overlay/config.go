--- conflicted
+++ resolved
@@ -91,38 +91,6 @@
 	}
 
 	cache := NewOverlayCache(db, kad, sdb)
-<<<<<<< HEAD
-
-	go func() {
-		err = cache.Bootstrap(ctx)
-		if err != nil {
-			panic(err)
-		}
-	}()
-
-	ticker := time.NewTicker(c.RefreshInterval)
-	defer ticker.Stop()
-
-	go func() {
-		for {
-			select {
-			case <-ticker.C:
-				err := cache.Refresh(ctx)
-				if err != nil {
-					zap.L().Error("Error with cache refresh: ", zap.Error(err))
-				}
-				err = cache.Discovery(ctx)
-				if err != nil {
-					zap.L().Error("Error with cache discovery: ", zap.Error(err))
-				}
-			case <-ctx.Done():
-				return
-			}
-		}
-	}()
-
-=======
->>>>>>> 9bdee7b1
 	srv := NewServer(zap.L(), cache, kad)
 	pb.RegisterOverlayServer(server.GRPC(), srv)
 
