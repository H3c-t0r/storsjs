// Copyright (C) 2018 Storj Labs, Inc.
// See LICENSE for copying information.

package test

import (
	"context"
	"crypto/ecdsa"
	"testing"

	//"github.com/gogo/protobuf/proto"
	"github.com/stretchr/testify/assert"
	"go.uber.org/zap"

	"storj.io/storj/internal/testcontext"
	"storj.io/storj/internal/testidentity"
	"storj.io/storj/internal/teststorj"
	"storj.io/storj/pkg/bwagreement"
	"storj.io/storj/pkg/pb"
	"storj.io/storj/satellite"
	"storj.io/storj/satellite/satellitedb/satellitedbtest"
)

func TestSameSerialNumberBandwidthAgreements(t *testing.T) {
	satellitedbtest.Run(t, func(t *testing.T, db satellite.DB) {
		ctx := testcontext.New(t)
		defer ctx.Cleanup()

		/* More than one storage node can submit bwagreements with the same serial number.
		   Uplink would like to download a file from 2 storage nodes.
		   Uplink requests a PayerBandwidthAllocation from the satellite. One serial number for all storage nodes.
		   Uplink signes 2 RenterBandwidthAllocation for both storage node. */
		satellitePubKey, satellitePrivKey, uplinkPrivKey := generateKeys(ctx, t)
		server := bwagreement.NewServer(db.BandwidthAgreement(), zap.NewNop(), satellitePubKey)

		pbaFile1, err := GeneratePayerBandwidthAllocation(pb.PayerBandwidthAllocation_GET, satellitePrivKey, uplinkPrivKey, false)
		assert.NoError(t, err)

		rbaNode1, err := GenerateRenterBandwidthAllocation(pbaFile1, teststorj.NodeIDFromString("Storage node 1"), uplinkPrivKey)
		assert.NoError(t, err)

		rbaNode2, err := GenerateRenterBandwidthAllocation(pbaFile1, teststorj.NodeIDFromString("Storage node 2"), uplinkPrivKey)
		assert.NoError(t, err)

		reply, err := server.BandwidthAgreements(ctx, rbaNode1)
		assert.NoError(t, err)
		assert.Equal(t, pb.AgreementsSummary_OK, reply.Status)

		reply, err = server.BandwidthAgreements(ctx, rbaNode2)
		assert.NoError(t, err)
		assert.Equal(t, pb.AgreementsSummary_OK, reply.Status)

		/* Storage node can submit a second bwagreement with a different sequence value.
		   Uplink downloads another file. New PayerBandwidthAllocation with a new sequence. */
		pbaFile2, err := GeneratePayerBandwidthAllocation(pb.PayerBandwidthAllocation_GET, satellitePrivKey, uplinkPrivKey, false)
		assert.NoError(t, err)

		rbaNode1, err = GenerateRenterBandwidthAllocation(pbaFile2, teststorj.NodeIDFromString("Storage node 1"), uplinkPrivKey)
		assert.NoError(t, err)

		reply, err = server.BandwidthAgreements(ctx, rbaNode1)
		assert.NoError(t, err)
		assert.Equal(t, pb.AgreementsSummary_OK, reply.Status)

		/* Storage nodes can't submit a second bwagreement with the same sequence. */
		rbaNode1, err = GenerateRenterBandwidthAllocation(pbaFile1, teststorj.NodeIDFromString("Storage node 1"), uplinkPrivKey)
		assert.NoError(t, err)

		reply, err = server.BandwidthAgreements(ctx, rbaNode1)
<<<<<<< HEAD
		assert.EqualError(t, err, "bwagreement error: SerialNumber already exist in the PayerBandwidthAllocation")
		assert.Equal(t, pb.AgreementsSummary_REJECTED, reply.Status)
=======
		assert.EqualError(t, err, "bwagreement error: SerialNumber already exists in the PayerBandwidthAllocation")
		assert.Equal(t, pb.AgreementsSummary_FAIL, reply.Status)
>>>>>>> e13f7c7a

		/* Storage nodes can't submit the same bwagreement twice.
		   This test is kind of duplicate cause it will most likely trigger the same sequence error.
		   For safety we will try it anyway to make sure nothing strange will happen */
		reply, err = server.BandwidthAgreements(ctx, rbaNode2)
<<<<<<< HEAD
		assert.EqualError(t, err, "bwagreement error: SerialNumber already exist in the PayerBandwidthAllocation")
		assert.Equal(t, pb.AgreementsSummary_REJECTED, reply.Status)
=======
		assert.EqualError(t, err, "bwagreement error: SerialNumber already exists in the PayerBandwidthAllocation")
		assert.Equal(t, pb.AgreementsSummary_FAIL, reply.Status)
>>>>>>> e13f7c7a
	})
}

func TestManipulatedBandwidthAgreements(t *testing.T) {
	satellitedbtest.Run(t, func(t *testing.T, db satellite.DB) {
		ctx := testcontext.New(t)
		defer ctx.Cleanup()

		satellitePubKey, satellitePrivKey, uplinkPrivKey := generateKeys(ctx, t)
		server := bwagreement.NewServer(db.BandwidthAgreement(), zap.NewNop(), satellitePubKey)

		pba, err := GeneratePayerBandwidthAllocation(pb.PayerBandwidthAllocation_GET, satellitePrivKey, uplinkPrivKey, false)
		assert.NoError(t, err)

		rba, err := GenerateRenterBandwidthAllocation(pba, teststorj.NodeIDFromString("Storage node 1"), uplinkPrivKey)
		assert.NoError(t, err)

		// Make sure the bwagreement we are using as blueprint is valid and avoid false positives that way.
		reply, err := server.BandwidthAgreements(ctx, rba)
		assert.NoError(t, err)
		assert.Equal(t, pb.AgreementsSummary_OK, reply.Status)

		// storage nodes can't submit an expired bwagreement
		expPBA, err := GeneratePayerBandwidthAllocation(pb.PayerBandwidthAllocation_GET, satellitePrivKey, uplinkPrivKey, true)
		assert.NoError(t, err)

		rba, err = GenerateRenterBandwidthAllocation(expPBA, teststorj.NodeIDFromString("Storage node 1"), uplinkPrivKey)
		assert.NoError(t, err)

		reply, err = server.BandwidthAgreements(ctx, rba)
		assert.Error(t, err)
		assert.Equal(t, pb.AgreementsSummary_FAIL, reply.Status)

		/* Todo: Add more tests for bwagreement manipulations

		/* copy and unmarshal pba and rba to manipulate it without overwriting it */

		/* manipulate PayerBandwidthAllocation -> invalid signature */

		/* self signed. Storage node sends a self signed bwagreement to get a higher payout */
	})
}

func TestInvalidBandwidthAgreements(t *testing.T) {
	satellitedbtest.Run(t, func(t *testing.T, db satellite.DB) {
		ctx := testcontext.New(t)
		defer ctx.Cleanup()

		satellitePubKey, satellitePrivKey, uplinkPrivKey := generateKeys(ctx, t)
		server := bwagreement.NewServer(db.BandwidthAgreement(), zap.NewNop(), satellitePubKey)

		pba, err := GeneratePayerBandwidthAllocation(pb.PayerBandwidthAllocation_GET, satellitePrivKey, uplinkPrivKey, false)
		assert.NoError(t, err)

		rba, err := GenerateRenterBandwidthAllocation(pba, teststorj.NodeIDFromString("Storage node 1"), uplinkPrivKey)
		assert.NoError(t, err)

		/* Make sure the bwagreement we are using as bluleprint is valid and avoid false positives that way. */
		reply, err := server.BandwidthAgreements(ctx, rba)
		assert.NoError(t, err)
		assert.Equal(t, pb.AgreementsSummary_OK, reply.Status)

		/* Storage node sends an corrupted signuature to force a satellite crash */
		rba.Signature = []byte("invalid")

		reply, err = server.BandwidthAgreements(ctx, rba)
		assert.EqualError(t, err, "bwagreement error: Invalid Renter's Signature Length")
		assert.Equal(t, pb.AgreementsSummary_FAIL, reply.Status)
	})
}

func generateKeys(ctx context.Context, t *testing.T) (satellitePubKey *ecdsa.PublicKey, satellitePrivKey *ecdsa.PrivateKey, uplinkPrivKey *ecdsa.PrivateKey) {
	fiS, err := testidentity.NewTestIdentity(ctx)
	assert.NoError(t, err)

	satellitePubKey, ok := fiS.Leaf.PublicKey.(*ecdsa.PublicKey)
	assert.True(t, ok)

	satellitePrivKey, ok = fiS.Key.(*ecdsa.PrivateKey)
	assert.True(t, ok)

	fiU, err := testidentity.NewTestIdentity(ctx)
	assert.NoError(t, err)

	uplinkPrivKey, ok = fiU.Key.(*ecdsa.PrivateKey)
	assert.True(t, ok)
	return
}<|MERGE_RESOLUTION|>--- conflicted
+++ resolved
@@ -67,25 +67,15 @@
 		assert.NoError(t, err)
 
 		reply, err = server.BandwidthAgreements(ctx, rbaNode1)
-<<<<<<< HEAD
 		assert.EqualError(t, err, "bwagreement error: SerialNumber already exist in the PayerBandwidthAllocation")
 		assert.Equal(t, pb.AgreementsSummary_REJECTED, reply.Status)
-=======
-		assert.EqualError(t, err, "bwagreement error: SerialNumber already exists in the PayerBandwidthAllocation")
-		assert.Equal(t, pb.AgreementsSummary_FAIL, reply.Status)
->>>>>>> e13f7c7a
 
 		/* Storage nodes can't submit the same bwagreement twice.
 		   This test is kind of duplicate cause it will most likely trigger the same sequence error.
 		   For safety we will try it anyway to make sure nothing strange will happen */
 		reply, err = server.BandwidthAgreements(ctx, rbaNode2)
-<<<<<<< HEAD
 		assert.EqualError(t, err, "bwagreement error: SerialNumber already exist in the PayerBandwidthAllocation")
 		assert.Equal(t, pb.AgreementsSummary_REJECTED, reply.Status)
-=======
-		assert.EqualError(t, err, "bwagreement error: SerialNumber already exists in the PayerBandwidthAllocation")
-		assert.Equal(t, pb.AgreementsSummary_FAIL, reply.Status)
->>>>>>> e13f7c7a
 	})
 }
 
