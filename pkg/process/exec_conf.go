--- conflicted
+++ resolved
@@ -111,12 +111,9 @@
 		if f.Usage != "" {
 			fmt.Fprintf(w, "# %s\n", f.Usage)
 		}
-<<<<<<< HEAD
-		fmt.Fprintf(w, "%s: ", k)
 		if readBoolAnnotation(f, "mandatory") && (value == "") {
 			return &missingValueError{k}
 		}
-=======
 		//print commented key (beginning of value assignement line)
 		if readBoolAnnotation(f, "user") || f.Changed || overrideExist {
 			fmt.Fprintf(w, "%s: ", k)
@@ -124,7 +121,6 @@
 			fmt.Fprintf(w, "# %s: ", k)
 		}
 		//print value (remainder of value assignement line)
->>>>>>> de81a89d
 		switch f.Value.Type() {
 		case "string":
 			// save ourselves 250+ lines of code and just double quote strings
