--- conflicted
+++ resolved
@@ -25,17 +25,11 @@
 
 // Config contains configurable values for audit service
 type Config struct {
-<<<<<<< HEAD
 	MaxRetriesStatDB   int           `help:"max number of times to attempt updating a statdb batch" default:"3"`
 	Interval           time.Duration `help:"how frequently segments are audited" default:"30s"`
 	MinBytesPerSecond  memory.Size   `help:"the minimum acceptable bytes that storage nodes can transfer per second to the satellite" default:"128B"`
 	MinDownloadTimeout time.Duration `help:"the minimum duration for downloading a share from storage nodes before timing out" default:"5s"`
-=======
-	MaxRetriesStatDB  int           `help:"max number of times to attempt updating a statdb batch" default:"3"`
-	Interval          time.Duration `help:"how frequently segments are audited" default:"30s"`
-	MinBytesPerSecond memory.Size   `help:"the minimum acceptable bytes that storage nodes can transfer per second to the satellite" default:"128B"`
-	MaxReverifyCount  int           `help:"limit above which we consider an audit is failed" default:"3"`
->>>>>>> e60ff9dc
+	MaxReverifyCount   int           `help:"limit above which we consider an audit is failed" default:"3"`
 }
 
 // Service helps coordinate Cursor and Verifier to run the audit process continuously
@@ -53,17 +47,15 @@
 func NewService(log *zap.Logger, config Config, metainfo *metainfo.Service,
 	orders *orders.Service, transport transport.Client, overlay *overlay.Cache,
 	containment Containment, identity *identity.FullIdentity) (service *Service, err error) {
+
+	reporter := NewReporter(overlay, containment, config.MaxRetriesStatDB, int32(config.MaxReverifyCount))
+
 	return &Service{
 		log: log,
 
 		Cursor:   NewCursor(metainfo),
-<<<<<<< HEAD
-		Verifier: NewVerifier(log.Named("audit:verifier"), NewReporter(overlay, containment, config.MaxRetriesStatDB), transport, overlay, containment, orders, identity, config.MinBytesPerSecond, config.MinDownloadTimeout),
-		Reporter: NewReporter(overlay, containment, config.MaxRetriesStatDB),
-=======
-		Verifier: NewVerifier(log.Named("audit:verifier"), NewReporter(overlay, containment, config.MaxRetriesStatDB, int32(config.MaxReverifyCount)), transport, overlay, containment, orders, identity, config.MinBytesPerSecond),
-		Reporter: NewReporter(overlay, containment, config.MaxRetriesStatDB, int32(config.MaxReverifyCount)),
->>>>>>> e60ff9dc
+		Verifier: NewVerifier(log.Named("audit:verifier"), reporter, transport, overlay, containment, orders, identity, config.MinBytesPerSecond, config.MinDownloadTimeout),
+		Reporter: reporter,
 
 		Loop: *sync2.NewCycle(config.Interval),
 	}, nil
