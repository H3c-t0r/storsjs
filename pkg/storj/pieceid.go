--- conflicted
+++ resolved
@@ -36,11 +36,7 @@
 
 // PieceIDFromString decodes a hex encoded piece ID string
 func PieceIDFromString(s string) (PieceID, error) {
-<<<<<<< HEAD
-	idBytes, err := base32Encoding.DecodeString(s)
-=======
 	idBytes, err := pieceIDEncoding.DecodeString(s)
->>>>>>> 3ac3172e
 	if err != nil {
 		return PieceID{}, ErrNodeID.Wrap(err)
 	}
@@ -64,11 +60,7 @@
 }
 
 // String representation of the piece ID
-<<<<<<< HEAD
-func (id PieceID) String() string { return base32Encoding.EncodeToString(id.Bytes()) }
-=======
 func (id PieceID) String() string { return pieceIDEncoding.EncodeToString(id.Bytes()) }
->>>>>>> 3ac3172e
 
 // Bytes returns bytes of the piece ID
 func (id PieceID) Bytes() []byte { return id[:] }
