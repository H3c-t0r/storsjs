// Copyright (C) 2018 Storj Labs, Inc.
// See LICENSE for copying information.

package pointerdb

import (
	"context"

	"go.uber.org/zap"

	"storj.io/storj/pkg/pb"
	"storj.io/storj/pkg/provider"
	"storj.io/storj/pkg/utils"
	"storj.io/storj/storage/boltdb"
	"storj.io/storj/storage/storelogger"
)

const (
	// PointerBucket is the string representing the bucket used for `PointerEntries`
	PointerBucket = "pointers"
)

// Config is a configuration struct that is everything you need to start a
// PointerDB responsibility
type Config struct {
	DatabaseURL          string `help:"the database connection string to use" default:"bolt://$CONFDIR/pointerdb.db"`
	MinInlineSegmentSize int64  `default:"1240" help:"minimum inline segment size"`
	MaxInlineSegmentSize int    `default:"8000" help:"maximum inline segment size"`
}

// Run implements the provider.Responsibility interface
func (c Config) Run(ctx context.Context, server *provider.Provider) error {
	dburl, err := utils.ParseURL(c.DatabaseURL)
	if err != nil {
		return err
	}
	if dburl.Scheme != "bolt" {
		return Error.New("unsupported db scheme: %s", dburl.Scheme)
	}

	bdb, err := boltdb.New(dburl.Path, PointerBucket)
	if err != nil {
		return err
	}
	defer func() { _ = bdb.Close() }()

	bdblogged := storelogger.New(zap.L(), bdb)
<<<<<<< HEAD

	proto.RegisterPointerDBServer(server.GRPC(), NewServer(bdblogged, zap.L(), c))
=======
	pb.RegisterPointerDBServer(server.GRPC(), NewServer(bdblogged, zap.L(), c))
>>>>>>> 74a39432

	return server.Run(ctx)
}<|MERGE_RESOLUTION|>--- conflicted
+++ resolved
@@ -45,12 +45,8 @@
 	defer func() { _ = bdb.Close() }()
 
 	bdblogged := storelogger.New(zap.L(), bdb)
-<<<<<<< HEAD
 
-	proto.RegisterPointerDBServer(server.GRPC(), NewServer(bdblogged, zap.L(), c))
-=======
 	pb.RegisterPointerDBServer(server.GRPC(), NewServer(bdblogged, zap.L(), c))
->>>>>>> 74a39432
 
 	return server.Run(ctx)
 }