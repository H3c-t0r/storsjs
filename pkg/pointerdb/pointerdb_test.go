// Copyright (C) 2018 Storj Labs, Inc.
// See LICENSE for copying information.

package pointerdb

import (
<<<<<<< HEAD
	"context"
	"errors"
	"fmt"
	"log"
	"strings"
	"testing"

=======
	"errors"
	"fmt"
	"testing"

	"go.uber.org/zap"
	"google.golang.org/grpc"
	"google.golang.org/grpc/codes"
	"google.golang.org/grpc/status"

>>>>>>> 32307620
	"github.com/golang/mock/gomock"
	"github.com/golang/protobuf/proto"
	"github.com/stretchr/testify/assert"

<<<<<<< HEAD
	p "storj.io/storj/pkg/paths"
	pb "storj.io/storj/protos/pointerdb"
)

const (
	unauthenticated = "failed API creds"
	noPathGiven     = "file path not given"
	noLimitGiven    = "limit not given"
)

var (
	ctx                = context.Background()
	ErrUnauthenticated = errors.New(unauthenticated)
	ErrNoFileGiven     = errors.New(noPathGiven)
	ErrNoLimitGiven    = errors.New(noLimitGiven)
)

func TestNewPointerDBClient(t *testing.T) {
	// mocked grpcClient so we don't have
	// to call the network to test the code
	ctrl := gomock.NewController(t)
	defer ctrl.Finish()

	gc := NewMockPointerDBClient(ctrl)
	pdb := PointerDB{grpcClient: gc}

	assert.NotNil(t, pdb)
	assert.NotNil(t, pdb.grpcClient)
}

func makePointer(path p.Path, auth []byte) pb.PutRequest {
	// rps is an example slice of RemotePieces to add to this
	// REMOTE pointer type.
	var rps []*pb.RemotePiece
	rps = append(rps, &pb.RemotePiece{
		PieceNum: int64(1),
		NodeId:   "testId",
	})
	pr := pb.PutRequest{
		Path: path.Bytes(),
		Pointer: &pb.Pointer{
			Type: pb.Pointer_REMOTE,
			Remote: &pb.RemoteSegment{
				Redundancy: &pb.RedundancyScheme{
					Type:             pb.RedundancyScheme_RS,
					MinReq:           int64(1),
					Total:            int64(3),
					RepairThreshold:  int64(2),
					SuccessThreshold: int64(3),
				},
				PieceId:      "testId",
				RemotePieces: rps,
			},
			Size: int64(1),
		},
		APIKey: auth,
	}
	return pr
}

func TestPut(t *testing.T) {
=======
	"storj.io/storj/pkg/paths"
	"storj.io/storj/pkg/storage/meta"
	pb "storj.io/storj/protos/pointerdb"
	"storj.io/storj/storage"
)

func TestServicePut(t *testing.T) {
>>>>>>> 32307620
	ctrl := gomock.NewController(t)
	defer ctrl.Finish()

	for i, tt := range []struct {
<<<<<<< HEAD
		APIKey    []byte
		path      p.Path
		err       error
		errString string
	}{
		{[]byte("abc123"), p.New("file1/file2"), nil, ""},
		{[]byte("wrong key"), p.New("file1/file2"), ErrUnauthenticated, unauthenticated},
		{[]byte("abc123"), p.New(""), ErrNoFileGiven, noPathGiven},
		{[]byte("wrong key"), p.New(""), ErrUnauthenticated, unauthenticated},
		{[]byte(""), p.New(""), ErrUnauthenticated, unauthenticated},
	} {
		putRequest := makePointer(tt.path, tt.APIKey)

		errTag := fmt.Sprintf("Test case #%d", i)
		gc := NewMockPointerDBClient(ctrl)
		pdb := PointerDB{grpcClient: gc}
=======
		apiKey    []byte
		err       error
		errString string
	}{
		{nil, nil, ""},
		{[]byte("wrong key"), nil, grpc.Errorf(codes.Unauthenticated, "Invalid API credential").Error()},
		{nil, errors.New("put error"), status.Errorf(codes.Internal, "put error").Error()},
	} {
		errTag := fmt.Sprintf("Test case #%d", i)
>>>>>>> 32307620

		db := NewMockKeyValueStore(ctrl)
		s := Server{DB: db, logger: zap.NewNop()}

		path := "a/b/c"
		pr := pb.Pointer{}

		if tt.err != nil || tt.errString == "" {
			db.EXPECT().Put(storage.Key([]byte(path)), gomock.Any()).Return(tt.err)
		}

		req := pb.PutRequest{Path: path, Pointer: &pr, APIKey: tt.apiKey}
		_, err := s.Put(ctx, &req)

<<<<<<< HEAD
		err := pdb.Put(ctx, tt.path, putRequest.Pointer, tt.APIKey)

=======
>>>>>>> 32307620
		if err != nil {
			assert.EqualError(t, err, tt.errString, errTag)
		} else {
			assert.NoError(t, err, errTag)
		}
	}
}

<<<<<<< HEAD
func TestGet(t *testing.T) {
=======
func TestServiceGet(t *testing.T) {
>>>>>>> 32307620
	ctrl := gomock.NewController(t)
	defer ctrl.Finish()

	for i, tt := range []struct {
<<<<<<< HEAD
		APIKey    []byte
		path      p.Path
		err       error
		errString string
	}{
		{[]byte("wrong key"), p.New("file1/file2"), ErrUnauthenticated, unauthenticated},
		{[]byte("abc123"), p.New(""), ErrNoFileGiven, noPathGiven},
		{[]byte("wrong key"), p.New(""), ErrUnauthenticated, unauthenticated},
		{[]byte(""), p.New(""), ErrUnauthenticated, unauthenticated},
		{[]byte("abc123"), p.New("file1/file2"), nil, ""},
	} {
		getPointer := makePointer(tt.path, tt.APIKey)
		getRequest := pb.GetRequest{Path: tt.path.Bytes(), APIKey: tt.APIKey}

		data, err := proto.Marshal(getPointer.Pointer)
		if err != nil {
			log.Fatal("marshaling error: ", err)
		}

		byteData := []byte(data)
=======
		apiKey    []byte
		err       error
		errString string
	}{
		{nil, nil, ""},
		{[]byte("wrong key"), nil, grpc.Errorf(codes.Unauthenticated, "Invalid API credential").Error()},
		{nil, errors.New("get error"), status.Errorf(codes.Internal, "get error").Error()},
	} {
		errTag := fmt.Sprintf("Test case #%d", i)
>>>>>>> 32307620

		db := NewMockKeyValueStore(ctrl)
		s := Server{DB: db, logger: zap.NewNop()}

<<<<<<< HEAD
		errTag := fmt.Sprintf("Test case #%d", i)

		gc := NewMockPointerDBClient(ctrl)
		pdb := PointerDB{grpcClient: gc}
=======
		path := "a/b/c"
		pr := pb.Pointer{}
		prBytes, err := proto.Marshal(&pr)
		assert.NoError(t, err, errTag)
>>>>>>> 32307620

		if tt.err != nil || tt.errString == "" {
			db.EXPECT().Get(storage.Key([]byte(path))).Return(prBytes, tt.err)
		}

		req := pb.GetRequest{Path: path, APIKey: tt.apiKey}
		resp, err := s.Get(ctx, &req)

		if err != nil {
			assert.EqualError(t, err, tt.errString, errTag)
		} else {
			assert.NoError(t, err, errTag)
			respPr := pb.Pointer{}
			err := proto.Unmarshal(resp.GetPointer(), &respPr)
			assert.NoError(t, err, errTag)
			assert.Equal(t, pr, respPr, errTag)
		}
	}
}

<<<<<<< HEAD
func TestList(t *testing.T) {
=======
func TestServiceDelete(t *testing.T) {
>>>>>>> 32307620
	ctrl := gomock.NewController(t)
	defer ctrl.Finish()

	for i, tt := range []struct {
<<<<<<< HEAD
		APIKey       []byte
		startingPath p.Path
		limit        int64
		truncated    bool
		paths        []string
		err          error
		errString    string
	}{
		{[]byte("wrong key"), p.New(""), 2, true, []string{""}, ErrUnauthenticated, unauthenticated},
		{[]byte("abc123"), p.New("file1"), 2, true, []string{"test"}, nil, ""},
		{[]byte("abc123"), p.New(""), 2, true, []string{"file1/file2", "file3/file4", "file1", "file1/file2/great3", "test"}, ErrNoFileGiven, noPathGiven},
		{[]byte("abc123"), p.New("file1"), 2, false, []string{""}, nil, ""},
		{[]byte("wrong key"), p.New("file1"), 2, true, []string{"file1/file2", "file3/file4", "file1", "file1/file2/great3", "test"}, ErrUnauthenticated, unauthenticated},
		{[]byte("abc123"), p.New("file1"), 3, true, []string{"file1/file2", "file3/file4", "file1", "file1/file2/great3", "test"}, nil, ""},
		{[]byte("abc123"), p.New("file1"), 0, true, []string{"file1/file2", "file3/file4", "file1", "file1/file2/great3", "test"}, ErrNoLimitGiven, noLimitGiven},
	} {
		listRequest := pb.ListRequest{
			StartingPathKey: tt.startingPath.Bytes(),
			Limit:           tt.limit,
			APIKey:          tt.APIKey,
		}

		var truncatedPathsBytes [][]byte

		getCorrectPaths := func(fileName string) bool { return strings.HasPrefix(fileName, "file1") }
		filterPaths := filterPathName(tt.paths, getCorrectPaths)

		if len(filterPaths) == 0 {
			truncatedPathsBytes = [][]byte{}
		} else {
			truncatedPaths := filterPaths[0:tt.limit]
			truncatedPathsBytes := make([][]byte, len(truncatedPaths))

			for i, pathName := range truncatedPaths {
				bytePathName := []byte(pathName)
				truncatedPathsBytes[i] = bytePathName
			}
		}

		listResponse := pb.ListResponse{Paths: truncatedPathsBytes, Truncated: tt.truncated}
=======
		apiKey    []byte
		err       error
		errString string
	}{
		{nil, nil, ""},
		{[]byte("wrong key"), nil, grpc.Errorf(codes.Unauthenticated, "Invalid API credential").Error()},
		{nil, errors.New("delete error"), status.Errorf(codes.Internal, "delete error").Error()},
	} {
		errTag := fmt.Sprintf("Test case #%d", i)

		db := NewMockKeyValueStore(ctrl)
		s := Server{DB: db, logger: zap.NewNop()}
>>>>>>> 32307620

		path := "a/b/c"

<<<<<<< HEAD
		gc := NewMockPointerDBClient(ctrl)
		pdb := PointerDB{grpcClient: gc}
=======
		if tt.err != nil || tt.errString == "" {
			db.EXPECT().Delete(storage.Key([]byte(path))).Return(tt.err)
		}
>>>>>>> 32307620

		req := pb.DeleteRequest{Path: path, APIKey: tt.apiKey}
		_, err := s.Delete(ctx, &req)

<<<<<<< HEAD
		paths, trunc, err := pdb.List(ctx, tt.startingPath, tt.limit, tt.APIKey)

=======
>>>>>>> 32307620
		if err != nil {
			assert.EqualError(t, err, tt.errString, errTag)
		} else {
			assert.NoError(t, err, errTag)
		}
	}
}

<<<<<<< HEAD
func filterPathName(pathString []string, test func(string) bool) (filteredPathNames []string) {
	for _, name := range pathString {
		if test(name) {
			filteredPathNames = append(filteredPathNames, name)
		}
	}
	return
}

func TestDelete(t *testing.T) {
=======
func TestServiceList(t *testing.T) {
>>>>>>> 32307620
	ctrl := gomock.NewController(t)
	defer ctrl.Finish()

	keys := storage.Keys{
		storage.Key(paths.New("sample.jpg").Bytes()),
		storage.Key(paths.New("music/song1.mp3").Bytes()),
		storage.Key(paths.New("music/song2.mp3").Bytes()),
		storage.Key(paths.New("music/album/song3.mp3").Bytes()),
		storage.Key(paths.New("music/song4.mp3").Bytes()),
		storage.Key(paths.New("videos/movie.mkv").Bytes()),
	}

	for i, tt := range []struct {
<<<<<<< HEAD
		APIKey    []byte
		path      p.Path
		err       error
		errString string
	}{
		{[]byte("wrong key"), p.New("file1/file2"), ErrUnauthenticated, unauthenticated},
		{[]byte("abc123"), p.New(""), ErrNoFileGiven, noPathGiven},
		{[]byte("wrong key"), p.New(""), ErrUnauthenticated, unauthenticated},
		{[]byte(""), p.New(""), ErrUnauthenticated, unauthenticated},
		{[]byte("abc123"), p.New("file1/file2"), nil, ""},
	} {
		deleteRequest := pb.DeleteRequest{Path: tt.path.Bytes(), APIKey: tt.APIKey}

		errTag := fmt.Sprintf("Test case #%d", i)
		gc := NewMockPointerDBClient(ctrl)
		pdb := PointerDB{grpcClient: gc}

		gc.EXPECT().Delete(gomock.Any(), &deleteRequest).Return(nil, tt.err)

		err := pdb.Delete(ctx, tt.path, tt.APIKey)
=======
		prefix       string
		startAfter   string
		endBefore    string
		recursive    bool
		limit        int
		metaFlags    uint32
		apiKey       []byte
		returnedKeys storage.Keys
		expectedKeys storage.Keys
		expectedMore bool
		err          error
		errString    string
	}{
		{"", "", "", true, 0, meta.None, nil, keys, keys, false, nil, ""},
		{"", "", "", true, 0, meta.All, nil, keys, keys, false, nil, ""},
		{"", "", "", true, 0, meta.None, []byte("wrong key"), keys, keys, false,
			nil, grpc.Errorf(codes.Unauthenticated, "Invalid API credential").Error()},
		{"", "", "", true, 0, meta.None, nil, keys, keys, false,
			errors.New("list error"), status.Errorf(codes.Internal, "list error").Error()},
		{"", "", "", true, 2, meta.None, nil, keys, keys[:2], true, nil, ""},
		{"", "", "", false, 0, meta.None, nil, keys, keys[:1], false, nil, ""},
		{"music", "", "", false, 0, meta.None, nil, keys[1:], storage.Keys{keys[1], keys[2], keys[4]}, false, nil, ""},
		{"music", "", "", true, 0, meta.None, nil, keys[1:], keys[1:5], false, nil, ""},
		{"music", "song1.mp3", "", true, 0, meta.None, nil, keys, keys[2:5], false, nil, ""},
		{"music", "song1.mp3", "album/song3.mp3", true, 0, meta.None, nil, keys, keys[2:3], false, nil, ""},
		{"music", "", "song4.mp3", true, 0, meta.None, nil, keys, keys[1:4], false, nil, ""},
		{"music", "", "song4.mp3", true, 1, meta.None, nil, keys, keys[3:4], true, nil, ""},
		{"music", "", "song4.mp3", false, 0, meta.None, nil, keys, keys[1:3], false, nil, ""},
		{"music", "song2.mp3", "song4.mp3", true, 0, meta.None, nil, keys, keys[3:4], false, nil, ""},
	} {
		errTag := fmt.Sprintf("Test case #%d", i)

		db := NewMockKeyValueStore(ctrl)
		s := Server{DB: db, logger: zap.NewNop()}

		if tt.err != nil || tt.errString == "" {
			prefix := storage.Key(paths.New(tt.prefix).Bytes())
			db.EXPECT().List(prefix, storage.Limit(0)).Return(tt.returnedKeys, tt.err)

			if tt.metaFlags != meta.None {
				pr := pb.Pointer{}
				b, err := proto.Marshal(&pr)
				assert.NoError(t, err, errTag)
				for _, key := range keys {
					db.EXPECT().Get(key).Return(b, nil)
				}
			}
		}

		req := pb.ListRequest{
			Prefix:     tt.prefix,
			StartAfter: tt.startAfter,
			EndBefore:  tt.endBefore,
			Recursive:  tt.recursive,
			Limit:      int32(tt.limit),
			MetaFlags:  tt.metaFlags,
			APIKey:     tt.apiKey,
		}
		resp, err := s.List(ctx, &req)
>>>>>>> 32307620

		if err != nil {
			assert.EqualError(t, err, tt.errString, errTag)
		} else {
			assert.NoError(t, err, errTag)
			assert.Equal(t, tt.expectedMore, resp.GetMore(), errTag)
			assert.Equal(t, len(tt.expectedKeys), len(resp.GetItems()), errTag)
			for i, item := range resp.GetItems() {
				assert.Equal(t, tt.expectedKeys[i].String(), item.Path, errTag)
			}
		}
	}
}<|MERGE_RESOLUTION|>--- conflicted
+++ resolved
@@ -4,15 +4,6 @@
 package pointerdb
 
 import (
-<<<<<<< HEAD
-	"context"
-	"errors"
-	"fmt"
-	"log"
-	"strings"
-	"testing"
-
-=======
 	"errors"
 	"fmt"
 	"testing"
@@ -22,74 +13,10 @@
 	"google.golang.org/grpc/codes"
 	"google.golang.org/grpc/status"
 
->>>>>>> 32307620
 	"github.com/golang/mock/gomock"
 	"github.com/golang/protobuf/proto"
 	"github.com/stretchr/testify/assert"
 
-<<<<<<< HEAD
-	p "storj.io/storj/pkg/paths"
-	pb "storj.io/storj/protos/pointerdb"
-)
-
-const (
-	unauthenticated = "failed API creds"
-	noPathGiven     = "file path not given"
-	noLimitGiven    = "limit not given"
-)
-
-var (
-	ctx                = context.Background()
-	ErrUnauthenticated = errors.New(unauthenticated)
-	ErrNoFileGiven     = errors.New(noPathGiven)
-	ErrNoLimitGiven    = errors.New(noLimitGiven)
-)
-
-func TestNewPointerDBClient(t *testing.T) {
-	// mocked grpcClient so we don't have
-	// to call the network to test the code
-	ctrl := gomock.NewController(t)
-	defer ctrl.Finish()
-
-	gc := NewMockPointerDBClient(ctrl)
-	pdb := PointerDB{grpcClient: gc}
-
-	assert.NotNil(t, pdb)
-	assert.NotNil(t, pdb.grpcClient)
-}
-
-func makePointer(path p.Path, auth []byte) pb.PutRequest {
-	// rps is an example slice of RemotePieces to add to this
-	// REMOTE pointer type.
-	var rps []*pb.RemotePiece
-	rps = append(rps, &pb.RemotePiece{
-		PieceNum: int64(1),
-		NodeId:   "testId",
-	})
-	pr := pb.PutRequest{
-		Path: path.Bytes(),
-		Pointer: &pb.Pointer{
-			Type: pb.Pointer_REMOTE,
-			Remote: &pb.RemoteSegment{
-				Redundancy: &pb.RedundancyScheme{
-					Type:             pb.RedundancyScheme_RS,
-					MinReq:           int64(1),
-					Total:            int64(3),
-					RepairThreshold:  int64(2),
-					SuccessThreshold: int64(3),
-				},
-				PieceId:      "testId",
-				RemotePieces: rps,
-			},
-			Size: int64(1),
-		},
-		APIKey: auth,
-	}
-	return pr
-}
-
-func TestPut(t *testing.T) {
-=======
 	"storj.io/storj/pkg/paths"
 	"storj.io/storj/pkg/storage/meta"
 	pb "storj.io/storj/protos/pointerdb"
@@ -97,29 +24,10 @@
 )
 
 func TestServicePut(t *testing.T) {
->>>>>>> 32307620
-	ctrl := gomock.NewController(t)
-	defer ctrl.Finish()
-
-	for i, tt := range []struct {
-<<<<<<< HEAD
-		APIKey    []byte
-		path      p.Path
-		err       error
-		errString string
-	}{
-		{[]byte("abc123"), p.New("file1/file2"), nil, ""},
-		{[]byte("wrong key"), p.New("file1/file2"), ErrUnauthenticated, unauthenticated},
-		{[]byte("abc123"), p.New(""), ErrNoFileGiven, noPathGiven},
-		{[]byte("wrong key"), p.New(""), ErrUnauthenticated, unauthenticated},
-		{[]byte(""), p.New(""), ErrUnauthenticated, unauthenticated},
-	} {
-		putRequest := makePointer(tt.path, tt.APIKey)
-
-		errTag := fmt.Sprintf("Test case #%d", i)
-		gc := NewMockPointerDBClient(ctrl)
-		pdb := PointerDB{grpcClient: gc}
-=======
+	ctrl := gomock.NewController(t)
+	defer ctrl.Finish()
+
+	for i, tt := range []struct {
 		apiKey    []byte
 		err       error
 		errString string
@@ -129,7 +37,6 @@
 		{nil, errors.New("put error"), status.Errorf(codes.Internal, "put error").Error()},
 	} {
 		errTag := fmt.Sprintf("Test case #%d", i)
->>>>>>> 32307620
 
 		db := NewMockKeyValueStore(ctrl)
 		s := Server{DB: db, logger: zap.NewNop()}
@@ -144,11 +51,6 @@
 		req := pb.PutRequest{Path: path, Pointer: &pr, APIKey: tt.apiKey}
 		_, err := s.Put(ctx, &req)
 
-<<<<<<< HEAD
-		err := pdb.Put(ctx, tt.path, putRequest.Pointer, tt.APIKey)
-
-=======
->>>>>>> 32307620
 		if err != nil {
 			assert.EqualError(t, err, tt.errString, errTag)
 		} else {
@@ -157,37 +59,11 @@
 	}
 }
 
-<<<<<<< HEAD
-func TestGet(t *testing.T) {
-=======
 func TestServiceGet(t *testing.T) {
->>>>>>> 32307620
-	ctrl := gomock.NewController(t)
-	defer ctrl.Finish()
-
-	for i, tt := range []struct {
-<<<<<<< HEAD
-		APIKey    []byte
-		path      p.Path
-		err       error
-		errString string
-	}{
-		{[]byte("wrong key"), p.New("file1/file2"), ErrUnauthenticated, unauthenticated},
-		{[]byte("abc123"), p.New(""), ErrNoFileGiven, noPathGiven},
-		{[]byte("wrong key"), p.New(""), ErrUnauthenticated, unauthenticated},
-		{[]byte(""), p.New(""), ErrUnauthenticated, unauthenticated},
-		{[]byte("abc123"), p.New("file1/file2"), nil, ""},
-	} {
-		getPointer := makePointer(tt.path, tt.APIKey)
-		getRequest := pb.GetRequest{Path: tt.path.Bytes(), APIKey: tt.APIKey}
-
-		data, err := proto.Marshal(getPointer.Pointer)
-		if err != nil {
-			log.Fatal("marshaling error: ", err)
-		}
-
-		byteData := []byte(data)
-=======
+	ctrl := gomock.NewController(t)
+	defer ctrl.Finish()
+
+	for i, tt := range []struct {
 		apiKey    []byte
 		err       error
 		errString string
@@ -197,22 +73,14 @@
 		{nil, errors.New("get error"), status.Errorf(codes.Internal, "get error").Error()},
 	} {
 		errTag := fmt.Sprintf("Test case #%d", i)
->>>>>>> 32307620
-
-		db := NewMockKeyValueStore(ctrl)
-		s := Server{DB: db, logger: zap.NewNop()}
-
-<<<<<<< HEAD
-		errTag := fmt.Sprintf("Test case #%d", i)
-
-		gc := NewMockPointerDBClient(ctrl)
-		pdb := PointerDB{grpcClient: gc}
-=======
+
+		db := NewMockKeyValueStore(ctrl)
+		s := Server{DB: db, logger: zap.NewNop()}
+
 		path := "a/b/c"
 		pr := pb.Pointer{}
 		prBytes, err := proto.Marshal(&pr)
 		assert.NoError(t, err, errTag)
->>>>>>> 32307620
 
 		if tt.err != nil || tt.errString == "" {
 			db.EXPECT().Get(storage.Key([]byte(path))).Return(prBytes, tt.err)
@@ -233,57 +101,11 @@
 	}
 }
 
-<<<<<<< HEAD
-func TestList(t *testing.T) {
-=======
 func TestServiceDelete(t *testing.T) {
->>>>>>> 32307620
-	ctrl := gomock.NewController(t)
-	defer ctrl.Finish()
-
-	for i, tt := range []struct {
-<<<<<<< HEAD
-		APIKey       []byte
-		startingPath p.Path
-		limit        int64
-		truncated    bool
-		paths        []string
-		err          error
-		errString    string
-	}{
-		{[]byte("wrong key"), p.New(""), 2, true, []string{""}, ErrUnauthenticated, unauthenticated},
-		{[]byte("abc123"), p.New("file1"), 2, true, []string{"test"}, nil, ""},
-		{[]byte("abc123"), p.New(""), 2, true, []string{"file1/file2", "file3/file4", "file1", "file1/file2/great3", "test"}, ErrNoFileGiven, noPathGiven},
-		{[]byte("abc123"), p.New("file1"), 2, false, []string{""}, nil, ""},
-		{[]byte("wrong key"), p.New("file1"), 2, true, []string{"file1/file2", "file3/file4", "file1", "file1/file2/great3", "test"}, ErrUnauthenticated, unauthenticated},
-		{[]byte("abc123"), p.New("file1"), 3, true, []string{"file1/file2", "file3/file4", "file1", "file1/file2/great3", "test"}, nil, ""},
-		{[]byte("abc123"), p.New("file1"), 0, true, []string{"file1/file2", "file3/file4", "file1", "file1/file2/great3", "test"}, ErrNoLimitGiven, noLimitGiven},
-	} {
-		listRequest := pb.ListRequest{
-			StartingPathKey: tt.startingPath.Bytes(),
-			Limit:           tt.limit,
-			APIKey:          tt.APIKey,
-		}
-
-		var truncatedPathsBytes [][]byte
-
-		getCorrectPaths := func(fileName string) bool { return strings.HasPrefix(fileName, "file1") }
-		filterPaths := filterPathName(tt.paths, getCorrectPaths)
-
-		if len(filterPaths) == 0 {
-			truncatedPathsBytes = [][]byte{}
-		} else {
-			truncatedPaths := filterPaths[0:tt.limit]
-			truncatedPathsBytes := make([][]byte, len(truncatedPaths))
-
-			for i, pathName := range truncatedPaths {
-				bytePathName := []byte(pathName)
-				truncatedPathsBytes[i] = bytePathName
-			}
-		}
-
-		listResponse := pb.ListResponse{Paths: truncatedPathsBytes, Truncated: tt.truncated}
-=======
+	ctrl := gomock.NewController(t)
+	defer ctrl.Finish()
+
+	for i, tt := range []struct {
 		apiKey    []byte
 		err       error
 		errString string
@@ -296,27 +118,16 @@
 
 		db := NewMockKeyValueStore(ctrl)
 		s := Server{DB: db, logger: zap.NewNop()}
->>>>>>> 32307620
 
 		path := "a/b/c"
 
-<<<<<<< HEAD
-		gc := NewMockPointerDBClient(ctrl)
-		pdb := PointerDB{grpcClient: gc}
-=======
 		if tt.err != nil || tt.errString == "" {
 			db.EXPECT().Delete(storage.Key([]byte(path))).Return(tt.err)
 		}
->>>>>>> 32307620
 
 		req := pb.DeleteRequest{Path: path, APIKey: tt.apiKey}
 		_, err := s.Delete(ctx, &req)
 
-<<<<<<< HEAD
-		paths, trunc, err := pdb.List(ctx, tt.startingPath, tt.limit, tt.APIKey)
-
-=======
->>>>>>> 32307620
 		if err != nil {
 			assert.EqualError(t, err, tt.errString, errTag)
 		} else {
@@ -325,20 +136,7 @@
 	}
 }
 
-<<<<<<< HEAD
-func filterPathName(pathString []string, test func(string) bool) (filteredPathNames []string) {
-	for _, name := range pathString {
-		if test(name) {
-			filteredPathNames = append(filteredPathNames, name)
-		}
-	}
-	return
-}
-
-func TestDelete(t *testing.T) {
-=======
 func TestServiceList(t *testing.T) {
->>>>>>> 32307620
 	ctrl := gomock.NewController(t)
 	defer ctrl.Finish()
 
@@ -352,28 +150,6 @@
 	}
 
 	for i, tt := range []struct {
-<<<<<<< HEAD
-		APIKey    []byte
-		path      p.Path
-		err       error
-		errString string
-	}{
-		{[]byte("wrong key"), p.New("file1/file2"), ErrUnauthenticated, unauthenticated},
-		{[]byte("abc123"), p.New(""), ErrNoFileGiven, noPathGiven},
-		{[]byte("wrong key"), p.New(""), ErrUnauthenticated, unauthenticated},
-		{[]byte(""), p.New(""), ErrUnauthenticated, unauthenticated},
-		{[]byte("abc123"), p.New("file1/file2"), nil, ""},
-	} {
-		deleteRequest := pb.DeleteRequest{Path: tt.path.Bytes(), APIKey: tt.APIKey}
-
-		errTag := fmt.Sprintf("Test case #%d", i)
-		gc := NewMockPointerDBClient(ctrl)
-		pdb := PointerDB{grpcClient: gc}
-
-		gc.EXPECT().Delete(gomock.Any(), &deleteRequest).Return(nil, tt.err)
-
-		err := pdb.Delete(ctx, tt.path, tt.APIKey)
-=======
 		prefix       string
 		startAfter   string
 		endBefore    string
@@ -433,7 +209,6 @@
 			APIKey:     tt.apiKey,
 		}
 		resp, err := s.List(ctx, &req)
->>>>>>> 32307620
 
 		if err != nil {
 			assert.EqualError(t, err, tt.errString, errTag)
