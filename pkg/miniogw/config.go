// Copyright (C) 2019 Storj Labs, Inc.
// See LICENSE for copying information.

package miniogw

// MinioConfig is a configuration struct that keeps details about starting
// Minio
type MinioConfig struct {
	AccessKey string `help:"Minio Access Key to use" default:"insecure-dev-access-key"`
	SecretKey string `help:"Minio Secret Key to use" default:"insecure-dev-secret-key"`
	Dir       string `help:"Minio generic server config path" default:"$CONFDIR/minio"`
}

// ServerConfig determines how minio listens for requests
type ServerConfig struct {
	Address string `help:"address to serve S3 api over" default:"localhost:7777"`
<<<<<<< HEAD
}

// Config is a general miniogw configuration struct. This should be everything
// one needs to start a minio gateway.
type Config struct {
	Identity identity.Config
	Server   ServerConfig
	Minio    MinioConfig
	Client   ClientConfig
	RS       RSConfig
	Enc      EncryptionConfig
}

// Run starts a Minio Gateway given proper config
func (c Config) Run(ctx context.Context) (err error) {
	defer mon.Task()(&ctx)(&err)

	identity, err := c.Identity.Load()
	if err != nil {
		return err
	}

	err = minio.RegisterGatewayCommand(cli.Command{
		Name:  "storj",
		Usage: "Storj",
		Action: func(cliCtx *cli.Context) error {
			return c.action(ctx, cliCtx, identity)
		},
		HideHelpCommand: true,
	})
	if err != nil {
		return err
	}

	// TODO(jt): Surely there is a better way. This is so upsetting
	err = os.Setenv("MINIO_ACCESS_KEY", c.Minio.AccessKey)
	if err != nil {
		return err
	}
	err = os.Setenv("MINIO_SECRET_KEY", c.Minio.SecretKey)
	if err != nil {
		return err
	}

	minio.Main([]string{"storj", "gateway", "storj",
		"--address", c.Server.Address, "--config-dir", c.Minio.Dir, "--quiet"})
	return Error.New("unexpected minio exit")
}

func (c Config) action(ctx context.Context, cliCtx *cli.Context, identity *identity.FullIdentity) (err error) {
	defer mon.Task()(&ctx)(&err)

	gw, err := c.NewGateway(ctx, identity)
	if err != nil {
		return err
	}

	minio.StartGateway(cliCtx, Logging(gw, zap.L()))
	return Error.New("unexpected minio exit")
}

// GetMetainfo returns an implementation of storj.Metainfo
func (c Config) GetMetainfo(ctx context.Context, identity *identity.FullIdentity) (db storj.Metainfo, ss streams.Store, err error) {
	defer mon.Task()(&ctx)(&err)

	if c.Client.OverlayAddr == "" || c.Client.PointerDBAddr == "" {
		var errlist errs.Group
		if c.Client.OverlayAddr == "" {
			errlist.Add(errors.New("overlay address not specified"))
		}
		if c.Client.PointerDBAddr == "" {
			errlist.Add(errors.New("pointerdb address not specified"))
		}
		return nil, nil, errlist.Err()
	}

	oc, err := overlay.NewClient(identity, c.Client.OverlayAddr)
	if err != nil {
		return nil, nil, Error.New("failed to connect to overlay: %v", err)
	}

	pdb, err := pdbclient.NewClient(identity, c.Client.PointerDBAddr, c.Client.APIKey)
	if err != nil {
		return nil, nil, Error.New("failed to connect to pointer DB: %v", err)
	}

	ec := ecclient.NewClient(identity, c.RS.MaxBufferMem.Int())
	fc, err := infectious.NewFEC(c.RS.MinThreshold, c.RS.MaxThreshold)
	if err != nil {
		return nil, nil, Error.New("failed to create erasure coding client: %v", err)
	}
	rs, err := eestream.NewRedundancyStrategy(eestream.NewRSScheme(fc, c.RS.ErasureShareSize.Int()), c.RS.RepairThreshold, c.RS.SuccessThreshold)
	if err != nil {
		return nil, nil, Error.New("failed to create redundancy strategy: %v", err)
	}

	segments := segments.NewSegmentStore(oc, ec, pdb, rs, c.Client.MaxInlineSize.Int())

	if c.RS.ErasureShareSize.Int()*c.RS.MinThreshold%c.Enc.BlockSize.Int() != 0 {
		err = Error.New("EncryptionBlockSize must be a multiple of ErasureShareSize * RS MinThreshold")
		return nil, nil, err
	}

	key := new(storj.Key)
	copy(key[:], c.Enc.Key)

	streams, err := streams.NewStreamStore(segments, c.Client.SegmentSize.Int64(), key, c.Enc.BlockSize.Int(), storj.Cipher(c.Enc.DataType))
	if err != nil {
		return nil, nil, Error.New("failed to create stream store: %v", err)
	}

	buckets := buckets.NewStore(streams)

	return kvmetainfo.New(buckets, streams, segments, pdb, oc, key), streams, nil
}

// GetRedundancyScheme returns the configured redundancy scheme for new uploads
func (c Config) GetRedundancyScheme() storj.RedundancyScheme {
	return storj.RedundancyScheme{
		Algorithm:      storj.ReedSolomon,
		RequiredShares: int16(c.RS.MinThreshold),
		RepairShares:   int16(c.RS.RepairThreshold),
		OptimalShares:  int16(c.RS.SuccessThreshold),
		TotalShares:    int16(c.RS.MaxThreshold),
	}
}

// GetEncryptionScheme returns the configured encryption scheme for new uploads
func (c Config) GetEncryptionScheme() storj.EncryptionScheme {
	return storj.EncryptionScheme{
		Cipher:    storj.Cipher(c.Enc.DataType),
		BlockSize: int32(c.Enc.BlockSize),
	}
}

// NewGateway creates a new minio Gateway
func (c Config) NewGateway(ctx context.Context, identity *identity.FullIdentity) (gw minio.Gateway, err error) {
	defer mon.Task()(&ctx)(&err)

	metainfo, streams, err := c.GetMetainfo(ctx, identity)
	if err != nil {
		return nil, err
	}

	return NewStorjGateway(metainfo, streams, storj.Cipher(c.Enc.PathType), c.GetEncryptionScheme(), c.GetRedundancyScheme()), nil
=======
>>>>>>> 9cf56c03
}<|MERGE_RESOLUTION|>--- conflicted
+++ resolved
@@ -2,6 +2,67 @@
 // See LICENSE for copying information.
 
 package miniogw
+
+import (
+	"context"
+	"errors"
+	"os"
+
+	"github.com/minio/cli"
+	minio "github.com/minio/minio/cmd"
+	"github.com/vivint/infectious"
+	"github.com/zeebo/errs"
+	"go.uber.org/zap"
+
+	"storj.io/storj/internal/memory"
+	"storj.io/storj/pkg/eestream"
+	"storj.io/storj/pkg/identity"
+	"storj.io/storj/pkg/metainfo/kvmetainfo"
+	"storj.io/storj/pkg/overlay"
+	"storj.io/storj/pkg/pointerdb/pdbclient"
+	"storj.io/storj/pkg/storage/buckets"
+	ecclient "storj.io/storj/pkg/storage/ec"
+	"storj.io/storj/pkg/storage/segments"
+	"storj.io/storj/pkg/storage/streams"
+	"storj.io/storj/pkg/storj"
+)
+
+// RSConfig is a configuration struct that keeps details about default
+// redundancy strategy information
+type RSConfig struct {
+	MaxBufferMem     memory.Size `help:"maximum buffer memory (in bytes) to be allocated for read buffers" default:"4MiB"`
+	ErasureShareSize memory.Size `help:"the size of each new erasure sure in bytes" default:"1KiB"`
+	MinThreshold     int         `help:"the minimum pieces required to recover a segment. k." default:"29"`
+	RepairThreshold  int         `help:"the minimum safe pieces before a repair is triggered. m." default:"35"`
+	SuccessThreshold int         `help:"the desired total pieces for a segment. o." default:"80"`
+	MaxThreshold     int         `help:"the largest amount of pieces to encode to. n." default:"95"`
+}
+
+// EncryptionConfig is a configuration struct that keeps details about
+// encrypting segments
+type EncryptionConfig struct {
+	Key       string      `help:"root key for encrypting the data"`
+	BlockSize memory.Size `help:"size (in bytes) of encrypted blocks" default:"1KiB"`
+	DataType  int         `help:"Type of encryption to use for content and metadata (1=AES-GCM, 2=SecretBox)" default:"1"`
+	PathType  int         `help:"Type of encryption to use for paths (0=Unencrypted, 1=AES-GCM, 2=SecretBox)" default:"1"`
+}
+
+// ClientConfig is a configuration struct for the miniogw that controls how
+// the miniogw figures out how to talk to the rest of the network.
+type ClientConfig struct {
+	// TODO(jt): these should probably be the same
+	OverlayAddr   string `help:"Address to contact overlay server through"`
+	PointerDBAddr string `help:"Address to contact pointerdb server through"`
+
+	APIKey        string      `help:"API Key (TODO: this needs to change to macaroons somehow)"`
+	MaxInlineSize memory.Size `help:"max inline segment size in bytes" default:"4KiB"`
+	SegmentSize   memory.Size `help:"the size of a segment in bytes" default:"64MiB"`
+}
+
+// ServerConfig determines how minio listens for requests
+type ServerConfig struct {
+	Address string `help:"address to serve S3 api over" default:"localhost:7777"`
+}
 
 // MinioConfig is a configuration struct that keeps details about starting
 // Minio
@@ -9,12 +70,6 @@
 	AccessKey string `help:"Minio Access Key to use" default:"insecure-dev-access-key"`
 	SecretKey string `help:"Minio Secret Key to use" default:"insecure-dev-secret-key"`
 	Dir       string `help:"Minio generic server config path" default:"$CONFDIR/minio"`
-}
-
-// ServerConfig determines how minio listens for requests
-type ServerConfig struct {
-	Address string `help:"address to serve S3 api over" default:"localhost:7777"`
-<<<<<<< HEAD
 }
 
 // Config is a general miniogw configuration struct. This should be everything
@@ -160,6 +215,4 @@
 	}
 
 	return NewStorjGateway(metainfo, streams, storj.Cipher(c.Enc.PathType), c.GetEncryptionScheme(), c.GetRedundancyScheme()), nil
-=======
->>>>>>> 9cf56c03
 }