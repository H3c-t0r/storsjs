--- conflicted
+++ resolved
@@ -128,12 +128,6 @@
 		return nil, err
 	}
 
-<<<<<<< HEAD
-	// TODO(jt): remove this!
-	// oc = GlobalMockOverlay
-
-=======
->>>>>>> 40f4f7ec
 	// TODO(jt): pointerdb.NewClient should dial the pointerdb server with the
 	// transport client. probably should use the same connection as the
 	// overlay client
