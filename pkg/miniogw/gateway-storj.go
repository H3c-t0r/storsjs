// Copyright (C) 2018 Storj Labs, Inc.
// See LICENSE for copying information.

package miniogw

import (
	"context"
	"io"
	"time"

	minio "github.com/minio/minio/cmd"
	"github.com/minio/minio/pkg/auth"
	"github.com/minio/minio/pkg/hash"
	"github.com/zeebo/errs"
	monkit "gopkg.in/spacemonkeygo/monkit.v2"

	"storj.io/storj/pkg/paths"
	"storj.io/storj/pkg/ranger"
	"storj.io/storj/pkg/storage/buckets"
	"storj.io/storj/pkg/storage/meta"
	"storj.io/storj/pkg/storage/objects"
	"storj.io/storj/pkg/utils"
	"storj.io/storj/storage"
)

var (
	mon = monkit.Package()
	//Error is the errs class of standard End User Client errors
	Error = errs.Class("Storj Gateway error")
)

// NewStorjGateway creates a *Storj object from an existing ObjectStore
func NewStorjGateway(bs buckets.Store) *Storj {
	return &Storj{bs: bs}
}

//Storj is the implementation of a minio cmd.Gateway
type Storj struct {
	bs buckets.Store
}

// Name implements cmd.Gateway
func (s *Storj) Name() string {
	return "storj"
}

// NewGatewayLayer implements cmd.Gateway
func (s *Storj) NewGatewayLayer(creds auth.Credentials) (
	minio.ObjectLayer, error) {
	return &storjObjects{storj: s}, nil
}

// Production implements cmd.Gateway
func (s *Storj) Production() bool {
	return false
}

type storjObjects struct {
	minio.GatewayUnsupported
	storj *Storj
}

func (s *storjObjects) DeleteBucket(ctx context.Context, bucket string) (err error) {
	defer mon.Task()(&ctx)(&err)
	_, err = s.storj.bs.Get(ctx, bucket)
	if err != nil {
		if storage.ErrKeyNotFound.Has(err) {
			return minio.BucketNotFound{Bucket: bucket}
		}
		return err
	}
	o, err := s.storj.bs.GetObjectStore(ctx, bucket)
	if err != nil {
		return err
	}
	items, _, err := o.List(ctx, nil, nil, nil, true, 1, meta.None)
	if err != nil {
		return err
	}
	if len(items) > 0 {
		return minio.BucketNotEmpty{Bucket: bucket}
	}
	return s.storj.bs.Delete(ctx, bucket)
}

func (s *storjObjects) DeleteObject(ctx context.Context, bucket, object string) (err error) {
	defer mon.Task()(&ctx)(&err)
	o, err := s.storj.bs.GetObjectStore(ctx, bucket)
	if err != nil {
		return err
	}
	return o.Delete(ctx, paths.New(object))
}

func (s *storjObjects) GetBucketInfo(ctx context.Context, bucket string) (
	bucketInfo minio.BucketInfo, err error) {
	defer mon.Task()(&ctx)(&err)
	meta, err := s.storj.bs.Get(ctx, bucket)

	if err != nil {
		if storage.ErrKeyNotFound.Has(err) {
			return bucketInfo, minio.BucketNotFound{Bucket: bucket}
		}
		return bucketInfo, err
	}

	return minio.BucketInfo{Name: bucket, Created: meta.Created}, nil
}

func (s *storjObjects) getObject(ctx context.Context, bucket, object string) (rr ranger.RangeCloser, err error) {
	defer mon.Task()(&ctx)(&err)
	o, err := s.storj.bs.GetObjectStore(ctx, bucket)
	if err != nil {
		return nil, err
	}

	rr, _, err = o.Get(ctx, paths.New(object))

	return rr, err
}

func (s *storjObjects) GetObject(ctx context.Context, bucket, object string,
	startOffset int64, length int64, writer io.Writer, etag string) (err error) {
	defer mon.Task()(&ctx)(&err)

	rr, err := s.getObject(ctx, bucket, object)
	if err != nil {
		return err
	}

	defer utils.LogClose(rr)
<<<<<<< HEAD

=======
	if length == -1 {
		length = rr.Size() - startOffset
	}
>>>>>>> fdfa6e85
	r, err := rr.Range(ctx, startOffset, length)
	if err != nil {
		return err
	}
	defer utils.LogClose(r)

	_, err = io.Copy(writer, r)

	return err
}

func (s *storjObjects) GetObjectInfo(ctx context.Context, bucket,
	object string) (objInfo minio.ObjectInfo, err error) {
	defer mon.Task()(&ctx)(&err)
	o, err := s.storj.bs.GetObjectStore(ctx, bucket)
	if err != nil {
		return minio.ObjectInfo{}, err
	}
	m, err := o.Meta(ctx, paths.New(object))
	if err != nil {
		if storage.ErrKeyNotFound.Has(err) {
			return objInfo, minio.ObjectNotFound{
				Bucket: bucket,
				Object: object,
			}
		}

		return objInfo, err
	}
	return minio.ObjectInfo{
		Name:        object,
		Bucket:      bucket,
		ModTime:     m.Modified,
		Size:        m.Size,
		ETag:        m.Checksum,
		ContentType: m.ContentType,
		UserDefined: m.UserDefined,
	}, err
}

func (s *storjObjects) ListBuckets(ctx context.Context) (
	bucketItems []minio.BucketInfo, err error) {
	defer mon.Task()(&ctx)(&err)
	startAfter := ""
	var items []buckets.ListItem
	for {
		moreItems, more, err := s.storj.bs.List(ctx, startAfter, "", 0)
		if err != nil {
			return nil, err
		}
		items = append(items, moreItems...)
		if !more {
			break
		}
		startAfter = moreItems[len(moreItems)-1].Bucket
	}
	bucketItems = make([]minio.BucketInfo, len(items))
	for i, item := range items {
		bucketItems[i].Name = item.Bucket
		bucketItems[i].Created = item.Meta.Created
	}
	return bucketItems, err
}

func (s *storjObjects) ListObjects(ctx context.Context, bucket, prefix, marker,
	delimiter string, maxKeys int) (result minio.ListObjectsInfo, err error) {
	defer mon.Task()(&ctx)(&err)
	startAfter := paths.New(marker)
	var fl []minio.ObjectInfo
	o, err := s.storj.bs.GetObjectStore(ctx, bucket)
	if err != nil {
		return minio.ListObjectsInfo{}, err
	}
	items, more, err := o.List(ctx, paths.New(prefix), startAfter, nil, true, maxKeys, meta.All)
	if err != nil {
		return result, err
	}
	if len(items) > 0 {
		//Populate the objectlist (aka filelist)
		f := make([]minio.ObjectInfo, len(items))
		for i, fi := range items {
			f[i] = minio.ObjectInfo{
				Bucket:      bucket,
				Name:        fi.Path.String(),
				ModTime:     fi.Meta.Modified,
				Size:        fi.Meta.Size,
				ContentType: fi.Meta.ContentType,
				UserDefined: fi.Meta.UserDefined,
				ETag:        fi.Meta.Checksum,
			}
		}
		startAfter = items[len(items)-1].Path[len(paths.New(prefix)):]
		fl = f
	}

	result = minio.ListObjectsInfo{
		IsTruncated: more,
		Objects:     fl,
	}
	if more {
		result.NextMarker = startAfter.String()
	}

	return result, err
}

func (s *storjObjects) MakeBucketWithLocation(ctx context.Context,
	bucket string, location string) (err error) {
	defer mon.Task()(&ctx)(&err)
	// TODO: This current strategy of calling bs.Get
	// to check if a bucket exists, then calling bs.Put
	// if not, can create a race condition if two people
	// call MakeBucketWithLocation at the same time and
	// therefore try to Put a bucket at the same time.
	// The reason for the Get call to check if the
	// bucket already exists is to match S3 CLI behavior.
	_, err = s.storj.bs.Get(ctx, bucket)
	if err == nil {
		return minio.BucketAlreadyExists{Bucket: bucket}
	}
	if !storage.ErrKeyNotFound.Has(err) {
		return err
	}
	_, err = s.storj.bs.Put(ctx, bucket)
	return err
}

func (s *storjObjects) CopyObject(ctx context.Context, srcBucket, srcObject, destBucket,
	destObject string, srcInfo minio.ObjectInfo) (objInfo minio.ObjectInfo, err error) {
	defer mon.Task()(&ctx)(&err)

	rr, err := s.getObject(ctx, srcBucket, srcObject)
	if err != nil {
		return objInfo, err
	}

	defer utils.LogClose(rr)

	r, err := rr.Range(ctx, 0, rr.Size())
	if err != nil {
		return objInfo, err
	}

	defer utils.LogClose(r)

	serMetaInfo := objects.SerializableMeta{
		ContentType: srcInfo.ContentType,
		UserDefined: srcInfo.UserDefined,
	}

	return s.putObject(ctx, destBucket, destObject, r, serMetaInfo)
}

func (s *storjObjects) putObject(ctx context.Context, bucket, object string, r io.Reader,
	meta objects.SerializableMeta) (objInfo minio.ObjectInfo, err error) {
	defer mon.Task()(&ctx)(&err)

	// setting zero value means the object never expires
	expTime := time.Time{}
	o, err := s.storj.bs.GetObjectStore(ctx, bucket)
	if err != nil {
		return minio.ObjectInfo{}, err
	}
	m, err := o.Put(ctx, paths.New(object), r, meta, expTime)
	return minio.ObjectInfo{
		Name:        object,
		Bucket:      bucket,
		ModTime:     m.Modified,
		Size:        m.Size,
		ETag:        m.Checksum,
		ContentType: m.ContentType,
		UserDefined: m.UserDefined,
	}, err
}

func (s *storjObjects) PutObject(ctx context.Context, bucket, object string,
	data *hash.Reader, metadata map[string]string) (objInfo minio.ObjectInfo,
	err error) {
	defer mon.Task()(&ctx)(&err)
	tempContType := metadata["content-type"]
	delete(metadata, "content-type")
	//metadata serialized
	serMetaInfo := objects.SerializableMeta{
		ContentType: tempContType,
		UserDefined: metadata,
	}

	return s.putObject(ctx, bucket, object, data, serMetaInfo)
}

func (s *storjObjects) Shutdown(ctx context.Context) (err error) {
	defer mon.Task()(&ctx)(&err)
	return nil
}

func (s *storjObjects) StorageInfo(context.Context) minio.StorageInfo {
	return minio.StorageInfo{}
}<|MERGE_RESOLUTION|>--- conflicted
+++ resolved
@@ -129,13 +129,10 @@
 	}
 
 	defer utils.LogClose(rr)
-<<<<<<< HEAD
-
-=======
-	if length == -1 {
+
+  if length == -1 {
 		length = rr.Size() - startOffset
 	}
->>>>>>> fdfa6e85
 	r, err := rr.Range(ctx, startOffset, length)
 	if err != nil {
 		return err
