--- conflicted
+++ resolved
@@ -4,11 +4,10 @@
 package accounting
 
 import (
-<<<<<<< HEAD
+
 	"context"
-=======
+
 	"github.com/zeebo/errs"
->>>>>>> 3f9492a4
 
 	"storj.io/storj/internal/migrate"
 	dbx "storj.io/storj/pkg/accounting/dbx"
