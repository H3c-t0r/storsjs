// Copyright (C) 2018 Storj Labs, Inc.
// See LICENSE for copying information.

package tally

import (
	"context"
	"fmt"
	"time"

	"github.com/gogo/protobuf/proto"
	"go.uber.org/zap"

	"storj.io/storj/pkg/accounting"
	dbx "storj.io/storj/pkg/accounting/dbx"
	"storj.io/storj/pkg/bwagreement"
	"storj.io/storj/pkg/kademlia"
	"storj.io/storj/pkg/node"
	"storj.io/storj/pkg/pb"
	"storj.io/storj/pkg/pointerdb"
	"storj.io/storj/pkg/provider"
	"storj.io/storj/pkg/storj"
	"storj.io/storj/storage"
)

// Tally is the service for accounting for data stored on each storage node
type Tally interface {
	Run(ctx context.Context) error
}

type tally struct {
<<<<<<< HEAD
	pointerdb  *pointerdb.Server
	overlay    pb.OverlayServer
	kademlia   *kademlia.Kademlia
	limit      int
	logger     *zap.Logger
	ticker     *time.Ticker
	nodeClient node.Client
	db         *accounting.Database
	dbm        *dbManager.DBManager // bwagreements database
}

func newTally(ctx context.Context, logger *zap.Logger, db *accounting.Database, dbm *dbManager.DBManager, pointerdb *pointerdb.Server, overlay pb.OverlayServer, kademlia *kademlia.Kademlia, limit int, interval time.Duration) (*tally, error) {
	rt, err := kademlia.GetRoutingTable(ctx)
	if err != nil {
		return nil, Error.Wrap(err)
	}
	self := rt.Local()
	//Q: is there any way to get an existing identity?
	identity, err := provider.NewFullIdentity(ctx, 12, 4)
	client, err := node.NewNodeClient(identity, self, kademlia)
	if err != nil {
		return nil, Error.Wrap(err)
=======
	pointerdb   *pointerdb.Server
	overlay     pb.OverlayServer
	kademlia    *kademlia.Kademlia
	limit       int
	logger      *zap.Logger
	ticker      *time.Ticker
	db          *dbx.DB        // accounting db
	bwAgreement bwagreement.DB // bwagreements database
}

func newTally(logger *zap.Logger, db *dbx.DB, bwAgreement bwagreement.DB, pointerdb *pointerdb.Server, overlay pb.OverlayServer, kademlia *kademlia.Kademlia, limit int, interval time.Duration) *tally {
	return &tally{
		pointerdb:   pointerdb,
		overlay:     overlay,
		kademlia:    kademlia,
		limit:       limit,
		logger:      logger,
		ticker:      time.NewTicker(interval),
		bwAgreement: bwAgreement,
		db:          db,
>>>>>>> 3f9492a4
	}
	return &tally{
		pointerdb:  pointerdb,
		overlay:    overlay,
		kademlia:   kademlia,
		limit:      limit,
		logger:     logger,
		ticker:     time.NewTicker(interval),
		nodeClient: client,
		db:         db,
		dbm:        dbm,
	}, nil
}

// Run the tally loop
func (t *tally) Run(ctx context.Context) (err error) {
	defer mon.Task()(&ctx)(&err)

	for {
		err = t.identifyActiveNodes(ctx)
		if err != nil {
			t.logger.Error("identifyActiveNodes failed", zap.Error(err))
		}
		err = t.Query(ctx)
		if err != nil {
			t.logger.Error("Query for bandwith failed", zap.Error(err))
		}
		select {
		case <-t.ticker.C: // wait for the next interval to happen
		case <-ctx.Done(): // or the tally is canceled via context
			return ctx.Err()
		}
	}
}

// identifyActiveNodes iterates through pointerdb and identifies nodes that have storage on them
func (t *tally) identifyActiveNodes(ctx context.Context) (err error) {
	defer mon.Task()(&ctx)(&err)
	t.logger.Debug("entering pointerdb iterate within identifyActiveNodes")
	var nodeData = make(map[string]int64)
	err = t.pointerdb.Iterate(ctx, &pb.IterateRequest{Recurse: true},
		func(it storage.Iterator) error {
			var item storage.ListItem
			lim := t.limit
			if lim <= 0 || lim > storage.LookupLimit {
				lim = storage.LookupLimit
			}
			for ; lim > 0 && it.Next(&item); lim-- {
				pointer := &pb.Pointer{}
				err = proto.Unmarshal(item.Value, pointer)
				if err != nil {
					return Error.Wrap(err)
				}
				pieces := pointer.Remote.RemotePieces
				var nodeIDs storj.NodeIDList
				for _, p := range pieces {
					nodeIDs = append(nodeIDs, p.NodeId)
				}
				online, nodeMap, err := t.categorize(ctx, nodeIDs)
				if err != nil {
					return Error.Wrap(err)
				}
				nodeData, err = t.tallyAtRestStorage(ctx, pointer, online, nodeMap)
				if err != nil {
					return Error.Wrap(err)
				}
			}
			return nil
		},
	)
	return t.updateRawTable(ctx, nodeData)
}

func (t *tally) categorize(ctx context.Context, nodeIDs storj.NodeIDList) (online []*pb.Node, nodeMap map[string]int64, err error) {
	t.logger.Debug("entering categorize")
	nodeMap = make(map[string]int64)
	responses, err := t.overlay.BulkLookup(ctx, pb.NodeIDsToLookupRequests(nodeIDs))
	if err != nil {
		return []*pb.Node{}, nodeMap, err
	}
	nodes := pb.LookupResponsesToNodes(responses)
	for i, n := range nodes {
		if n != nil {
			online = append(online, n)
		} else {
			nodeMap[nodeIDs[i].String()] = 0
		}
	}
	return online, nodeMap, nil
}

func (t *tally) tallyAtRestStorage(ctx context.Context, pointer *pb.Pointer, nodes []*pb.Node, nodeMap map[string]int64) (nodeData map[string]int64, err error) {
	t.logger.Debug("entering tallyAtRestStorage")
	nodeData = make(map[string]int64)
	for i, v := range nodeMap {
		nodeData[i] = v
	}
	segmentSize := pointer.GetSegmentSize()
	minReq := pointer.Remote.Redundancy.GetMinReq()
	if minReq <= 0 {
		return nodeData, Error.New("minReq must be an int greater than 0")
	}
	pieceSize := segmentSize / int64(minReq)
	for _, n := range nodes {
		connected, err := t.nodeClient.Ping(ctx, *n)
		fmt.Println(t.nodeClient)
		if connected {
			nodeData[n.Id.String()] += pieceSize
		}
		if !connected || err != nil {
			t.logger.Error("ping failed for node: " + n.Id.String())
			nodeData[n.Id.String()] = 0
			continue
		}
	}
	return nodeData, nil
}

func (t *tally) updateRawTable(ctx context.Context, nodeData map[string]int64) error {
	t.logger.Debug("entering updateRawTable")
	//TODO
	return nil
}

// Query bandwidth allocation database, selecting all new contracts since the last collection run time.
// Grouping by storage node ID and adding total of bandwidth to granular data table.
func (t *tally) Query(ctx context.Context) error {
	lastBwTally, err := t.db.FindLastBwTally(ctx)
	if err != nil {
		return err
	}
	var bwAgreements []bwagreement.Agreement
	if lastBwTally == nil {
		t.logger.Info("Tally found no existing bandwith tracking data")
		bwAgreements, err = t.bwAgreement.GetAgreements(ctx)
	} else {
		bwAgreements, err = t.bwAgreement.GetAgreementsSince(ctx, lastBwTally.Value)
	}
	if len(bwAgreements) == 0 {
		t.logger.Info("Tally found no new bandwidth allocations")
		return nil
	}

	// sum totals by node id ... todo: add nodeid as SQL column so DB can do this?
	bwTotals := make(map[string]int64)
	var latestBwa time.Time
	for _, baRow := range bwAgreements {
		rbad := &pb.RenterBandwidthAllocation_Data{}
		if err := proto.Unmarshal(baRow.Agreement, rbad); err != nil {
			t.logger.DPanic("Could not deserialize renter bwa in tally query")
			continue
		}
		if baRow.CreatedAt.After(latestBwa) {
			latestBwa = baRow.CreatedAt
		}
		bwTotals[rbad.StorageNodeId.String()] += rbad.GetTotal() // todo: check for overflow?
	}

	//todo:  consider if we actually need EndTime in granular
	if lastBwTally == nil {
		t.logger.Info("No previous bandwidth timestamp found in tally query")
		lastBwTally = &dbx.Value_Row{Value: latestBwa} //todo: something better here?
	}

	//insert all records in a transaction so if we fail, we don't have partial info stored
	//todo:  replace with a WithTx() method per DBX docs?
	tx, err := t.db.Open(ctx)
	if err != nil {
		t.logger.DPanic("Failed to create DB txn in tally query")
		return err
	}
	defer func() {
		if err == nil {
			err = tx.Commit()
		} else {
			t.logger.Warn("DB txn was rolled back in tally query")
			err = tx.Rollback()
		}
	}()

	//todo:  switch to bulk update SQL?
	for k, v := range bwTotals {
		nID := dbx.Raw_NodeId(k)
		end := dbx.Raw_IntervalEndTime(latestBwa)
		total := dbx.Raw_DataTotal(v)
		dataType := dbx.Raw_DataType(accounting.Bandwith)
		_, err = tx.Create_Raw(ctx, nID, end, total, dataType)
		if err != nil {
			t.logger.DPanic("Create granular SQL failed in tally query")
			return err //todo: retry strategy?
		}
	}

	//todo:  move this into txn when we have masterdb?
	update := dbx.Timestamps_Update_Fields{Value: dbx.Timestamps_Value(latestBwa)}
	_, err = tx.Update_Timestamps_By_Name(ctx, accounting.LastBandwidthTally, update)
	if err != nil {
		t.logger.DPanic("Failed to update bandwith timestamp in tally query")
	}
	return err
}<|MERGE_RESOLUTION|>--- conflicted
+++ resolved
@@ -29,7 +29,6 @@
 }
 
 type tally struct {
-<<<<<<< HEAD
 	pointerdb  *pointerdb.Server
 	overlay    pb.OverlayServer
 	kademlia   *kademlia.Kademlia
@@ -39,6 +38,7 @@
 	nodeClient node.Client
 	db         *accounting.Database
 	dbm        *dbManager.DBManager // bwagreements database
+  	//bwAgreement bwagreement.DB // bwagreements database
 }
 
 func newTally(ctx context.Context, logger *zap.Logger, db *accounting.Database, dbm *dbManager.DBManager, pointerdb *pointerdb.Server, overlay pb.OverlayServer, kademlia *kademlia.Kademlia, limit int, interval time.Duration) (*tally, error) {
@@ -52,29 +52,7 @@
 	client, err := node.NewNodeClient(identity, self, kademlia)
 	if err != nil {
 		return nil, Error.Wrap(err)
-=======
-	pointerdb   *pointerdb.Server
-	overlay     pb.OverlayServer
-	kademlia    *kademlia.Kademlia
-	limit       int
-	logger      *zap.Logger
-	ticker      *time.Ticker
-	db          *dbx.DB        // accounting db
-	bwAgreement bwagreement.DB // bwagreements database
-}
-
-func newTally(logger *zap.Logger, db *dbx.DB, bwAgreement bwagreement.DB, pointerdb *pointerdb.Server, overlay pb.OverlayServer, kademlia *kademlia.Kademlia, limit int, interval time.Duration) *tally {
-	return &tally{
-		pointerdb:   pointerdb,
-		overlay:     overlay,
-		kademlia:    kademlia,
-		limit:       limit,
-		logger:      logger,
-		ticker:      time.NewTicker(interval),
-		bwAgreement: bwAgreement,
-		db:          db,
->>>>>>> 3f9492a4
-	}
+}
 	return &tally{
 		pointerdb:  pointerdb,
 		overlay:    overlay,
