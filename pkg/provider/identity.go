--- conflicted
+++ resolved
@@ -137,7 +137,6 @@
 	}, nil
 }
 
-<<<<<<< HEAD
 func PeerIdentityFromContext(ctx context.Context) (*PeerIdentity, error) {
 	p, ok := peer.FromContext(ctx)
 	if !ok {
@@ -158,10 +157,6 @@
 
 // Stat returns the status of the identity cert/key files for the config
 func (is IdentitySetupConfig) Stat() TlsFilesStat {
-=======
-// Status returns the status of the identity cert/key files for the config
-func (is IdentitySetupConfig) Status() TLSFilesStatus {
->>>>>>> 0f5a2f4e
 	return statTLSFiles(is.CertPath, is.KeyPath)
 }
 
