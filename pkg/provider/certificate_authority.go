// Copyright (C) 2018 Storj Labs, Inc.
// See LICENSE for copying information.

package provider

import (
	"context"
	"crypto"
	"crypto/ecdsa"
	"crypto/x509"
	"encoding/pem"
	"io/ioutil"
	"os"
	"reflect"

	"github.com/zeebo/errs"

	"storj.io/storj/pkg/peertls"
	"storj.io/storj/pkg/utils"
)

// PeerCertificateAuthority represents the CA which is used to validate peer identities
type PeerCertificateAuthority struct {
	// Cert is the x509 certificate of the CA
	Cert *x509.Certificate
	// The ID is calculated from the CA public key.
	ID nodeID
}

// FullCertificateAuthority represents the CA which is used to author and validate full identities
type FullCertificateAuthority struct {
	// Cert is the x509 certificate of the CA
	Cert *x509.Certificate
	// The ID is calculated from the CA public key.
	ID nodeID
	// Key is the private key of the CA
	Key crypto.PrivateKey
}

// CASetupConfig is for creating a CA
type CASetupConfig struct {
	CertPath    string `help:"path to the certificate chain for this identity" default:"$CONFDIR/ca.cert"`
	KeyPath     string `help:"path to the private key for this identity" default:"$CONFDIR/ca.key"`
	Difficulty  uint64 `help:"minimum difficulty for identity generation" default:"12"`
	Timeout     string `help:"timeout for CA generation; golang duration string (0 no timeout)" default:"5m"`
	Overwrite   bool   `help:"if true, existing CA certs AND keys will overwritten" default:"false"`
	Concurrency uint   `help:"number of concurrent workers for certificate authority generation" default:"4"`
}

<<<<<<< HEAD
type PeerCAConfig struct {
	CertPath string `help:"path to the certificate chain for this identity" default:"$CONFDIR/ca.cert"`
}
type FullCAConfig struct {
=======
// CAConfig is for locating the CA keys
type CAConfig struct {
>>>>>>> 58c81051
	CertPath string `help:"path to the certificate chain for this identity" default:"$CONFDIR/ca.cert"`
	KeyPath  string `help:"path to the private key for this identity" default:"$CONFDIR/ca.key"`
}

// Status returns the status of the CA cert/key files for the config
func (caS CASetupConfig) Status() TLSFilesStatus {
	return statTLSFiles(caS.CertPath, caS.KeyPath)
}

// Create generates and saves a CA using the config
func (caS CASetupConfig) Create(ctx context.Context, concurrency uint) (*FullCertificateAuthority, error) {
	ca, err := NewCA(ctx, uint16(caS.Difficulty), concurrency)
	if err != nil {
		return nil, err
	}
	caC := FullCAConfig{
		CertPath: caS.CertPath,
		KeyPath:  caS.KeyPath,
	}
	return ca, caC.Save(ca)
}

// Load loads a CA from the given configuration
func (fc FullCAConfig) Load() (*FullCertificateAuthority, error) {
	p, err := fc.PeerConfig().Load()
	if err != nil {
		return nil, err
	}

	kb, err := ioutil.ReadFile(fc.KeyPath)
	if err != nil {
		return nil, peertls.ErrNotExist.Wrap(err)
	}
	kp, _ := pem.Decode(kb)
	k, err := x509.ParseECPrivateKey(kp.Bytes)
	if err != nil {
		return nil, errs.New("unable to parse EC private key", err)
	}

	kEC, ok := p.Cert.PublicKey.(*ecdsa.PublicKey)
	if !ok {
		return nil, peertls.ErrUnsupportedKey.New("certificate public key type not supported: %T", k)
	}

	if !reflect.DeepEqual(k.PublicKey, *kEC) {
		return nil, errs.New("certificate public key and loaded")
	}

	return &FullCertificateAuthority{
		Cert: p.Cert,
		Key:  k,
		ID:   p.ID,
	}, nil
}

func (fc FullCAConfig) PeerConfig() PeerCAConfig {
	return PeerCAConfig{
		CertPath: fc.CertPath,
	}
}

// Load loads a CA from the given configuration
func (pc PeerCAConfig) Load() (*PeerCertificateAuthority, error) {
	cd, err := ioutil.ReadFile(pc.CertPath)
	if err != nil {
		return nil, peertls.ErrNotExist.Wrap(err)
	}

	var cb [][]byte
	for {
		var cp *pem.Block
		cp, cd = pem.Decode(cd)
		if cp == nil {
			break
		}
		cb = append(cb, cp.Bytes)
	}
	c, err := ParseCertChain(cb)
	if err != nil {
		return nil, errs.New("failed to load identity %#v: %v",
			pc.CertPath, err)
	}

	i, err := idFromKey(c[len(c)-1].PublicKey)
	if err != nil {
		return nil, err
	}

	return &PeerCertificateAuthority{
		Cert: c[0],
		ID:   i,
	}, nil
}

// NewCA creates a new full identity with the given difficulty
func NewCA(ctx context.Context, difficulty uint16, concurrency uint) (*FullCertificateAuthority, error) {
	if concurrency < 1 {
		concurrency = 1
	}
	ctx, cancel := context.WithCancel(ctx)

	eC := make(chan error)
	caC := make(chan FullCertificateAuthority, 1)
	for i := 0; i < int(concurrency); i++ {
		go newCAWorker(ctx, difficulty, caC, eC)
	}

	select {
	case ca := <-caC:
		cancel()
		return &ca, nil
	case err := <-eC:
		cancel()
		return nil, err
	}
}

// Save saves a CA with the given configuration
func (fc FullCAConfig) Save(ca *FullCertificateAuthority) error {
	f := os.O_WRONLY | os.O_CREATE
	c, err := openCert(fc.CertPath, f)
	if err != nil {
		return err
	}
	defer utils.LogClose(c)
	k, err := openKey(fc.KeyPath, f)
	if err != nil {
		return err
	}
	defer utils.LogClose(k)

	if err = peertls.WriteChain(c, ca.Cert); err != nil {
		return err
	}
	if err = peertls.WriteKey(k, ca.Key); err != nil {
		return err
	}
	return nil
}

// NewIdentity generates a new `FullIdentity` based on the CA. The CA
// cert is included in the identity's cert chain and the identity's leaf cert
// is signed by the CA.
func (ca FullCertificateAuthority) NewIdentity() (*FullIdentity, error) {
	lT, err := peertls.LeafTemplate()
	if err != nil {
		return nil, err
	}
	k, err := peertls.NewKey()
	if err != nil {
		return nil, err
	}
	pk, ok := k.(*ecdsa.PrivateKey)
	if !ok {
		return nil, peertls.ErrUnsupportedKey.New("%T", k)
	}
	l, err := peertls.NewCert(lT, ca.Cert, &pk.PublicKey, ca.Key)
	if err != nil {
		return nil, err
	}

	return &FullIdentity{
		CA:   ca.Cert,
		Leaf: l,
		Key:  k,
		ID:   ca.ID,
	}, nil
}<|MERGE_RESOLUTION|>--- conflicted
+++ resolved
@@ -47,15 +47,13 @@
 	Concurrency uint   `help:"number of concurrent workers for certificate authority generation" default:"4"`
 }
 
-<<<<<<< HEAD
+// PeerCAConfig is for locating a CA certificate without a private key
 type PeerCAConfig struct {
 	CertPath string `help:"path to the certificate chain for this identity" default:"$CONFDIR/ca.cert"`
 }
+
+// FullCAConfig is for locating a CA certificate and it's private key
 type FullCAConfig struct {
-=======
-// CAConfig is for locating the CA keys
-type CAConfig struct {
->>>>>>> 58c81051
 	CertPath string `help:"path to the certificate chain for this identity" default:"$CONFDIR/ca.cert"`
 	KeyPath  string `help:"path to the private key for this identity" default:"$CONFDIR/ca.key"`
 }
@@ -66,8 +64,8 @@
 }
 
 // Create generates and saves a CA using the config
-func (caS CASetupConfig) Create(ctx context.Context, concurrency uint) (*FullCertificateAuthority, error) {
-	ca, err := NewCA(ctx, uint16(caS.Difficulty), concurrency)
+func (caS CASetupConfig) Create(ctx context.Context) (*FullCertificateAuthority, error) {
+	ca, err := NewCA(ctx, uint16(caS.Difficulty), caS.Concurrency)
 	if err != nil {
 		return nil, err
 	}
