// Copyright (C) 2018 Storj Labs, Inc.
// See LICENSE for copying information.

//TODO: reenable
// +build ignore

package checker_test

import (
	"math/rand"
	"sort"
	"strconv"
	"testing"
	"time"

	"github.com/gogo/protobuf/proto"
	"github.com/stretchr/testify/assert"
	"github.com/stretchr/testify/require"

	"storj.io/storj/internal/testcontext"
	"storj.io/storj/internal/testplanet"
	"storj.io/storj/internal/teststorj"
	"storj.io/storj/pkg/auth"
	"storj.io/storj/pkg/pb"
	"storj.io/storj/pkg/storj"
	"storj.io/storj/satellite/satellitedb"
)

func TestIdentifyInjuredSegments(t *testing.T) {
<<<<<<< HEAD
	logger := zap.NewNop()
	service := pointerdb.NewService(zap.NewNop(), teststore.New())
	pointerdb := pointerdb.NewServer(logger, service, &overlay.Cache{}, pointerdb.Config{}, nil)
	assert.NotNil(t, pointerdb)
=======
	t.Skip("needs update")

	// logic should be roughly:
	// use storagenodes as the valid and
	// generate invalid ids
	// identify should then find the invalid ones
	// note satellite's: own sub-systems need to be disabled

	tctx := testcontext.New(t)
	defer tctx.Cleanup()

	planet, err := testplanet.New(t, 1, 4, 0)
	require.NoError(t, err)
	defer tctx.Check(planet.Shutdown)

	planet.Start(tctx)
	time.Sleep(2 * time.Second)

	pointerdb := planet.Satellites[0].Metainfo.Endpoint
	repairQueue := planet.Satellites[0].DB.RepairQueue()
>>>>>>> 78dc02b7

	ctx := auth.WithAPIKey(tctx, nil)

	const N = 25
	nodes := []*pb.Node{}
	segs := []*pb.InjuredSegment{}
	//fill a pointerdb
	for i := 0; i < N; i++ {
		s := strconv.Itoa(i)
		ids := teststorj.NodeIDsFromStrings([]string{s + "a", s + "b", s + "c", s + "d"}...)

		p := &pb.Pointer{
			Remote: &pb.RemoteSegment{
				Redundancy: &pb.RedundancyScheme{
					RepairThreshold: int32(2),
				},
				PieceId: strconv.Itoa(i),
				RemotePieces: []*pb.RemotePiece{
					{PieceNum: 0, NodeId: ids[0]},
					{PieceNum: 1, NodeId: ids[1]},
					{PieceNum: 2, NodeId: ids[2]},
					{PieceNum: 3, NodeId: ids[3]},
				},
			},
		}

		req := &pb.PutRequest{
			Path:    p.Remote.PieceId,
			Pointer: p,
		}

		resp, err := pointerdb.Put(ctx, req)
		assert.NotNil(t, resp)
		assert.NoError(t, err)

		//nodes for cache
		selection := rand.Intn(4)
		for _, v := range ids[:selection] {
			n := &pb.Node{Id: v, Type: pb.NodeType_STORAGE, Address: &pb.NodeAddress{Address: ""}}
			nodes = append(nodes, n)
		}

		pieces := []int32{0, 1, 2, 3}
		//expected injured segments
		if len(ids[:selection]) < int(p.Remote.Redundancy.RepairThreshold) {
			seg := &pb.InjuredSegment{
				Path:       p.Remote.PieceId,
				LostPieces: pieces[selection:],
			}
			segs = append(segs, seg)
		}
	}

	checker := planet.Satellites[0].Repair.Checker
	assert.NoError(t, err)
	err = checker.IdentifyInjuredSegments(ctx)
	assert.NoError(t, err)

	expected := map[string]*pb.InjuredSegment{}
	for _, seg := range segs {
		expected[seg.Path] = seg
	}

	//check if the expected segments were added to the queue
	dequeued := []*pb.InjuredSegment{}
	for i := 0; i < len(segs); i++ {
		injSeg, err := repairQueue.Dequeue(ctx)
		assert.NoError(t, err)

		if _, ok := expected[injSeg.Path]; ok {
			t.Log("got", injSeg.Path)
			delete(expected, injSeg.Path)
		} else {
			t.Error("unexpected", injSeg)
		}
		dequeued = append(dequeued, &injSeg)
	}

	for _, missing := range expected {
		t.Error("did not get", missing)
	}
}

func TestOfflineNodes(t *testing.T) {
<<<<<<< HEAD
	logger := zap.NewNop()
	service := pointerdb.NewService(zap.NewNop(), teststore.New())
	pointerdb := pointerdb.NewServer(logger, service, &overlay.Cache{}, pointerdb.Config{}, nil)
	assert.NotNil(t, pointerdb)
=======
	t.Skip("needs update")

	tctx := testcontext.New(t)
	defer tctx.Cleanup()

	planet, err := testplanet.New(t, 1, 0, 0)
	require.NoError(t, err)
	defer tctx.Check(planet.Shutdown)

	planet.Start(tctx)
	time.Sleep(2 * time.Second)
>>>>>>> 78dc02b7

	const N = 50
	nodes := []*pb.Node{}
	nodeIDs := storj.NodeIDList{}
	expectedOffline := []int32{}
	for i := 0; i < N; i++ {
		id := teststorj.NodeIDFromString(strconv.Itoa(i))
		n := &pb.Node{Id: id, Type: pb.NodeType_STORAGE, Address: &pb.NodeAddress{Address: ""}}
		nodes = append(nodes, n)
		if i%(rand.Intn(5)+2) == 0 {
			nodeIDs = append(nodeIDs, teststorj.NodeIDFromString("id"+id.String()))
			expectedOffline = append(expectedOffline, int32(i))
		} else {
			nodeIDs = append(nodeIDs, id)
		}
	}

	checker := planet.Satellites[0].Repair.Checker
	assert.NoError(t, err)
	offline, err := checker.OfflineNodes(tctx, nodeIDs)
	assert.NoError(t, err)
	assert.Equal(t, expectedOffline, offline)
}

func BenchmarkIdentifyInjuredSegments(b *testing.B) {
<<<<<<< HEAD
	logger := zap.NewNop()
	service := pointerdb.NewService(zap.NewNop(), teststore.New())
	pointerdb := pointerdb.NewServer(logger, service, &overlay.Cache{}, pointerdb.Config{}, nil)
	assert.NotNil(b, pointerdb)
=======
	b.Skip("needs update")

	tctx := testcontext.New(b)
	defer tctx.Cleanup()

	planet, err := testplanet.New(b, 1, 0, 0)
	require.NoError(b, err)
	defer tctx.Check(planet.Shutdown)

	planet.Start(tctx)
	time.Sleep(2 * time.Second)

	pointerdb := planet.Satellites[0].Metainfo.Endpoint
	repairQueue := planet.Satellites[0].DB.RepairQueue()

	ctx := auth.WithAPIKey(tctx, nil)
>>>>>>> 78dc02b7

	// creating in-memory db and opening connection
	db, err := satellitedb.NewInMemory()
	defer func() {
		err = db.Close()
		assert.NoError(b, err)
	}()
	err = db.CreateTables()
	assert.NoError(b, err)

	const N = 25
	nodes := []*pb.Node{}
	segs := []*pb.InjuredSegment{}
	//fill a pointerdb
	for i := 0; i < N; i++ {
		s := strconv.Itoa(i)
		ids := teststorj.NodeIDsFromStrings([]string{s + "a", s + "b", s + "c", s + "d"}...)

		p := &pb.Pointer{
			Remote: &pb.RemoteSegment{
				Redundancy: &pb.RedundancyScheme{
					RepairThreshold: int32(2),
				},
				PieceId: strconv.Itoa(i),
				RemotePieces: []*pb.RemotePiece{
					{PieceNum: 0, NodeId: ids[0]},
					{PieceNum: 1, NodeId: ids[1]},
					{PieceNum: 2, NodeId: ids[2]},
					{PieceNum: 3, NodeId: ids[3]},
				},
			},
		}
		req := &pb.PutRequest{
			Path:    p.Remote.PieceId,
			Pointer: p,
		}

		resp, err := pointerdb.Put(ctx, req)
		assert.NotNil(b, resp)
		assert.NoError(b, err)

		//nodes for cache
		selection := rand.Intn(4)
		for _, v := range ids[:selection] {
			n := &pb.Node{Id: v, Type: pb.NodeType_STORAGE, Address: &pb.NodeAddress{Address: ""}}
			nodes = append(nodes, n)
		}
		pieces := []int32{0, 1, 2, 3}
		//expected injured segments
		if len(ids[:selection]) < int(p.Remote.Redundancy.RepairThreshold) {
			seg := &pb.InjuredSegment{
				Path:       p.Remote.PieceId,
				LostPieces: pieces[selection:],
			}
			segs = append(segs, seg)
		}
	}
	//fill a overlay cache
	b.ResetTimer()
	for i := 0; i < b.N; i++ {
		checker := planet.Satellites[0].Repair.Checker
		assert.NoError(b, err)

		err = checker.IdentifyInjuredSegments(ctx)
		assert.NoError(b, err)

		//check if the expected segments were added to the queue
		dequeued := []*pb.InjuredSegment{}
		for i := 0; i < len(segs); i++ {
			injSeg, err := repairQueue.Dequeue(ctx)
			assert.NoError(b, err)
			dequeued = append(dequeued, &injSeg)
		}
		sort.Slice(segs, func(i, k int) bool { return segs[i].Path < segs[k].Path })
		sort.Slice(dequeued, func(i, k int) bool { return dequeued[i].Path < dequeued[k].Path })

		for i := 0; i < len(segs); i++ {
			assert.True(b, proto.Equal(segs[i], dequeued[i]))
		}
	}
}<|MERGE_RESOLUTION|>--- conflicted
+++ resolved
@@ -27,12 +27,6 @@
 )
 
 func TestIdentifyInjuredSegments(t *testing.T) {
-<<<<<<< HEAD
-	logger := zap.NewNop()
-	service := pointerdb.NewService(zap.NewNop(), teststore.New())
-	pointerdb := pointerdb.NewServer(logger, service, &overlay.Cache{}, pointerdb.Config{}, nil)
-	assert.NotNil(t, pointerdb)
-=======
 	t.Skip("needs update")
 
 	// logic should be roughly:
@@ -53,7 +47,6 @@
 
 	pointerdb := planet.Satellites[0].Metainfo.Endpoint
 	repairQueue := planet.Satellites[0].DB.RepairQueue()
->>>>>>> 78dc02b7
 
 	ctx := auth.WithAPIKey(tctx, nil)
 
@@ -138,12 +131,6 @@
 }
 
 func TestOfflineNodes(t *testing.T) {
-<<<<<<< HEAD
-	logger := zap.NewNop()
-	service := pointerdb.NewService(zap.NewNop(), teststore.New())
-	pointerdb := pointerdb.NewServer(logger, service, &overlay.Cache{}, pointerdb.Config{}, nil)
-	assert.NotNil(t, pointerdb)
-=======
 	t.Skip("needs update")
 
 	tctx := testcontext.New(t)
@@ -155,7 +142,6 @@
 
 	planet.Start(tctx)
 	time.Sleep(2 * time.Second)
->>>>>>> 78dc02b7
 
 	const N = 50
 	nodes := []*pb.Node{}
@@ -181,12 +167,6 @@
 }
 
 func BenchmarkIdentifyInjuredSegments(b *testing.B) {
-<<<<<<< HEAD
-	logger := zap.NewNop()
-	service := pointerdb.NewService(zap.NewNop(), teststore.New())
-	pointerdb := pointerdb.NewServer(logger, service, &overlay.Cache{}, pointerdb.Config{}, nil)
-	assert.NotNil(b, pointerdb)
-=======
 	b.Skip("needs update")
 
 	tctx := testcontext.New(b)
@@ -203,7 +183,6 @@
 	repairQueue := planet.Satellites[0].DB.RepairQueue()
 
 	ctx := auth.WithAPIKey(tctx, nil)
->>>>>>> 78dc02b7
 
 	// creating in-memory db and opening connection
 	db, err := satellitedb.NewInMemory()
