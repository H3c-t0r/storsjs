--- conflicted
+++ resolved
@@ -39,14 +39,9 @@
 }
 
 type defaultDialer struct {
-<<<<<<< HEAD
-	t            transport.Client
+	transport    transport.Client
 	identity     *provider.FullIdentity
 	authProvider auth.SignatureAuthProvider
-=======
-	transport transport.Client
-	identity  *provider.FullIdentity
->>>>>>> 9ba5b115
 }
 
 func (dialer *defaultDialer) dial(ctx context.Context, node *pb.Node) (ps client.PSClient, err error) {
@@ -57,11 +52,7 @@
 		return nil, err
 	}
 
-<<<<<<< HEAD
-	return client.NewPSClient(c, 0, d.identity.Key, d.authProvider)
-=======
-	return client.NewPSClient(conn, 0, dialer.identity.Key)
->>>>>>> 9ba5b115
+	return client.NewPSClient(conn, 0, dialer.identity.Key, dialer.authProvider)
 }
 
 type ecClient struct {
@@ -70,13 +61,8 @@
 }
 
 // NewClient from the given TransportClient and max buffer memory
-<<<<<<< HEAD
-func NewClient(identity *provider.FullIdentity, t transport.Client, mbm int, authProvider auth.SignatureAuthProvider) Client {
-	d := defaultDialer{identity: identity, t: t, authProvider: authProvider}
-=======
-func NewClient(identity *provider.FullIdentity, transport transport.Client, mbm int) Client {
-	d := defaultDialer{identity: identity, transport: transport}
->>>>>>> 9ba5b115
+func NewClient(identity *provider.FullIdentity, transport transport.Client, mbm int, authProvider auth.SignatureAuthProvider) Client {
+	d := defaultDialer{identity: identity, transport: transport, authProvider: authProvider}
 	return &ecClient{d: &d, mbm: mbm}
 }
 
