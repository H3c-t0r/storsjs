--- conflicted
+++ resolved
@@ -199,13 +199,7 @@
 
 	if pr.GetType() == pb.Pointer_REMOTE {
 		seg := pr.GetRemote()
-<<<<<<< HEAD
 		pid := psclient.PieceID(seg.GetPieceId())
-		nodes, err := s.lookupNodes(ctx, seg)
-		if err != nil {
-			return nil, Meta{}, Error.Wrap(err)
-=======
-		pid := client.PieceID(seg.GetPieceId())
 
 		// fall back if nodes are not available
 		if nodes == nil {
@@ -213,7 +207,6 @@
 			if err != nil {
 				return nil, Meta{}, Error.Wrap(err)
 			}
->>>>>>> deb01597
 		}
 
 		es, err := makeErasureScheme(pr.GetRemote().GetRedundancy())
@@ -268,13 +261,7 @@
 
 	if pr.GetType() == pb.Pointer_REMOTE {
 		seg := pr.GetRemote()
-<<<<<<< HEAD
 		pid := psclient.PieceID(seg.PieceId)
-		nodes, err := s.lookupNodes(ctx, seg)
-		if err != nil {
-			return Error.Wrap(err)
-=======
-		pid := client.PieceID(seg.PieceId)
 
 		// fall back if nodes are not available
 		if nodes == nil {
@@ -282,7 +269,6 @@
 			if err != nil {
 				return Error.Wrap(err)
 			}
->>>>>>> deb01597
 		}
 
 		authorization := s.pdb.SignedMessage()
