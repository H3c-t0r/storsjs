--- conflicted
+++ resolved
@@ -214,9 +214,6 @@
 			return nil, Meta{}, err
 		}
 
-<<<<<<< HEAD
-		authorization := s.pdb.SignedMessage()
-=======
 		// calculate how many minimum nodes needed based on t = k + (n-o)k/o
 		rs := pr.GetRemote().GetRedundancy()
 		needed := rs.GetMinReq() + ((rs.GetTotal()-rs.GetSuccessThreshold())*rs.GetMinReq())/rs.GetSuccessThreshold()
@@ -231,11 +228,7 @@
 			}
 		}
 
-		signedMessage, err := s.pdb.SignedMessage()
-		if err != nil {
-			return nil, Meta{}, Error.Wrap(err)
-		}
->>>>>>> c765dd98
+		authorization := s.pdb.SignedMessage()
 		pba := s.pdb.PayerBandwidthAllocation()
 		rr, err = s.ec.Get(ctx, nodes, es, pid, pr.GetSize(), pba, authorization)
 		if err != nil {
