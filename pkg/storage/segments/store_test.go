// Copyright (C) 2019 Storj Labs, Inc.
// See LICENSE for copying information.

package segments_test

import (
	"bytes"
	"context"
	"crypto/rand"
	"fmt"
	io "io"
	"io/ioutil"
	"strconv"
	"testing"
	time "time"

	"github.com/stretchr/testify/assert"
	"github.com/stretchr/testify/require"
	"github.com/vivint/infectious"

	"storj.io/storj/internal/memory"
	"storj.io/storj/internal/testcontext"
	"storj.io/storj/internal/testplanet"
	"storj.io/storj/pkg/eestream"
	"storj.io/storj/pkg/pb"
	ecclient "storj.io/storj/pkg/storage/ec"
	"storj.io/storj/pkg/storage/meta"
	"storj.io/storj/pkg/storage/segments"
	storj "storj.io/storj/pkg/storj"
	"storj.io/storj/satellite/console"
	"storj.io/storj/storage"
)

func TestSegmentStoreMeta(t *testing.T) {
	for i, tt := range []struct {
		path       string
		data       []byte
		metadata   []byte
		expiration time.Time
		err        string
	}{
		{"l/path/1/2/3", []byte("content"), []byte("metadata"), time.Now().UTC().Add(time.Hour * 12), ""},
		{"l/not_exists_path/1/2/3", []byte{}, []byte{}, time.Now(), "key not found"},
		{"", []byte{}, []byte{}, time.Now(), "invalid segment component"},
	} {
<<<<<<< HEAD
		mockOC := mock_overlay.NewMockClient(ctrl)
		mockEC := mock_ecclient.NewMockClient(ctrl)
		mockPDB := mock_pointerdb.NewMockClient(ctrl)
		mockES := mock_eestream.NewMockErasureScheme(ctrl)
		rs := eestream.RedundancyStrategy{
			ErasureScheme: mockES,
		}

		ss := segmentStore{mockOC, mockEC, mockPDB, rs, tt.thresholdSize}
		assert.NotNil(t, ss)

		calls := []*gomock.Call{
			mockES.EXPECT().TotalCount().Return(1).AnyTimes(),
			mockOC.EXPECT().Choose(
				gomock.Any(), gomock.Any(),
			).Return([]*pb.Node{
				{Id: teststorj.NodeIDFromString("im-a-node")},
			}, nil),
			mockPDB.EXPECT().PayerBandwidthAllocation(gomock.Any(), gomock.Any()),
			mockEC.EXPECT().Put(
				gomock.Any(), gomock.Any(), gomock.Any(), gomock.Any(), gomock.Any(), gomock.Any(), gomock.Any(),
			),
			mockES.EXPECT().RequiredCount().Return(1),
			mockES.EXPECT().TotalCount().Return(1),
			mockES.EXPECT().ErasureShareSize().Return(1),
			mockPDB.EXPECT().Put(
				gomock.Any(), gomock.Any(), gomock.Any(),
			).Return(nil),
			mockPDB.EXPECT().Get(
				gomock.Any(), gomock.Any(),
			),
		}
		gomock.InOrder(calls...)

		_, err := ss.Put(ctx, strings.NewReader(tt.readerContent), tt.expiration, func() (storj.Path, []byte, error) {
			return tt.pathInput, tt.mdInput, nil
=======
		t.Run("#"+strconv.Itoa(i), func(t *testing.T) {
			runTest(t, func(t *testing.T, ctx *testcontext.Context, planet *testplanet.Planet, segmentStore segments.Store) {
				expectedSize := int64(len(tt.data))
				reader := bytes.NewReader(tt.data)

				beforeModified := time.Now()
				if tt.err == "" {
					meta, err := segmentStore.Put(ctx, reader, tt.expiration, func() (storj.Path, []byte, error) {
						return tt.path, tt.metadata, nil
					})
					require.NoError(t, err)
					assert.Equal(t, expectedSize, meta.Size)
					assert.Equal(t, tt.metadata, meta.Data)
					assert.Equal(t, tt.expiration, meta.Expiration)
					assert.True(t, meta.Modified.After(beforeModified))
				}

				meta, err := segmentStore.Meta(ctx, tt.path)
				if tt.err == "" {
					require.NoError(t, err)
					assert.Equal(t, expectedSize, meta.Size)
					assert.Equal(t, tt.metadata, meta.Data)
					assert.Equal(t, tt.expiration, meta.Expiration)
					assert.True(t, meta.Modified.After(beforeModified))
				} else {
					require.Contains(t, err.Error(), tt.err)
				}
			})
>>>>>>> db64d659
		})
	}
}

func TestSegmentStorePutGet(t *testing.T) {
	for _, tt := range []struct {
		name       string
		path       string
		metadata   []byte
		expiration time.Time
		content    []byte
	}{
		{"test inline put/get", "l/path/1", []byte("metadata-intline"), time.Time{}, createTestData(t, 2*memory.KiB.Int64())},
		{"test remote put/get", "s0/test_bucket/mypath/1", []byte("metadata-remote"), time.Time{}, createTestData(t, 100*memory.KiB.Int64())},
	} {
		runTest(t, func(t *testing.T, ctx *testcontext.Context, planet *testplanet.Planet, segmentStore segments.Store) {
			metadata, err := segmentStore.Put(ctx, bytes.NewReader(tt.content), tt.expiration, func() (storj.Path, []byte, error) {
				return tt.path, tt.metadata, nil
			})
			require.NoError(t, err, tt.name)
			require.Equal(t, tt.metadata, metadata.Data)

			rr, metadata, err := segmentStore.Get(ctx, tt.path)
			require.NoError(t, err, tt.name)
			require.Equal(t, tt.metadata, metadata.Data)

			reader, err := rr.Range(ctx, 0, rr.Size())
			require.NoError(t, err, tt.name)
			content, err := ioutil.ReadAll(reader)
			require.NoError(t, err, tt.name)
			require.Equal(t, tt.content, content)

			require.NoError(t, reader.Close(), tt.name)
		})
	}
}

func TestSegmentStoreDelete(t *testing.T) {
	for _, tt := range []struct {
		name       string
		path       string
		metadata   []byte
		expiration time.Time
		content    []byte
	}{
		{"test inline delete", "l/path/1", []byte("metadata"), time.Time{}, createTestData(t, 2*memory.KiB.Int64())},
		{"test remote delete", "s0/test_bucket/mypath/1", []byte("metadata"), time.Time{}, createTestData(t, 100*memory.KiB.Int64())},
	} {
		runTest(t, func(t *testing.T, ctx *testcontext.Context, planet *testplanet.Planet, segmentStore segments.Store) {
			_, err := segmentStore.Put(ctx, bytes.NewReader(tt.content), tt.expiration, func() (storj.Path, []byte, error) {
				return tt.path, tt.metadata, nil
			})
			require.NoError(t, err, tt.name)

			_, _, err = segmentStore.Get(ctx, tt.path)
			require.NoError(t, err, tt.name)

			// delete existing
			err = segmentStore.Delete(ctx, tt.path)
			require.NoError(t, err, tt.name)

			_, _, err = segmentStore.Get(ctx, tt.path)
			require.Error(t, err, tt.name)
			require.True(t, storage.ErrKeyNotFound.Has(err))

			// delete non existing
			err = segmentStore.Delete(ctx, tt.path)
			require.Error(t, err, tt.name)
			require.True(t, storage.ErrKeyNotFound.Has(err))
		})
	}
}

func TestSegmentStoreList(t *testing.T) {
	runTest(t, func(t *testing.T, ctx *testcontext.Context, planet *testplanet.Planet, segmentStore segments.Store) {
		expiration := time.Now().Add(24 * time.Hour * 10)

		segments := []struct {
			path    string
			content []byte
		}{
			{"l/AAAA/afile1", []byte("content")},
			{"l/AAAA/bfile2", []byte("content")},
			{"l/BBBB/afile1", []byte("content")},
			{"l/BBBB/bfile2", []byte("content")},
			{"l/BBBB/bfolder/file1", []byte("content")},
		}
		for _, segment := range segments {
			_, err := segmentStore.Put(ctx, bytes.NewReader(segment.content), expiration, func() (storj.Path, []byte, error) {
				return segment.path, []byte{}, nil
			})
			require.NoError(t, err)
		}

		// should list all
		items, more, err := segmentStore.List(ctx, "l", "", "", true, 10, meta.None)
		require.NoError(t, err)
		require.False(t, more)
		require.Equal(t, len(segments), len(items))

		// should list first two and more = true
		items, more, err = segmentStore.List(ctx, "l", "", "", true, 2, meta.None)
		require.NoError(t, err)
		require.True(t, more)
		require.Equal(t, 2, len(items))

		// should list only prefixes
		items, more, err = segmentStore.List(ctx, "l", "", "", false, 10, meta.None)
		require.NoError(t, err)
		require.False(t, more)
		require.Equal(t, 2, len(items))

		// should list only BBBB bucket
		items, more, err = segmentStore.List(ctx, "l/BBBB", "", "", false, 10, meta.None)
		require.NoError(t, err)
		require.False(t, more)
		require.Equal(t, 3, len(items))

		// should list only BBBB bucket after afile1
		items, more, err = segmentStore.List(ctx, "l/BBBB", "afile1", "", false, 10, meta.None)
		require.NoError(t, err)
		require.False(t, more)
		require.Equal(t, 2, len(items))

		// should list nothing
		items, more, err = segmentStore.List(ctx, "l/CCCC", "", "", true, 10, meta.None)
		require.NoError(t, err)
		require.False(t, more)
		require.Equal(t, 0, len(items))
	})
}

func TestCalcNeededNodes(t *testing.T) {
	for i, tt := range []struct {
		k, m, o, n int32
		needed     int32
	}{
		{k: 0, m: 0, o: 0, n: 0, needed: 0},
		{k: 1, m: 1, o: 1, n: 1, needed: 1},
		{k: 1, m: 1, o: 2, n: 2, needed: 2},
		{k: 1, m: 2, o: 2, n: 2, needed: 2},
		{k: 2, m: 3, o: 4, n: 4, needed: 3},
		{k: 2, m: 4, o: 6, n: 8, needed: 3},
		{k: 20, m: 30, o: 40, n: 50, needed: 25},
		{k: 29, m: 35, o: 80, n: 95, needed: 34},
	} {
		tag := fmt.Sprintf("#%d. %+v", i, tt)

		rs := pb.RedundancyScheme{
			MinReq:           tt.k,
			RepairThreshold:  tt.m,
			SuccessThreshold: tt.o,
			Total:            tt.n,
		}

		assert.Equal(t, tt.needed, segments.CalcNeededNodes(&rs), tag)
	}
}

func createTestData(t *testing.T, size int64) []byte {
	data, err := ioutil.ReadAll(io.LimitReader(rand.Reader, size))
	require.NoError(t, err)
	return data
}

func runTest(t *testing.T, test func(t *testing.T, ctx *testcontext.Context, planet *testplanet.Planet, segmentStore segments.Store)) {
	testplanet.Run(t, testplanet.Config{
		SatelliteCount: 1, StorageNodeCount: 4, UplinkCount: 1,
	}, func(t *testing.T, ctx *testcontext.Context, planet *testplanet.Planet) {
		// TODO move apikey creation to testplanet
		project, err := planet.Satellites[0].DB.Console().Projects().Insert(context.Background(), &console.Project{
			Name: "testProject",
		})
		require.NoError(t, err)

		apiKey := console.APIKey{}
		apiKeyInfo := console.APIKeyInfo{
			ProjectID: project.ID,
			Name:      "testKey",
		}

		// add api key to db
		_, err = planet.Satellites[0].DB.Console().APIKeys().Create(context.Background(), apiKey, apiKeyInfo)
		require.NoError(t, err)

		TestAPIKey := apiKey.String()

		metainfo, err := planet.Uplinks[0].DialMetainfo(context.Background(), planet.Satellites[0], TestAPIKey)
		require.NoError(t, err)

		ec := ecclient.NewClient(planet.Uplinks[0].Transport, 0)
		fc, err := infectious.NewFEC(2, 4)
		require.NoError(t, err)

		rs, err := eestream.NewRedundancyStrategy(eestream.NewRSScheme(fc, 1*memory.KiB.Int()), 0, 0)
		require.NoError(t, err)

		segmentStore := segments.NewSegmentStore(metainfo, ec, rs, 4*memory.KiB.Int(), 8*memory.MiB.Int64())
		assert.NotNil(t, segmentStore)

		test(t, ctx, planet, segmentStore)
	})
}<|MERGE_RESOLUTION|>--- conflicted
+++ resolved
@@ -43,44 +43,6 @@
 		{"l/not_exists_path/1/2/3", []byte{}, []byte{}, time.Now(), "key not found"},
 		{"", []byte{}, []byte{}, time.Now(), "invalid segment component"},
 	} {
-<<<<<<< HEAD
-		mockOC := mock_overlay.NewMockClient(ctrl)
-		mockEC := mock_ecclient.NewMockClient(ctrl)
-		mockPDB := mock_pointerdb.NewMockClient(ctrl)
-		mockES := mock_eestream.NewMockErasureScheme(ctrl)
-		rs := eestream.RedundancyStrategy{
-			ErasureScheme: mockES,
-		}
-
-		ss := segmentStore{mockOC, mockEC, mockPDB, rs, tt.thresholdSize}
-		assert.NotNil(t, ss)
-
-		calls := []*gomock.Call{
-			mockES.EXPECT().TotalCount().Return(1).AnyTimes(),
-			mockOC.EXPECT().Choose(
-				gomock.Any(), gomock.Any(),
-			).Return([]*pb.Node{
-				{Id: teststorj.NodeIDFromString("im-a-node")},
-			}, nil),
-			mockPDB.EXPECT().PayerBandwidthAllocation(gomock.Any(), gomock.Any()),
-			mockEC.EXPECT().Put(
-				gomock.Any(), gomock.Any(), gomock.Any(), gomock.Any(), gomock.Any(), gomock.Any(), gomock.Any(),
-			),
-			mockES.EXPECT().RequiredCount().Return(1),
-			mockES.EXPECT().TotalCount().Return(1),
-			mockES.EXPECT().ErasureShareSize().Return(1),
-			mockPDB.EXPECT().Put(
-				gomock.Any(), gomock.Any(), gomock.Any(),
-			).Return(nil),
-			mockPDB.EXPECT().Get(
-				gomock.Any(), gomock.Any(),
-			),
-		}
-		gomock.InOrder(calls...)
-
-		_, err := ss.Put(ctx, strings.NewReader(tt.readerContent), tt.expiration, func() (storj.Path, []byte, error) {
-			return tt.pathInput, tt.mdInput, nil
-=======
 		t.Run("#"+strconv.Itoa(i), func(t *testing.T) {
 			runTest(t, func(t *testing.T, ctx *testcontext.Context, planet *testplanet.Planet, segmentStore segments.Store) {
 				expectedSize := int64(len(tt.data))
@@ -109,7 +71,6 @@
 					require.Contains(t, err.Error(), tt.err)
 				}
 			})
->>>>>>> db64d659
 		})
 	}
 }
