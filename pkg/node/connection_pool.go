--- conflicted
+++ resolved
@@ -8,20 +8,11 @@
 	"sync"
 
 	"github.com/zeebo/errs"
-<<<<<<< HEAD
 	"google.golang.org/grpc"
 
 	"storj.io/storj/pkg/pb"
 	"storj.io/storj/pkg/provider"
 	"storj.io/storj/pkg/transport"
-)
-
-// PoolError is the class of errors for the connection pool
-var PoolError = errs.Class("pool error")
-
-// ConnectionPool is the in memory implementation of a connection Pool
-=======
-
 	"storj.io/storj/pkg/utils"
 )
 
@@ -29,7 +20,6 @@
 var Error = errs.Class("connection pool error")
 
 // ConnectionPool is the in memory pool of node connections
->>>>>>> 8d779d3d
 type ConnectionPool struct {
 	tc    transport.Client
 	mu    sync.RWMutex
@@ -50,17 +40,12 @@
 func NewConn(addr string) *Conn { return &Conn{addr: addr} }
 
 // NewConnectionPool initializes a new in memory pool
-<<<<<<< HEAD
 func NewConnectionPool(identity *provider.FullIdentity) *ConnectionPool {
 	return &ConnectionPool{
 		tc:    transport.NewClient(identity),
 		items: make(map[string]*Conn),
 		mu:    sync.RWMutex{},
 	}
-=======
-func NewConnectionPool() *ConnectionPool {
-	return &ConnectionPool{}
->>>>>>> 8d779d3d
 }
 
 // Get retrieves a node connection with the provided nodeID
@@ -78,7 +63,6 @@
 }
 
 // Remove deletes a connection associated with the provided NodeID
-<<<<<<< HEAD
 func (p *ConnectionPool) Remove(key string) error {
 	p.mu.Lock()
 	defer p.mu.Unlock()
@@ -118,12 +102,6 @@
 	}
 
 	return conn.Client, nil
-=======
-func (pool *ConnectionPool) Remove(key string) error {
-	pool.mu.Lock()
-	defer pool.mu.Unlock()
-	pool.cache[key] = nil
-	return nil
 }
 
 // Disconnect closes the connection to the node and removes it from the connection pool
@@ -154,5 +132,4 @@
 // Init initializes the cache
 func (pool *ConnectionPool) Init() {
 	pool.cache = make(map[string]interface{})
->>>>>>> 8d779d3d
 }