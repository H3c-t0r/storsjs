--- conflicted
+++ resolved
@@ -20,12 +20,7 @@
 	return &Node{
 		dht:   dht,
 		self:  self,
-<<<<<<< HEAD
-		cache: pool.NewConnectionPool(identity),
-=======
-		tc:    client,
-		cache: NewConnectionPool(),
->>>>>>> cb454638
+		cache: NewConnectionPool(identity),
 	}, nil
 }
 
