--- conflicted
+++ resolved
@@ -17,31 +17,20 @@
 
 // NewNodeClient instantiates a node client
 func NewNodeClient(identity *provider.FullIdentity, self pb.Node, dht dht.DHT) (Client, error) {
-<<<<<<< HEAD
-	return &Node{
+	node := &Node{
 		dht:   dht,
 		self:  self,
 		cache: NewConnectionPool(identity),
-	}, nil
-=======
-	client := transport.NewClient(identity)
-	node := &Node{
-		dht:   dht,
-		self:  self,
-		tc:    client,
-		cache: NewConnectionPool(),
 	}
+
 	node.cache.Init()
+
 	return node, nil
->>>>>>> 8d779d3d
 }
 
 // Client is the Node client communication interface
 type Client interface {
 	Lookup(ctx context.Context, to pb.Node, find pb.Node) ([]*pb.Node, error)
-<<<<<<< HEAD
 	Ping(ctx context.Context, to pb.Node) (bool, error)
-=======
 	Disconnect() error
->>>>>>> 8d779d3d
 }