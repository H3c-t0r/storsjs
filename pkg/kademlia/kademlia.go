--- conflicted
+++ resolved
@@ -13,13 +13,9 @@
 	"google.golang.org/grpc"
 
 	"storj.io/storj/pkg/dht"
-<<<<<<< HEAD
 	"storj.io/storj/pkg/node"
+	"storj.io/storj/pkg/pb"
 	"storj.io/storj/pkg/provider"
-	proto "storj.io/storj/protos/overlay"
-=======
-	"storj.io/storj/pkg/pb"
->>>>>>> 74a39432
 )
 
 const (
@@ -47,26 +43,18 @@
 
 // Kademlia is an implementation of kademlia adhering to the DHT interface.
 type Kademlia struct {
-<<<<<<< HEAD
 	alpha          int // alpha is a system wide concurrency parameter
 	routingTable   *RoutingTable
-	bootstrapNodes []proto.Node
+	bootstrapNodes []pb.Node
 	address        string
-=======
-	routingTable   RoutingTable
-	bootstrapNodes []pb.Node
-	ip             string
-	port           string
->>>>>>> 74a39432
 	stun           bool
 	nodeClient     node.Client
 	identity       *provider.FullIdentity
 }
 
 // NewKademlia returns a newly configured Kademlia instance
-<<<<<<< HEAD
-func NewKademlia(id dht.NodeID, bootstrapNodes []proto.Node, address string, identity *provider.FullIdentity) (*Kademlia, error) {
-	self := proto.Node{Id: id.String(), Address: &proto.NodeAddress{Address: address}}
+func NewKademlia(id dht.NodeID, bootstrapNodes []pb.Node, address string, identity *provider.FullIdentity) (*Kademlia, error) {
+	self := pb.Node{Id: id.String(), Address: &pb.NodeAddress{Address: address}}
 	rt, err := NewRoutingTable(&self, &RoutingOptions{
 		kpath:        fmt.Sprintf("db/kbucket_%s.db", id.String()[:5]),
 		npath:        fmt.Sprintf("db/nbucket_%s.db", id.String()[:5]),
@@ -74,14 +62,6 @@
 		bucketSize:   defaultBucketSize,
 		rcBucketSize: defaultReplacementCacheSize,
 	})
-=======
-func NewKademlia(id dht.NodeID, bootstrapNodes []pb.Node, ip string, port string) (*Kademlia, error) {
-	if port == "" {
-		return nil, NodeErr.New("must specify port in request to NewKademlia")
-	}
-
-	ips, err := net.LookupIP(ip)
->>>>>>> 74a39432
 	if err != nil {
 		return nil, BootstrapErr.Wrap(err)
 	}
@@ -120,28 +100,9 @@
 
 // GetNodes returns all nodes from a starting node up to a maximum limit
 // stored in the local routing table limiting the result by the specified restrictions
-<<<<<<< HEAD
-func (k *Kademlia) GetNodes(ctx context.Context, start string, limit int, restrictions ...proto.Restriction) ([]*proto.Node, error) {
+func (k *Kademlia) GetNodes(ctx context.Context, start string, limit int, restrictions ...pb.Restriction) ([]*pb.Node, error) {
 	// TODO(coyle)
-	return []*proto.Node{}, errors.New("TODO GetNodes")
-=======
-func (k Kademlia) GetNodes(ctx context.Context, start string, limit int, restrictions ...pb.Restriction) ([]*pb.Node, error) {
-	if start == "" {
-		start = k.dht.GetSelfID()
-	}
-
-	nn, err := k.dht.FindNodes(ctx, start, limit)
-	if err != nil {
-		return []*pb.Node{}, err
-	}
-
-	nodes := convertNetworkNodes(nn)
-
-	for _, r := range restrictions {
-		nodes = restrict(r, nodes)
-	}
-	return nodes, nil
->>>>>>> 74a39432
+	return []*pb.Node{}, errors.New("TODO GetNodes")
 }
 
 // GetRoutingTable provides the routing table for the Kademlia DHT
@@ -153,7 +114,6 @@
 // Bootstrap contacts one of a set of pre defined trusted nodes on the network and
 // begins populating the local Kademlia node
 func (k *Kademlia) Bootstrap(ctx context.Context) error {
-<<<<<<< HEAD
 	// What I want to do here is do a normal lookup for myself
 	// so call lookup(ctx, nodeImLookingFor)
 	if len(k.bootstrapNodes) == 0 {
@@ -173,111 +133,35 @@
 
 	w := newWorker(ctx, k.routingTable, nodes, k.nodeClient, target, opts.amount)
 	ctx, w.cancel = context.WithCancel(ctx)
-	wch := make(chan *proto.Node, k.alpha)
+	wch := make(chan *pb.Node, k.alpha)
 	// kick off go routine to fetch work and send on work channel
 	go w.getWork(ctx, wch)
 	// kick off alpha works to consume from work channel
 	for i := 0; i < k.alpha; i++ {
 		go w.work(ctx, wch)
 	}
-=======
-	return k.dht.Bootstrap()
+
+	<-ctx.Done()
+
+	return nil
 }
 
 // Ping checks that the provided node is still accessible on the network
 func (k *Kademlia) Ping(ctx context.Context, node pb.Node) (pb.Node, error) {
-	n, err := convertProtoNode(node)
-	if err != nil {
-		return pb.Node{}, err
-	}
-
-	ok, err := k.dht.Ping(n)
-	if err != nil {
-		return pb.Node{}, err
-	}
-	if !ok {
-		return pb.Node{}, NodeErr.New("node unavailable")
-	}
-	return node, nil
+	// TODO(coyle)
+	return pb.Node{}, nil
 }
 
 // FindNode looks up the provided NodeID first in the local Node, and if it is not found
 // begins searching the network for the NodeID. Returns and error if node was not found
 func (k *Kademlia) FindNode(ctx context.Context, ID dht.NodeID) (pb.Node, error) {
-	nodes, err := k.dht.FindNode(ID.Bytes())
-	if err != nil {
-		return pb.Node{}, err
-
-	}
-
-	for _, v := range nodes {
-		if string(v.ID) == ID.String() {
-			return pb.Node{Id: string(v.ID), Address: &pb.NodeAddress{
-				Transport: defaultTransport,
-				Address:   net.JoinHostPort(v.IP.String(), strconv.Itoa(v.Port)),
-			},
-			}, nil
-		}
-	}
-	return pb.Node{}, NodeErr.New("node not found")
-}
->>>>>>> 74a39432
-
-	<-ctx.Done()
-
-	return nil
-}
-
-<<<<<<< HEAD
-// Ping checks that the provided node is still accessible on the network
-func (k *Kademlia) Ping(ctx context.Context, node proto.Node) (proto.Node, error) {
-	// TODO(coyle)
-	return proto.Node{}, nil
-}
-
-// FindNode looks up the provided NodeID first in the local Node, and if it is not found
-// begins searching the network for the NodeID. Returns and error if node was not found
-func (k *Kademlia) FindNode(ctx context.Context, ID dht.NodeID) (proto.Node, error) {
 	//TODO(coyle)
-	return proto.Node{}, NodeErr.New("TODO FindNode")
+	return pb.Node{}, NodeErr.New("TODO FindNode")
 }
 
 // ListenAndServe connects the kademlia node to the network and listens for incoming requests
 func (k *Kademlia) ListenAndServe() error {
 	identOpt, err := k.identity.ServerOption()
-=======
-func convertProtoNodes(n []pb.Node) ([]*bkad.NetworkNode, error) {
-	nn := make([]*bkad.NetworkNode, len(n))
-	for i, v := range n {
-		node, err := convertProtoNode(v)
-		if err != nil {
-			return nil, err
-		}
-		nn[i] = node
-	}
-
-	return nn, nil
-}
-
-func convertNetworkNodes(n []*bkad.NetworkNode) []*pb.Node {
-	nn := make([]*pb.Node, len(n))
-	for i, v := range n {
-		nn[i] = convertNetworkNode(v)
-	}
-
-	return nn
-}
-
-func convertNetworkNode(v *bkad.NetworkNode) *pb.Node {
-	return &pb.Node{
-		Id:      string(v.ID),
-		Address: &pb.NodeAddress{Transport: defaultTransport, Address: net.JoinHostPort(v.IP.String(), strconv.Itoa(v.Port))},
-	}
-}
-
-func convertProtoNode(v pb.Node) (*bkad.NetworkNode, error) {
-	host, port, err := net.SplitHostPort(v.GetAddress().GetAddress())
->>>>>>> 74a39432
 	if err != nil {
 		return err
 	}
@@ -285,7 +169,7 @@
 	grpcServer := grpc.NewServer(identOpt)
 	mn := node.NewServer(k)
 
-	proto.RegisterNodesServer(grpcServer, mn)
+	pb.RegisterNodesServer(grpcServer, mn)
 	lis, err := net.Listen("tcp", k.address)
 	if err != nil {
 		return err
@@ -299,46 +183,21 @@
 }
 
 // GetIntroNode determines the best node to bootstrap a new node onto the network
-<<<<<<< HEAD
-func GetIntroNode(addr string) (*proto.Node, error) {
+func GetIntroNode(addr string) (*pb.Node, error) {
 	if addr == "" {
 		addr = "bootstrap.storj.io:8080"
 	}
 
-	return &proto.Node{
-		Address: &proto.NodeAddress{
-=======
-func GetIntroNode(id, ip, port string) (*pb.Node, error) {
-	addr := "bootstrap.storj.io:8080"
-	if ip != "" && port != "" {
-		addr = ip + ":" + port
-	}
-
-	if id == "" {
-		i, err := newID()
-		if err != nil {
-			return nil, err
-		}
-
-		id = string(i)
-	}
-
 	return &pb.Node{
-		Id: id,
 		Address: &pb.NodeAddress{
->>>>>>> 74a39432
 			Transport: defaultTransport,
 			Address:   addr,
 		},
 	}, nil
 }
 
-<<<<<<< HEAD
 // Restrict is used to limit nodes returned that don't match the miniumum storage requirements
-func Restrict(r proto.Restriction, n []*proto.Node) []*proto.Node {
-=======
-func restrict(r pb.Restriction, n []*pb.Node) []*pb.Node {
->>>>>>> 74a39432
+func Restrict(r pb.Restriction, n []*pb.Node) []*pb.Node {
 	oper := r.GetOperand()
 	op := r.GetOperator()
 	val := r.GetValue()
