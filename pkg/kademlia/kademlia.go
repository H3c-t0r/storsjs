--- conflicted
+++ resolved
@@ -54,16 +54,10 @@
 }
 
 // NewKademlia returns a newly configured Kademlia instance
-<<<<<<< HEAD
-func NewKademlia(id storj.NodeID, bootstrapNodes []pb.Node, address string, metadata *pb.NodeMetadata, identity *provider.FullIdentity, path string, alpha int) (*Kademlia, error) {
+func NewKademlia(id storj.NodeID, nodeType pb.NodeType, bootstrapNodes []pb.Node, address string, metadata *pb.NodeMetadata, identity *provider.FullIdentity, path string, alpha int) (*Kademlia, error) {
 	self := pb.Node{
 		Id:       id,
-=======
-func NewKademlia(id dht.NodeID, nodeType pb.NodeType, bootstrapNodes []pb.Node, address string, metadata *pb.NodeMetadata, identity *provider.FullIdentity, path string, alpha int) (*Kademlia, error) {
-	self := pb.Node{
-		Id:       id.String(),
 		Type:     nodeType,
->>>>>>> 0ae05cf8
 		Address:  &pb.NodeAddress{Address: address},
 		Metadata: metadata,
 	}
