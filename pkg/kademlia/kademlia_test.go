--- conflicted
+++ resolved
@@ -90,11 +90,7 @@
 		Email:  "foo@bar.com",
 		Wallet: "FarmerWallet",
 	}
-<<<<<<< HEAD
-	k, err := NewKademlia(testID.ID, bootstrapNodes, testAddress, metadata, testID, dir, defaultAlpha)
-=======
-	k, err := NewKademlia(dht.NodeID(testID.ID), pb.NodeType_STORAGE, bootstrapNodes, testAddress, metadata, testID, dir, defaultAlpha)
->>>>>>> 0ae05cf8
+	k, err := NewKademlia(testID.ID, pb.NodeType_STORAGE, bootstrapNodes, testAddress, metadata, testID, dir, defaultAlpha)
 	assert.NoError(t, err)
 	rt, err := k.GetRoutingTable(context.Background())
 	assert.NoError(t, err)
@@ -168,11 +164,7 @@
 	// new kademlia
 	dir, cleanup := mktempdir(t, "kademlia")
 
-<<<<<<< HEAD
-	k, err := NewKademlia(fid.ID, bn, lis.Addr().String(), nil, fid, dir, defaultAlpha)
-=======
-	k, err := NewKademlia(id, pb.NodeType_STORAGE, bn, lis.Addr().String(), nil, fid, dir, defaultAlpha)
->>>>>>> 0ae05cf8
+	k, err := NewKademlia(fid.ID, pb.NodeType_STORAGE, bn, lis.Addr().String(), nil, fid, dir, defaultAlpha)
 	assert.NoError(t, err)
 	s := node.NewServer(k)
 	// new ident opts
@@ -220,11 +212,7 @@
 
 	dir, cleanup := mktempdir(t, "kademlia")
 	defer cleanup()
-<<<<<<< HEAD
-	k, err := NewKademlia(kid, []pb.Node{{Id: fid2.ID, Address: &pb.NodeAddress{Address: lis.Addr().String()}}}, lis.Addr().String(), nil, fid, dir, defaultAlpha)
-=======
-	k, err := NewKademlia(kid, pb.NodeType_STORAGE, []pb.Node{pb.Node{Id: id2.String(), Address: &pb.NodeAddress{Address: lis.Addr().String()}}}, lis.Addr().String(), nil, fid, dir, defaultAlpha)
->>>>>>> 0ae05cf8
+	k, err := NewKademlia(kid, pb.NodeType_STORAGE, []pb.Node{{Id: fid2.ID, Address: &pb.NodeAddress{Address: lis.Addr().String()}}}, lis.Addr().String(), nil, fid, dir, defaultAlpha)
 	assert.NoError(t, err)
 	defer func() {
 		assert.NoError(t, k.Disconnect())
