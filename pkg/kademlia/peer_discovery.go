// Copyright (C) 2018 Storj Labs, Inc.
// See LICENSE for copying information.

package kademlia

import (
	"context"
	"sync"

	"github.com/zeebo/errs"
	"go.uber.org/zap"

	"storj.io/storj/pkg/node"
	"storj.io/storj/pkg/pb"
	"storj.io/storj/pkg/storj"
)

type peerDiscovery struct {
<<<<<<< HEAD
	client   node.Client
	target   dht.NodeID
	opts     discoveryOptions
	foundOne chan *pb.Node
	foundAll chan []*pb.Node
	cond     sync.Cond
	queue    *XorQueue
=======
	client node.Client
	target storj.NodeID
	opts   discoveryOptions

	cond  sync.Cond
	queue *XorQueue
>>>>>>> 9ac35174
}

// ErrMaxRetries is used when a lookup has been retried the max number of times
var ErrMaxRetries = errs.Class("max retries exceeded for id:")

func newPeerDiscovery(nodes []*pb.Node, client node.Client, target storj.NodeID, opts discoveryOptions) *peerDiscovery {
	queue := NewXorQueue(opts.concurrency)
	queue.Insert(target, nodes)
	oneChan := make(chan *pb.Node)
	allChan := make(chan []*pb.Node)

	return &peerDiscovery{
		client:   client,
		target:   target,
		opts:     opts,
		foundOne: oneChan,
		foundAll: allChan,
		cond:     sync.Cond{L: &sync.Mutex{}},
		queue:    queue,
	}
}

func (lookup *peerDiscovery) Run(ctx context.Context) error {
	wg := sync.WaitGroup{}
	defer close(lookup.foundOne)
	defer close(lookup.foundAll)

	// protected by `lookup.cond.L`
	working := 0
	allDone := false

	wg.Add(lookup.opts.concurrency)
	for i := 0; i < lookup.opts.concurrency; i++ {
		go func() {
			defer wg.Done()
			for {
				var (
					next *pb.Node
				)

				lookup.cond.L.Lock()
				for {
					// everything is done, this routine can return
					if allDone {
						lookup.cond.L.Unlock()
						return
					}

					next, _ = lookup.queue.Closest()
<<<<<<< HEAD

					// Send node on channel if it matches target
					if next.GetId() == lookup.target.String() {
						lookup.foundOne <- next
					}

					if !lookup.opts.bootstrap && next.GetId() == lookup.target.String() {
=======
					if !lookup.opts.bootstrap && next.Id == lookup.target {
>>>>>>> 9ac35174
						allDone = true
						break // closest node is the target and is already in routing table (i.e. no lookup required)
					}

					if next != nil {
						working++
						break
					}

					// no work, wait until some other routine inserts into the queue
					lookup.cond.Wait()
				}
				lookup.cond.L.Unlock()

<<<<<<< HEAD
				neighbors, err := lookup.client.Lookup(ctx, *next, pb.Node{Id: lookup.target.String()})

=======
				neighbors, err := lookup.client.Lookup(ctx, *next, pb.Node{Id: lookup.target})
>>>>>>> 9ac35174
				if err != nil {
					ok := lookup.queue.Reinsert(lookup.target, next, lookup.opts.retries)
					if !ok {
						zap.S().Errorf(
							"Error occurred during lookup of %s :: %s :: error = %s",
							lookup.target.String(),
							ErrMaxRetries.New("%s", next.Id),
							err.Error(),
						)
					}
				}

				lookup.queue.Insert(lookup.target, neighbors)

				lookup.cond.L.Lock()
				working--
				allDone = allDone || isDone(ctx) || working == 0 && lookup.queue.Len() == 0
				lookup.cond.L.Unlock()
				lookup.cond.Broadcast()
			}
		}()
	}

	wg.Wait()
	return ctx.Err()
}

func isDone(ctx context.Context) bool {
	select {
	case <-ctx.Done():
		return true
	default:
		return false
	}
}<|MERGE_RESOLUTION|>--- conflicted
+++ resolved
@@ -16,22 +16,14 @@
 )
 
 type peerDiscovery struct {
-<<<<<<< HEAD
 	client   node.Client
 	target   dht.NodeID
 	opts     discoveryOptions
 	foundOne chan *pb.Node
 	foundAll chan []*pb.Node
-	cond     sync.Cond
-	queue    *XorQueue
-=======
-	client node.Client
-	target storj.NodeID
-	opts   discoveryOptions
 
 	cond  sync.Cond
 	queue *XorQueue
->>>>>>> 9ac35174
 }
 
 // ErrMaxRetries is used when a lookup has been retried the max number of times
@@ -81,7 +73,6 @@
 					}
 
 					next, _ = lookup.queue.Closest()
-<<<<<<< HEAD
 
 					// Send node on channel if it matches target
 					if next.GetId() == lookup.target.String() {
@@ -89,9 +80,6 @@
 					}
 
 					if !lookup.opts.bootstrap && next.GetId() == lookup.target.String() {
-=======
-					if !lookup.opts.bootstrap && next.Id == lookup.target {
->>>>>>> 9ac35174
 						allDone = true
 						break // closest node is the target and is already in routing table (i.e. no lookup required)
 					}
@@ -106,12 +94,8 @@
 				}
 				lookup.cond.L.Unlock()
 
-<<<<<<< HEAD
 				neighbors, err := lookup.client.Lookup(ctx, *next, pb.Node{Id: lookup.target.String()})
 
-=======
-				neighbors, err := lookup.client.Lookup(ctx, *next, pb.Node{Id: lookup.target})
->>>>>>> 9ac35174
 				if err != nil {
 					ok := lookup.queue.Reinsert(lookup.target, next, lookup.opts.retries)
 					if !ok {
