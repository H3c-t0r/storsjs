--- conflicted
+++ resolved
@@ -4,13 +4,9 @@
 package kademlia
 
 import (
-<<<<<<< HEAD
 	"context"
-	"errors"
+	"encoding/hex"
 	"fmt"
-=======
-	"encoding/hex"
->>>>>>> 22ed6663
 	"strconv"
 	"time"
 
@@ -45,21 +41,13 @@
 
 // CacheSize returns the total current size of the cache
 func (rt RouteTable) CacheSize() int {
-<<<<<<< HEAD
 	// TODO: How is this calculated ? size of the routing table ? is it total bytes, mb, kb etc .?
-=======
-	//TODO: How is this calculated ? size of the routing table ? is it total bytes, mb, kb etc .?
->>>>>>> 22ed6663
 	return 0
 }
 
 // GetBucket retrieves a bucket from the local node
 func (rt RouteTable) GetBucket(id string) (bucket Bucket, ok bool) {
-<<<<<<< HEAD
-	i, err := strconv.Atoi(id)
-=======
 	i, err := hex.DecodeString(id)
->>>>>>> 22ed6663
 	if err != nil {
 		return KBucket{}, false
 	}
@@ -85,11 +73,7 @@
 }
 
 // FindNear finds all Nodes near the provided nodeID up to the provided limit
-<<<<<<< HEAD
 func (rt RouteTable) FindNear(id NodeID, limit int) ([]*overlay.Node, error) {
-=======
-func (rt RouteTable) FindNear(id NodeID, limit int) ([]overlay.Node, error) {
->>>>>>> 22ed6663
 	return convertNetworkNodes(rt.ht.GetClosestContacts([]byte(id), limit)), nil
 }
 
@@ -111,11 +95,7 @@
 func (rt RouteTable) SetBucketTimestamp(id string, now time.Time) error {
 	i, err := strconv.Atoi(id)
 	if err != nil {
-<<<<<<< HEAD
-		return errors.New("unable to convert id to int")
-=======
 		return NodeErr.New("unable to convert id to int")
->>>>>>> 22ed6663
 	}
 
 	rt.ht.SetBucketTime(i, now)
@@ -126,7 +106,6 @@
 // GetBucketTimestamp retrieves the last updated time for a bucket
 func (rt RouteTable) GetBucketTimestamp(id string, bucket Bucket) (time.Time, error) {
 	return rt.dht.GetExpirationTime([]byte(id)), nil
-<<<<<<< HEAD
 }
 
 // GetNodeRoutingTable gets a routing table for a given node rather than the local node's routing table
@@ -134,6 +113,4 @@
 	fmt.Println("GetNodeRoutingTable")
 	fmt.Println("id: ", ID)
 	return RouteTable{}, nil
-=======
->>>>>>> 22ed6663
 }