--- conflicted
+++ resolved
@@ -33,15 +33,11 @@
 
 // GetNodes returns all nodes from a starting node up to a maximum limit stored in the local routing table
 func (k Kademlia) GetNodes(ctx context.Context, start string, limit int) ([]proto.Node, error) {
-<<<<<<< HEAD
-	return []proto.Node{}, nil
-=======
 	nn, err := k.dht.FindNodes(ctx, start, limit)
 	if err != nil {
 		return []proto.Node{}, nil
 	}
 	return convertNetworkNodes(nn), nil
->>>>>>> 28db1479
 }
 
 // GetRoutingTable provides the routing table for the Kademlia DHT
