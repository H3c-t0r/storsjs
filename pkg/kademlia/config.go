--- conflicted
+++ resolved
@@ -51,14 +51,8 @@
 type Config struct {
 	BootstrapAddr string `help:"the kademlia node to bootstrap against" default:"bootstrap-dev.storj.io:8080"`
 	DBPath        string `help:"the path for our db services to be created on" default:"$CONFDIR/kademlia"`
-<<<<<<< HEAD
-	// TODO(jt): remove this! kademlia should just use the grpc server
-	TODOListenAddr string `help:"the host/port for kademlia to listen on. TODO(jt): this should be removed!" default:"127.0.0.1:7776"`
-	Alpha          int    `help:"alpha is a system wide concurrency parameter." default:"5"`
-	Farmer         FarmerConfig
-=======
 	Alpha         int    `help:"alpha is a system wide concurrency parameter." default:"5"`
->>>>>>> 07b4f3d7
+	Farmer        FarmerConfig
 }
 
 // Run implements provider.Responsibility
@@ -73,7 +67,6 @@
 		return err
 	}
 
-<<<<<<< HEAD
 	metadata := &pb.NodeMetadata{
 		Email:  c.Farmer.Email,
 		Wallet: c.Farmer.Wallet,
@@ -82,10 +75,7 @@
 	// TODO(jt): kademlia should register on server.GRPC() instead of listening
 	// itself
 	in.Id = "foo"
-	kad, err := NewKademlia(server.Identity().ID, []pb.Node{*in}, c.TODOListenAddr, metadata, server.Identity(), c.DBPath, c.Alpha)
-=======
-	kad, err := NewKademlia(server.Identity().ID, []pb.Node{*in}, server.Addr().String(), server.Identity(), c.DBPath, c.Alpha)
->>>>>>> 07b4f3d7
+	kad, err := NewKademlia(server.Identity().ID, []pb.Node{*in}, server.Addr().String(), metadata, server.Identity(), c.DBPath, c.Alpha)
 	if err != nil {
 		return err
 	}
