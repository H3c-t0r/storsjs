--- conflicted
+++ resolved
@@ -31,8 +31,8 @@
 // server endpoints (and not necessarily client code).
 type Config struct {
 	BootstrapAddr string `help:"the kademlia node to bootstrap against" default:"bootstrap-dev.storj.io:8080"`
+	DBPath        string `help:"the path for our db services to be created on" default:"$CONFDIR/kademlia"`
 	// TODO(jt): remove this! kademlia should just use the grpc server
-<<<<<<< HEAD
 	TODOListenAddr              string `help:"the host/port for kademlia to listen on. TODO(jt): this should be removed!" default:"127.0.0.1:7776"`
 	Alpha                       int    `help:"alpha is a system wide concurrency parameter." default:"5"`
 	DefaultIDLength             int    `help:"Length of Kademlia Node ID's. This is tied to provider.FullIdentity." default:"256"`
@@ -47,10 +47,6 @@
 	DefaultIDLength             int
 	DefaultBucketSize           int
 	DefaultReplacementCacheSize int
-=======
-	TODOListenAddr string `help:"the host/port for kademlia to listen on. TODO(jt): this should be removed!" default:"127.0.0.1:7776"`
-	DBPath         string `help:"the path for our db services to be created on" default:"$CONFDIR/kademlia"`
->>>>>>> 783f0554
 }
 
 // Run implements provider.Responsibility
@@ -76,11 +72,7 @@
 	// TODO(jt): kademlia should register on server.GRPC() instead of listening
 	// itself
 	in.Id = "foo"
-<<<<<<< HEAD
-	kad, err := NewKademlia(server.Identity().ID, []pb.Node{*in}, c.TODOListenAddr, server.Identity(), kadconfig)
-=======
-	kad, err := NewKademlia(server.Identity().ID, []pb.Node{*in}, c.TODOListenAddr, server.Identity(), c.DBPath)
->>>>>>> 783f0554
+	kad, err := NewKademlia(server.Identity().ID, []pb.Node{*in}, c.TODOListenAddr, server.Identity(), c.DBPath, kadconfig)
 	if err != nil {
 		return err
 	}
