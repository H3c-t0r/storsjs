--- conflicted
+++ resolved
@@ -21,20 +21,10 @@
 	if err != nil {
 		t.Fatal(err)
 	}
-<<<<<<< HEAD
 	return dir, func() {
 		if err := os.RemoveAll(dir); err != nil {
 			t.Fatal(err)
 		}
-=======
-	err = f.Close()
-	if err != nil {
-		panic(err)
-	}
-	err = os.Remove(f.Name())
-	if err != nil {
-		panic(err)
->>>>>>> e7e2d4d7
 	}
 }
 
@@ -557,18 +547,11 @@
 	assert.NoError(t, err)
 	c, err := pb.Marshal(nodeC)
 	assert.NoError(t, err)
-<<<<<<< HEAD
 	rt, cleanup := createRoutingTable(t, nodeIDA)
 	defer cleanup()
-	rt.nodeBucketDB.Put(nodeIDA, a)
-	rt.nodeBucketDB.Put(nodeIDB, b)
-	rt.nodeBucketDB.Put(nodeIDC, c)
-=======
-	rt := createRT(nodeIDA)
 	assert.NoError(t, rt.nodeBucketDB.Put(nodeIDA, a))
 	assert.NoError(t, rt.nodeBucketDB.Put(nodeIDB, b))
 	assert.NoError(t, rt.nodeBucketDB.Put(nodeIDC, c))
->>>>>>> e7e2d4d7
 	nodeIDs, err := rt.nodeBucketDB.List(nil, 0)
 	assert.NoError(t, err)
 	ids, values, err := rt.getNodesFromIDs(nodeIDs)
