--- conflicted
+++ resolved
@@ -39,11 +39,7 @@
 			for _, peer := range peers {
 				peer := peer
 				group.Go(func() error {
-<<<<<<< HEAD
-					pinged, err := dialer.Ping(ctx, peer.Local().Node)
-=======
-					pinged, err := dialer.PingNode(ctx, peer.Local())
->>>>>>> db64d659
+					pinged, err := dialer.PingNode(ctx, peer.Local().Node)
 					var pingErr error
 					if !pinged {
 						pingErr = fmt.Errorf("ping to %s should have succeeded", peer.ID())
