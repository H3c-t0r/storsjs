// Copyright (C) 2018 Storj Labs, Inc.
// See LICENSE for copying information.

package paths

import (
	"fmt"
	"testing"

	"github.com/stretchr/testify/assert"
)

func TestNew(t *testing.T) {
	for i, tt := range []struct {
		path     string
		expected Path
	}{
		{"", []string{}},
		{"/", []string{}},
		{"a", []string{"a"}},
		{"/a/", []string{"a"}},
		{"a/b/c/d", []string{"a", "b", "c", "d"}},
		{"///a//b////c/d///", []string{"a", "b", "c", "d"}},
	} {
		errTag := fmt.Sprintf("Test case #%d", i)
		p := New(tt.path)
		assert.Equal(t, tt.expected, p, errTag)
	}
}

func TestNewWithSegments(t *testing.T) {
	for i, tt := range []struct {
		segs     []string
		expected Path
	}{
		{nil, []string{}},
		{[]string{""}, []string{}},
		{[]string{"", ""}, []string{}},
		{[]string{"/"}, []string{}},
		{[]string{"a"}, []string{"a"}},
		{[]string{"/a/"}, []string{"a"}},
		{[]string{"", "a", "", "b", "c", "d", ""}, []string{"a", "b", "c", "d"}},
		{[]string{"a", "b", "c", "d"}, []string{"a", "b", "c", "d"}},
		{[]string{"/a", "b/", "/c/", "d"}, []string{"a", "b", "c", "d"}},
		{[]string{"a/b", "c", "d"}, []string{"a", "b", "c", "d"}},
		{[]string{"a/b", "c/d"}, []string{"a", "b", "c", "d"}},
		{[]string{"//a/b", "c///d//"}, []string{"a", "b", "c", "d"}},
		{[]string{"a/b/c/d"}, []string{"a", "b", "c", "d"}},
	} {
		errTag := fmt.Sprintf("Test case #%d", i)
		p := New(tt.segs...)
		assert.Equal(t, tt.expected, p, errTag)
	}
}

func TestString(t *testing.T) {
	for i, tt := range []struct {
		path     Path
		expected string
	}{
		{nil, ""},
		{[]string{}, ""},
		{[]string{""}, ""},
		{[]string{"a"}, "a"},
		{[]string{"a", "b"}, "a/b"},
		{[]string{"a", "b", "c", "d"}, "a/b/c/d"},
	} {
		errTag := fmt.Sprintf("Test case #%d", i)
		s := tt.path.String()
		assert.Equal(t, tt.expected, s, errTag)
	}
}

func TestBytes(t *testing.T) {
	for i, tt := range []struct {
		path     Path
		expected []byte
	}{
<<<<<<< HEAD
=======
		{nil, []byte{}},
		{[]string{}, []byte{}},
>>>>>>> f576dcab
		{[]string{""}, []byte{}},
		{[]string{"a/b"}, []byte{97, 47, 98}},
		{[]string{"a/b/c"}, []byte{97, 47, 98, 47, 99}},
		{[]string{"a/b/c/d/e/f"}, []byte{97, 47, 98, 47, 99, 47, 100, 47, 101, 47, 102}},
	} {
		errTag := fmt.Sprintf("Test case #%d", i)
		b := tt.path.Bytes()
		assert.Equal(t, tt.expected, b, errTag)
	}
}

func TestPrepend(t *testing.T) {
	for i, tt := range []struct {
		prefix   string
		path     string
		expected Path
	}{
		{"", "", []string{}},
		{"prefix", "", []string{"prefix"}},
		{"", "my/path", []string{"my", "path"}},
		{"prefix", "my/path", []string{"prefix", "my", "path"}},
		{"p1/p2/p3", "my/path", []string{"p1", "p2", "p3", "my", "path"}},
	} {
		errTag := fmt.Sprintf("Test case #%d", i)
		p := New(tt.path).Prepend(tt.prefix)
		assert.Equal(t, tt.expected, p, errTag)
	}
}

func TestPrependWithSegments(t *testing.T) {
	for i, tt := range []struct {
		segs     []string
		path     string
		expected Path
	}{
		{nil, "", []string{}},
		{[]string{""}, "", []string{}},
		{[]string{"prefix"}, "", []string{"prefix"}},
		{[]string{""}, "my/path", []string{"my", "path"}},
		{[]string{"prefix"}, "my/path", []string{"prefix", "my", "path"}},
		{[]string{"p1/p2/p3"}, "my/path", []string{"p1", "p2", "p3", "my", "path"}},
		{[]string{"p1", "p2/p3"}, "my/path", []string{"p1", "p2", "p3", "my", "path"}},
		{[]string{"p1", "p2", "p3"}, "my/path", []string{"p1", "p2", "p3", "my", "path"}},
		{[]string{"", "p1", "", "", "p2", "p3", ""}, "my/path", []string{"p1", "p2", "p3", "my", "path"}},
	} {
		errTag := fmt.Sprintf("Test case #%d", i)
		p := New(tt.path).Prepend(tt.segs...)
		assert.Equal(t, tt.expected, p, errTag)
	}
}

func TestAppend(t *testing.T) {
	for i, tt := range []struct {
		path     string
		suffix   string
		expected Path
	}{
		{"", "", []string{}},
		{"", "suffix", []string{"suffix"}},
		{"my/path", "", []string{"my", "path"}},
		{"my/path", "suffix", []string{"my", "path", "suffix"}},
		{"my/path", "s1/s2/s3", []string{"my", "path", "s1", "s2", "s3"}},
	} {
		errTag := fmt.Sprintf("Test case #%d", i)
		p := New(tt.path).Append(tt.suffix)
		assert.Equal(t, tt.expected, p, errTag)
	}
}

func TestAppendWithSegments(t *testing.T) {
	for i, tt := range []struct {
		path     string
		segs     []string
		expected Path
	}{
		{"", nil, []string{}},
		{"", []string{""}, []string{}},
		{"", []string{"suffix"}, []string{"suffix"}},
		{"my/path", []string{""}, []string{"my", "path"}},
		{"my/path", []string{"suffix"}, []string{"my", "path", "suffix"}},
		{"my/path", []string{"s1/s2/s3"}, []string{"my", "path", "s1", "s2", "s3"}},
		{"my/path", []string{"s1", "s2/s3"}, []string{"my", "path", "s1", "s2", "s3"}},
		{"my/path", []string{"s1", "s2", "s3"}, []string{"my", "path", "s1", "s2", "s3"}},
		{"my/path", []string{"", "s1", "", "", "s2", "s3", ""}, []string{"my", "path", "s1", "s2", "s3"}},
	} {
		errTag := fmt.Sprintf("Test case #%d", i)
		p := New(tt.path).Append(tt.segs...)
		assert.Equal(t, tt.expected, p, errTag)
	}
}

func TestEncryption(t *testing.T) {
	for i, segs := range []Path{
		nil,          // empty path
		[]string{},   // empty path
		[]string{""}, // empty path segment
		[]string{"file.txt"},
		[]string{"fold1", "file.txt"},
		[]string{"fold1", "fold2", "file.txt"},
		[]string{"fold1", "fold2", "fold3", "file.txt"},
	} {
		errTag := fmt.Sprintf("Test case #%d", i)
		path := New(segs...)
		key := []byte("my secret")
		encrypted, err := path.Encrypt(key)
		if !assert.NoError(t, err, errTag) {
			continue
		}
		decrypted, err := encrypted.Decrypt(key)
		if !assert.NoError(t, err, errTag) {
			continue
		}
		assert.Equal(t, path, decrypted, errTag)
	}
}

func TestDeriveKey(t *testing.T) {
	for i, tt := range []struct {
		path      Path
		depth     int
		errString string
	}{
		{[]string{"fold1", "fold2", "fold3", "file.txt"}, -1,
			"paths error: negative depth"},
		{[]string{"fold1", "fold2", "fold3", "file.txt"}, 0, ""},
		{[]string{"fold1", "fold2", "fold3", "file.txt"}, 1, ""},
		{[]string{"fold1", "fold2", "fold3", "file.txt"}, 2, ""},
		{[]string{"fold1", "fold2", "fold3", "file.txt"}, 3, ""},
		{[]string{"fold1", "fold2", "fold3", "file.txt"}, 4, ""},
		{[]string{"fold1", "fold2", "fold3", "file.txt"}, 5,
			"paths error: depth greater than path length"},
	} {
		errTag := fmt.Sprintf("Test case #%d", i)
		key := []byte("my secret")
		encrypted, err := tt.path.Encrypt(key)
		if !assert.NoError(t, err, errTag) {
			continue
		}
		derivedKey, err := tt.path.DeriveKey(key, tt.depth)
		if tt.errString != "" {
			assert.EqualError(t, err, tt.errString, errTag)
			continue
		}
		if !assert.NoError(t, err, errTag) {
			continue
		}
		shared := encrypted[tt.depth:]
		decrypted, err := shared.Decrypt(derivedKey)
		if !assert.NoError(t, err, errTag) {
			continue
		}
		assert.Equal(t, tt.path[tt.depth:], decrypted, errTag)
	}
}<|MERGE_RESOLUTION|>--- conflicted
+++ resolved
@@ -76,11 +76,8 @@
 		path     Path
 		expected []byte
 	}{
-<<<<<<< HEAD
-=======
 		{nil, []byte{}},
 		{[]string{}, []byte{}},
->>>>>>> f576dcab
 		{[]string{""}, []byte{}},
 		{[]string{"a/b"}, []byte{97, 47, 98}},
 		{[]string{"a/b/c"}, []byte{97, 47, 98, 47, 99}},
