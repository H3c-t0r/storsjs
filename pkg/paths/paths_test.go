// Copyright (C) 2018 Storj Labs, Inc.
// See LICENSE for copying information.

package paths

import (
	"fmt"
	"testing"

	"github.com/stretchr/testify/assert"
)

func TestNew(t *testing.T) {
	for i, tt := range []struct {
		path     string
		expected Path
	}{
		{"", []string{}},
		{"/", []string{}},
		{"a", []string{"a"}},
		{"/a/", []string{"a"}},
		{"a/b/c/d", []string{"a", "b", "c", "d"}},
		{"///a//b////c/d///", []string{"a", "b", "c", "d"}},
	} {
		errTag := fmt.Sprintf("Test case #%d", i)
		p := New(tt.path)
		assert.Equal(t, tt.expected, p, errTag)
	}
}

func TestNewWithSegments(t *testing.T) {
	for i, tt := range []struct {
		segs     []string
		expected Path
	}{
		{nil, []string{}},
		{[]string{""}, []string{}},
		{[]string{"", ""}, []string{}},
		{[]string{"/"}, []string{}},
		{[]string{"a"}, []string{"a"}},
		{[]string{"/a/"}, []string{"a"}},
		{[]string{"", "a", "", "b", "c", "d", ""}, []string{"a", "b", "c", "d"}},
		{[]string{"a", "b", "c", "d"}, []string{"a", "b", "c", "d"}},
		{[]string{"/a", "b/", "/c/", "d"}, []string{"a", "b", "c", "d"}},
		{[]string{"a/b", "c", "d"}, []string{"a", "b", "c", "d"}},
		{[]string{"a/b", "c/d"}, []string{"a", "b", "c", "d"}},
		{[]string{"//a/b", "c///d//"}, []string{"a", "b", "c", "d"}},
		{[]string{"a/b/c/d"}, []string{"a", "b", "c", "d"}},
	} {
		errTag := fmt.Sprintf("Test case #%d", i)
		p := New(tt.segs...)
		assert.Equal(t, tt.expected, p, errTag)
	}
}

func TestString(t *testing.T) {
	for i, tt := range []struct {
		path     Path
		expected string
	}{
		{nil, ""},
		{[]string{}, ""},
		{[]string{""}, ""},
		{[]string{"a"}, "a"},
		{[]string{"a", "b"}, "a/b"},
		{[]string{"a", "b", "c", "d"}, "a/b/c/d"},
	} {
		errTag := fmt.Sprintf("Test case #%d", i)
		s := tt.path.String()
		assert.Equal(t, tt.expected, s, errTag)
	}
}

func TestBytes(t *testing.T) {
	for i, tt := range []struct {
		path     Path
		expected []byte
	}{
<<<<<<< HEAD
=======
		{nil, []byte{}},
		{[]string{}, []byte{}},
>>>>>>> 32307620
		{[]string{""}, []byte{}},
		{[]string{"a/b"}, []byte{97, 47, 98}},
		{[]string{"a/b/c"}, []byte{97, 47, 98, 47, 99}},
		{[]string{"a/b/c/d/e/f"}, []byte{97, 47, 98, 47, 99, 47, 100, 47, 101, 47, 102}},
	} {
		errTag := fmt.Sprintf("Test case #%d", i)
		b := tt.path.Bytes()
		assert.Equal(t, tt.expected, b, errTag)
	}
}

func TestPrepend(t *testing.T) {
	for i, tt := range []struct {
		prefix   string
		path     string
		expected Path
	}{
		{"", "", []string{}},
		{"prefix", "", []string{"prefix"}},
		{"", "my/path", []string{"my", "path"}},
		{"prefix", "my/path", []string{"prefix", "my", "path"}},
		{"p1/p2/p3", "my/path", []string{"p1", "p2", "p3", "my", "path"}},
	} {
		errTag := fmt.Sprintf("Test case #%d", i)
		p := New(tt.path).Prepend(tt.prefix)
		assert.Equal(t, tt.expected, p, errTag)
	}
}

func TestPrependWithSegments(t *testing.T) {
	for i, tt := range []struct {
		segs     []string
		path     string
		expected Path
	}{
		{nil, "", []string{}},
		{[]string{""}, "", []string{}},
		{[]string{"prefix"}, "", []string{"prefix"}},
		{[]string{""}, "my/path", []string{"my", "path"}},
		{[]string{"prefix"}, "my/path", []string{"prefix", "my", "path"}},
		{[]string{"p1/p2/p3"}, "my/path", []string{"p1", "p2", "p3", "my", "path"}},
		{[]string{"p1", "p2/p3"}, "my/path", []string{"p1", "p2", "p3", "my", "path"}},
		{[]string{"p1", "p2", "p3"}, "my/path", []string{"p1", "p2", "p3", "my", "path"}},
		{[]string{"", "p1", "", "", "p2", "p3", ""}, "my/path", []string{"p1", "p2", "p3", "my", "path"}},
	} {
		errTag := fmt.Sprintf("Test case #%d", i)
		p := New(tt.path).Prepend(tt.segs...)
		assert.Equal(t, tt.expected, p, errTag)
	}
}

func TestAppend(t *testing.T) {
	for i, tt := range []struct {
		path     string
		suffix   string
		expected Path
	}{
		{"", "", []string{}},
		{"", "suffix", []string{"suffix"}},
		{"my/path", "", []string{"my", "path"}},
		{"my/path", "suffix", []string{"my", "path", "suffix"}},
		{"my/path", "s1/s2/s3", []string{"my", "path", "s1", "s2", "s3"}},
	} {
		errTag := fmt.Sprintf("Test case #%d", i)
		p := New(tt.path).Append(tt.suffix)
		assert.Equal(t, tt.expected, p, errTag)
	}
}

func TestAppendWithSegments(t *testing.T) {
	for i, tt := range []struct {
		path     string
		segs     []string
		expected Path
	}{
		{"", nil, []string{}},
		{"", []string{""}, []string{}},
		{"", []string{"suffix"}, []string{"suffix"}},
		{"my/path", []string{""}, []string{"my", "path"}},
		{"my/path", []string{"suffix"}, []string{"my", "path", "suffix"}},
		{"my/path", []string{"s1/s2/s3"}, []string{"my", "path", "s1", "s2", "s3"}},
		{"my/path", []string{"s1", "s2/s3"}, []string{"my", "path", "s1", "s2", "s3"}},
		{"my/path", []string{"s1", "s2", "s3"}, []string{"my", "path", "s1", "s2", "s3"}},
		{"my/path", []string{"", "s1", "", "", "s2", "s3", ""}, []string{"my", "path", "s1", "s2", "s3"}},
	} {
		errTag := fmt.Sprintf("Test case #%d", i)
		p := New(tt.path).Append(tt.segs...)
		assert.Equal(t, tt.expected, p, errTag)
	}
}

func TestEncryption(t *testing.T) {
	for i, segs := range []Path{
		nil,          // empty path
		[]string{},   // empty path
		[]string{""}, // empty path segment
		[]string{"file.txt"},
		[]string{"fold1", "file.txt"},
		[]string{"fold1", "fold2", "file.txt"},
		[]string{"fold1", "fold2", "fold3", "file.txt"},
	} {
		errTag := fmt.Sprintf("Test case #%d", i)
		path := New(segs...)
		key := []byte("my secret")
		encrypted, err := path.Encrypt(key)
		if !assert.NoError(t, err, errTag) {
			continue
		}
		decrypted, err := encrypted.Decrypt(key)
		if !assert.NoError(t, err, errTag) {
			continue
		}
		assert.Equal(t, path, decrypted, errTag)
	}
}

func TestDeriveKey(t *testing.T) {
	for i, tt := range []struct {
		path      Path
		depth     int
		errString string
	}{
		{[]string{"fold1", "fold2", "fold3", "file.txt"}, -1,
			"paths error: negative depth"},
		{[]string{"fold1", "fold2", "fold3", "file.txt"}, 0, ""},
		{[]string{"fold1", "fold2", "fold3", "file.txt"}, 1, ""},
		{[]string{"fold1", "fold2", "fold3", "file.txt"}, 2, ""},
		{[]string{"fold1", "fold2", "fold3", "file.txt"}, 3, ""},
		{[]string{"fold1", "fold2", "fold3", "file.txt"}, 4, ""},
		{[]string{"fold1", "fold2", "fold3", "file.txt"}, 5,
			"paths error: depth greater than path length"},
	} {
		errTag := fmt.Sprintf("Test case #%d", i)
		key := []byte("my secret")
		encrypted, err := tt.path.Encrypt(key)
		if !assert.NoError(t, err, errTag) {
			continue
		}
		derivedKey, err := tt.path.DeriveKey(key, tt.depth)
		if tt.errString != "" {
			assert.EqualError(t, err, tt.errString, errTag)
			continue
		}
		if !assert.NoError(t, err, errTag) {
			continue
		}
		shared := encrypted[tt.depth:]
		decrypted, err := shared.Decrypt(derivedKey)
		if !assert.NoError(t, err, errTag) {
			continue
		}
		assert.Equal(t, tt.path[tt.depth:], decrypted, errTag)
	}
}<|MERGE_RESOLUTION|>--- conflicted
+++ resolved
@@ -76,11 +76,8 @@
 		path     Path
 		expected []byte
 	}{
-<<<<<<< HEAD
-=======
 		{nil, []byte{}},
 		{[]string{}, []byte{}},
->>>>>>> 32307620
 		{[]string{""}, []byte{}},
 		{[]string{"a/b"}, []byte{97, 47, 98}},
 		{[]string{"a/b/c"}, []byte{97, 47, 98, 47, 99}},
