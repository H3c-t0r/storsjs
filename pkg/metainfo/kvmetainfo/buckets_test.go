// Copyright (C) 2019 Storj Labs, Inc.
// See LICENSE for copying information.

package kvmetainfo_test

import (
	"context"
	"fmt"
	"testing"

	"storj.io/storj/satellite/console"

	"github.com/stretchr/testify/assert"
	"github.com/stretchr/testify/require"
	"github.com/vivint/infectious"

	"storj.io/storj/internal/memory"
	"storj.io/storj/internal/testcontext"
	"storj.io/storj/internal/testplanet"
	"storj.io/storj/pkg/eestream"
	"storj.io/storj/pkg/encryption"
	"storj.io/storj/pkg/macaroon"
	"storj.io/storj/pkg/metainfo/kvmetainfo"
	ecclient "storj.io/storj/pkg/storage/ec"
	"storj.io/storj/pkg/storage/segments"
	"storj.io/storj/pkg/storage/streams"
	"storj.io/storj/pkg/storj"
)

const (
	TestEncKey = "test-encryption-key"
	TestBucket = "test-bucket"
)

func TestBucketsBasic(t *testing.T) {
	runTest(t, func(t *testing.T, ctx context.Context, planet *testplanet.Planet, db *kvmetainfo.DB, streams streams.Store) {
		// Create new bucket
		bucket, err := db.CreateBucket(ctx, TestBucket, nil)
		if assert.NoError(t, err) {
			assert.Equal(t, TestBucket, bucket.Name)
		}

		// Check that bucket list include the new bucket
		bucketList, err := db.ListBuckets(ctx, storj.BucketListOptions{Direction: storj.After})
		if assert.NoError(t, err) {
			assert.False(t, bucketList.More)
			assert.Equal(t, 1, len(bucketList.Items))
			assert.Equal(t, TestBucket, bucketList.Items[0].Name)
		}

		// Check that we can get the new bucket explicitly
		bucket, err = db.GetBucket(ctx, TestBucket)
		if assert.NoError(t, err) {
			assert.Equal(t, TestBucket, bucket.Name)
			assert.Equal(t, storj.AESGCM, bucket.PathCipher)
		}

		// Delete the bucket
		err = db.DeleteBucket(ctx, TestBucket)
		assert.NoError(t, err)

		// Check that the bucket list is empty
		bucketList, err = db.ListBuckets(ctx, storj.BucketListOptions{Direction: storj.After})
		if assert.NoError(t, err) {
			assert.False(t, bucketList.More)
			assert.Equal(t, 0, len(bucketList.Items))
		}

		// Check that the bucket cannot be get explicitly
		bucket, err = db.GetBucket(ctx, TestBucket)
		assert.True(t, storj.ErrBucketNotFound.Has(err))
	})
}

func TestBucketsReadWrite(t *testing.T) {
	runTest(t, func(t *testing.T, ctx context.Context, planet *testplanet.Planet, db *kvmetainfo.DB, streams streams.Store) {
		// Create new bucket
		bucket, err := db.CreateBucket(ctx, TestBucket, nil)
		if assert.NoError(t, err) {
			assert.Equal(t, TestBucket, bucket.Name)
		}

		// Check that bucket list include the new bucket
		bucketList, err := db.ListBuckets(ctx, storj.BucketListOptions{Direction: storj.After})
		if assert.NoError(t, err) {
			assert.False(t, bucketList.More)
			assert.Equal(t, 1, len(bucketList.Items))
			assert.Equal(t, TestBucket, bucketList.Items[0].Name)
		}

		// Check that we can get the new bucket explicitly
		bucket, err = db.GetBucket(ctx, TestBucket)
		if assert.NoError(t, err) {
			assert.Equal(t, TestBucket, bucket.Name)
			assert.Equal(t, storj.AESGCM, bucket.PathCipher)
		}

		// Delete the bucket
		err = db.DeleteBucket(ctx, TestBucket)
		assert.NoError(t, err)

		// Check that the bucket list is empty
		bucketList, err = db.ListBuckets(ctx, storj.BucketListOptions{Direction: storj.After})
		if assert.NoError(t, err) {
			assert.False(t, bucketList.More)
			assert.Equal(t, 0, len(bucketList.Items))
		}

		// Check that the bucket cannot be get explicitly
		bucket, err = db.GetBucket(ctx, TestBucket)
		assert.True(t, storj.ErrBucketNotFound.Has(err))
	})
}

func TestErrNoBucket(t *testing.T) {
	runTest(t, func(t *testing.T, ctx context.Context, planet *testplanet.Planet, db *kvmetainfo.DB, streams streams.Store) {
		_, err := db.CreateBucket(ctx, "", nil)
		assert.True(t, storj.ErrNoBucket.Has(err))

		_, err = db.GetBucket(ctx, "")
		assert.True(t, storj.ErrNoBucket.Has(err))

		err = db.DeleteBucket(ctx, "")
		assert.True(t, storj.ErrNoBucket.Has(err))
	})
}

func TestBucketCreateCipher(t *testing.T) {
	runTest(t, func(t *testing.T, ctx context.Context, planet *testplanet.Planet, db *kvmetainfo.DB, streams streams.Store) {
		forAllCiphers(func(cipher storj.Cipher) {
			bucket, err := db.CreateBucket(ctx, "test", &storj.Bucket{PathCipher: cipher})
			if assert.NoError(t, err) {
				assert.Equal(t, cipher, bucket.PathCipher)
			}

			bucket, err = db.GetBucket(ctx, "test")
			if assert.NoError(t, err) {
				assert.Equal(t, cipher, bucket.PathCipher)
			}

			err = db.DeleteBucket(ctx, "test")
			assert.NoError(t, err)
		})
	})
}

func TestListBucketsEmpty(t *testing.T) {
	runTest(t, func(t *testing.T, ctx context.Context, planet *testplanet.Planet, db *kvmetainfo.DB, streams streams.Store) {
		_, err := db.ListBuckets(ctx, storj.BucketListOptions{})
		assert.EqualError(t, err, "kvmetainfo: invalid direction 0")

		for _, direction := range []storj.ListDirection{
			storj.Before,
			storj.Backward,
			storj.Forward,
			storj.After,
		} {
			bucketList, err := db.ListBuckets(ctx, storj.BucketListOptions{Direction: direction})
			if assert.NoError(t, err) {
				assert.False(t, bucketList.More)
				assert.Equal(t, 0, len(bucketList.Items))
			}
		}
	})
}

func TestListBuckets(t *testing.T) {
<<<<<<< HEAD
	runTest(t, func(t *testing.T, ctx context.Context, planet *testplanet.Planet, db *kvmetainfo.DB, streams streams.Store) {
		bucketNames := []string{"a", "aa", "b", "bb", "c"}
=======
	runTest(t, func(ctx context.Context, planet *testplanet.Planet, db *kvmetainfo.DB, streams streams.Store) {
		bucketNames := []string{"a00", "aa0", "b00", "bb0", "c00"}
>>>>>>> fc11a17d

		for _, name := range bucketNames {
			_, err := db.CreateBucket(ctx, name, nil)
			require.NoError(t, err)
		}

		for i, tt := range []struct {
			cursor string
			dir    storj.ListDirection
			limit  int
			more   bool
			result []string
		}{
			{cursor: "", dir: storj.After, limit: 0, more: false, result: []string{"a00", "aa0", "b00", "bb0", "c00"}},
			{cursor: "`", dir: storj.After, limit: 0, more: false, result: []string{"a00", "aa0", "b00", "bb0", "c00"}},
			{cursor: "b00", dir: storj.After, limit: 0, more: false, result: []string{"bb0", "c00"}},
			{cursor: "c00", dir: storj.After, limit: 0, more: false, result: []string{}},
			{cursor: "ca", dir: storj.After, limit: 0, more: false, result: []string{}},
			{cursor: "", dir: storj.After, limit: 1, more: true, result: []string{"a00"}},
			{cursor: "`", dir: storj.After, limit: 1, more: true, result: []string{"a00"}},
			{cursor: "aa0", dir: storj.After, limit: 1, more: true, result: []string{"b00"}},
			{cursor: "c00", dir: storj.After, limit: 1, more: false, result: []string{}},
			{cursor: "ca", dir: storj.After, limit: 1, more: false, result: []string{}},
			{cursor: "", dir: storj.After, limit: 2, more: true, result: []string{"a00", "aa0"}},
			{cursor: "`", dir: storj.After, limit: 2, more: true, result: []string{"a00", "aa0"}},
			{cursor: "aa0", dir: storj.After, limit: 2, more: true, result: []string{"b00", "bb0"}},
			{cursor: "bb0", dir: storj.After, limit: 2, more: false, result: []string{"c00"}},
			{cursor: "c00", dir: storj.After, limit: 2, more: false, result: []string{}},
			{cursor: "ca", dir: storj.After, limit: 2, more: false, result: []string{}},
			{cursor: "", dir: storj.Forward, limit: 0, more: false, result: []string{"a00", "aa0", "b00", "bb0", "c00"}},
			{cursor: "`", dir: storj.Forward, limit: 0, more: false, result: []string{"a00", "aa0", "b00", "bb0", "c00"}},
			{cursor: "b00", dir: storj.Forward, limit: 0, more: false, result: []string{"b00", "bb0", "c00"}},
			{cursor: "c00", dir: storj.Forward, limit: 0, more: false, result: []string{"c00"}},
			{cursor: "ca", dir: storj.Forward, limit: 0, more: false, result: []string{}},
			{cursor: "", dir: storj.Forward, limit: 1, more: true, result: []string{"a00"}},
			{cursor: "`", dir: storj.Forward, limit: 1, more: true, result: []string{"a00"}},
			{cursor: "aa0", dir: storj.Forward, limit: 1, more: true, result: []string{"aa0"}},
			{cursor: "c00", dir: storj.Forward, limit: 1, more: false, result: []string{"c00"}},
			{cursor: "ca", dir: storj.Forward, limit: 1, more: false, result: []string{}},
			{cursor: "", dir: storj.Forward, limit: 2, more: true, result: []string{"a00", "aa0"}},
			{cursor: "`", dir: storj.Forward, limit: 2, more: true, result: []string{"a00", "aa0"}},
			{cursor: "aa0", dir: storj.Forward, limit: 2, more: true, result: []string{"aa0", "b00"}},
			{cursor: "bb0", dir: storj.Forward, limit: 2, more: false, result: []string{"bb0", "c00"}},
			{cursor: "c00", dir: storj.Forward, limit: 2, more: false, result: []string{"c00"}},
			{cursor: "ca", dir: storj.Forward, limit: 2, more: false, result: []string{}},
			{cursor: "", dir: storj.Backward, limit: 0, more: false, result: []string{"a00", "aa0", "b00", "bb0", "c00"}},
			{cursor: "`", dir: storj.Backward, limit: 0, more: false, result: []string{}},
			{cursor: "b00", dir: storj.Backward, limit: 0, more: false, result: []string{"a00", "aa0", "b00"}},
			{cursor: "c00", dir: storj.Backward, limit: 0, more: false, result: []string{"a00", "aa0", "b00", "bb0", "c00"}},
			{cursor: "ca", dir: storj.Backward, limit: 0, more: false, result: []string{"a00", "aa0", "b00", "bb0", "c00"}},
			{cursor: "", dir: storj.Backward, limit: 1, more: true, result: []string{"c00"}},
			{cursor: "`", dir: storj.Backward, limit: 1, more: false, result: []string{}},
			{cursor: "aa0", dir: storj.Backward, limit: 1, more: true, result: []string{"aa0"}},
			{cursor: "c00", dir: storj.Backward, limit: 1, more: true, result: []string{"c00"}},
			{cursor: "ca", dir: storj.Backward, limit: 1, more: true, result: []string{"c00"}},
			{cursor: "", dir: storj.Backward, limit: 2, more: true, result: []string{"bb0", "c00"}},
			{cursor: "`", dir: storj.Backward, limit: 2, more: false, result: []string{}},
			{cursor: "aa0", dir: storj.Backward, limit: 2, more: false, result: []string{"a00", "aa0"}},
			{cursor: "bb0", dir: storj.Backward, limit: 2, more: true, result: []string{"b00", "bb0"}},
			{cursor: "c00", dir: storj.Backward, limit: 2, more: true, result: []string{"bb0", "c00"}},
			{cursor: "ca", dir: storj.Backward, limit: 2, more: true, result: []string{"bb0", "c00"}},
			{cursor: "", dir: storj.Before, limit: 0, more: false, result: []string{"a00", "aa0", "b00", "bb0", "c00"}},
			{cursor: "`", dir: storj.Before, limit: 0, more: false, result: []string{}},
			{cursor: "b00", dir: storj.Before, limit: 0, more: false, result: []string{"a00", "aa0"}},
			{cursor: "c00", dir: storj.Before, limit: 0, more: false, result: []string{"a00", "aa0", "b00", "bb0"}},
			{cursor: "ca", dir: storj.Before, limit: 0, more: false, result: []string{"a00", "aa0", "b00", "bb0", "c00"}},
			{cursor: "", dir: storj.Before, limit: 1, more: true, result: []string{"c00"}},
			{cursor: "`", dir: storj.Before, limit: 1, more: false, result: []string{}},
			{cursor: "aa0", dir: storj.Before, limit: 1, more: false, result: []string{"a00"}},
			{cursor: "c00", dir: storj.Before, limit: 1, more: true, result: []string{"bb0"}},
			{cursor: "ca", dir: storj.Before, limit: 1, more: true, result: []string{"c00"}},
			{cursor: "", dir: storj.Before, limit: 2, more: true, result: []string{"bb0", "c00"}},
			{cursor: "`", dir: storj.Before, limit: 2, more: false, result: []string{}},
			{cursor: "aa0", dir: storj.Before, limit: 2, more: false, result: []string{"a00"}},
			{cursor: "bb0", dir: storj.Before, limit: 2, more: true, result: []string{"aa0", "b00"}},
			{cursor: "c00", dir: storj.Before, limit: 2, more: true, result: []string{"b00", "bb0"}},
			{cursor: "ca", dir: storj.Before, limit: 2, more: true, result: []string{"bb0", "c00"}},
		} {
			errTag := fmt.Sprintf("%d. %+v", i, tt)

			bucketList, err := db.ListBuckets(ctx, storj.BucketListOptions{
				Cursor:    tt.cursor,
				Direction: tt.dir,
				Limit:     tt.limit,
			})

			if assert.NoError(t, err, errTag) {
				assert.Equal(t, tt.more, bucketList.More, errTag)
				assert.Equal(t, tt.result, getBucketNames(bucketList), errTag)
			}
		}
	})
}

func getBucketNames(bucketList storj.BucketList) []string {
	names := make([]string, len(bucketList.Items))

	for i, item := range bucketList.Items {
		names[i] = item.Name
	}

	return names
}

func runTest(t *testing.T, test func(*testing.T, context.Context, *testplanet.Planet, *kvmetainfo.DB, streams.Store)) {
	testplanet.Run(t, testplanet.Config{
		SatelliteCount: 1, StorageNodeCount: 4, UplinkCount: 1,
	}, func(t *testing.T, ctx *testcontext.Context, planet *testplanet.Planet) {
		db, streams, err := newMetainfoParts(planet)
		require.NoError(t, err)

		test(t, ctx, planet, db, streams)
	})
}

func newMetainfoParts(planet *testplanet.Planet) (*kvmetainfo.DB, streams.Store, error) {
	// TODO(kaloyan): We should have a better way for configuring the Satellite's API Key
	// add project to satisfy constraint
	project, err := planet.Satellites[0].DB.Console().Projects().Insert(context.Background(), &console.Project{
		Name: "testProject",
	})
	if err != nil {
		return nil, nil, err
	}

	apiKey, err := macaroon.NewAPIKey([]byte("testSecret"))
	if err != nil {
		return nil, nil, err
	}

	apiKeyInfo := console.APIKeyInfo{
		ProjectID: project.ID,
		Name:      "testKey",
		Secret:    []byte("testSecret"),
	}

	// add api key to db
	_, err = planet.Satellites[0].DB.Console().APIKeys().Create(context.Background(), apiKey.Head(), apiKeyInfo)
	if err != nil {
		return nil, nil, err
	}

	metainfo, err := planet.Uplinks[0].DialMetainfo(context.Background(), planet.Satellites[0], apiKey.Serialize())
	if err != nil {
		return nil, nil, err
	}

	ec := ecclient.NewClient(planet.Uplinks[0].Transport, 0)
	fc, err := infectious.NewFEC(2, 4)
	if err != nil {
		return nil, nil, err
	}

	rs, err := eestream.NewRedundancyStrategy(eestream.NewRSScheme(fc, 1*memory.KiB.Int()), 0, 0)
	if err != nil {
		return nil, nil, err
	}

	segments := segments.NewSegmentStore(metainfo, ec, rs, 8*memory.KiB.Int(), 8*memory.MiB.Int64())

	key := new(storj.Key)
	copy(key[:], TestEncKey)

	encStore := encryption.NewStore()
	encStore.SetDefaultKey(key)

	const stripesPerBlock = 2
	blockSize := stripesPerBlock * rs.StripeSize()
	inlineThreshold := 8 * memory.KiB.Int()
	streams, err := streams.NewStreamStore(segments, 64*memory.MiB.Int64(), encStore, blockSize, storj.AESGCM, inlineThreshold)
	if err != nil {
		return nil, nil, err
	}
	proj := kvmetainfo.NewProject(streams, int32(blockSize), rs, 64*memory.MiB.Int64())
	return kvmetainfo.New(proj, metainfo, streams, segments, encStore), streams, nil
}

func forAllCiphers(test func(cipher storj.Cipher)) {
	for _, cipher := range []storj.Cipher{
		storj.Unencrypted,
		storj.AESGCM,
		storj.SecretBox,
	} {
		test(cipher)
	}
}<|MERGE_RESOLUTION|>--- conflicted
+++ resolved
@@ -165,13 +165,8 @@
 }
 
 func TestListBuckets(t *testing.T) {
-<<<<<<< HEAD
-	runTest(t, func(t *testing.T, ctx context.Context, planet *testplanet.Planet, db *kvmetainfo.DB, streams streams.Store) {
-		bucketNames := []string{"a", "aa", "b", "bb", "c"}
-=======
-	runTest(t, func(ctx context.Context, planet *testplanet.Planet, db *kvmetainfo.DB, streams streams.Store) {
+	runTest(t, func(t *testing.T, ctx context.Context, planet *testplanet.Planet, db *kvmetainfo.DB, streams streams.Store) {
 		bucketNames := []string{"a00", "aa0", "b00", "bb0", "c00"}
->>>>>>> fc11a17d
 
 		for _, name := range bucketNames {
 			_, err := db.CreateBucket(ctx, name, nil)
