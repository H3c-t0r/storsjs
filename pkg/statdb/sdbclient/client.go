// Copyright (C) 2018 Storj Labs, Inc.
// See LICENSE for copying information.

package sdbclient

import (
	"context"

	"google.golang.org/grpc"
	monkit "gopkg.in/spacemonkeygo/monkit.v2"
	"storj.io/storj/pkg/storj"

	"storj.io/storj/pkg/auth/grpcauth"
	"storj.io/storj/pkg/provider"
	pb "storj.io/storj/pkg/statdb/proto"
	"storj.io/storj/pkg/transport"
)

var (
	mon = monkit.Package()
)

// StatDB creates a grpcClient
type StatDB struct {
	client pb.StatDBClient
	APIKey []byte
}

// Client services offerred for the interface
type Client interface {
	Create(ctx context.Context, id storj.NodeID) error
	CreateWithStats(ctx context.Context, id storj.NodeID, stats *pb.NodeStats) error
	Get(ctx context.Context, id storj.NodeID) (*pb.NodeStats, error)
	FindValidNodes(ctx context.Context, ids storj.NodeIDList, minStats *pb.NodeStats) (passedIDs storj.NodeIDList, err error)
	Update(ctx context.Context, id storj.NodeID, auditSuccess, isUp bool,
		latencyList []int64) (stats *pb.NodeStats, err error)
	UpdateUptime(ctx context.Context, id storj.NodeID, isUp bool) (*pb.NodeStats, error)
	UpdateAuditSuccess(ctx context.Context, id storj.NodeID, passed bool) (*pb.NodeStats, error)
	UpdateBatch(ctx context.Context, nodes []*pb.Node) ([]*pb.NodeStats, []*pb.Node, error)
	CreateEntryIfNotExists(ctx context.Context, id storj.NodeID) (stats *pb.NodeStats, err error)
}

// NewClient initializes a new statdb client
func NewClient(identity *provider.FullIdentity, address string, APIKey string) (Client, error) {
	apiKeyInjector := grpcauth.NewAPIKeyInjector(APIKey)
	tc := transport.NewClient(identity)
	conn, err := tc.DialAddress(
		context.Background(),
		address,
		grpc.WithUnaryInterceptor(apiKeyInjector),
	)
	if err != nil {
		return nil, err
	}

	return &StatDB{client: pb.NewStatDBClient(conn)}, nil
}

// a compiler trick to make sure *StatDB implements Client
var _ Client = (*StatDB)(nil)

// Create is used for creating a new entry in the stats db with default reputation
func (sdb *StatDB) Create(ctx context.Context, id storj.NodeID) (err error) {
	defer mon.Task()(&ctx)(&err)

	node := pb.Node{
		Id: id,
	}
	createReq := &pb.CreateRequest{
		Node: &node,
	}
	_, err = sdb.client.Create(ctx, createReq)

	return err
}

// CreateWithStats is used for creating a new entry in the stats db with a specific reputation
// stats must have AuditCount, AuditSuccessCount, UptimeCount, UptimeSuccessCount
func (sdb *StatDB) CreateWithStats(ctx context.Context, id storj.NodeID, stats *pb.NodeStats) (err error) {
	defer mon.Task()(&ctx)(&err)

	node := &pb.Node{
		Id: id,
	}
	createReq := &pb.CreateRequest{
		Node:  node,
		Stats: stats,
	}
	_, err = sdb.client.Create(ctx, createReq)

	return err
}

// Get is used for retrieving a new entry from the stats db
func (sdb *StatDB) Get(ctx context.Context, id storj.NodeID) (stats *pb.NodeStats, err error) {
	defer mon.Task()(&ctx)(&err)

	getReq := &pb.GetRequest{
<<<<<<< HEAD
		NodeId: id,
		APIKey: sdb.APIKey,
=======
		NodeId: nodeID,
>>>>>>> f46d43b0
	}
	res, err := sdb.client.Get(ctx, getReq)
	if err != nil {
		return nil, err
	}

	return res.Stats, nil
}

// FindValidNodes is used for retrieving a subset of nodes that meet a minimum reputation requirement
// minStats must have AuditSuccessRatio, UptimeRatio, AuditCount
func (sdb *StatDB) FindValidNodes(ctx context.Context, ids storj.NodeIDList,
	minStats *pb.NodeStats) (passedIDs storj.NodeIDList, err error) {
	defer mon.Task()(&ctx)(&err)

	findValidNodesReq := &pb.FindValidNodesRequest{
		NodeIds:  ids,
		MinStats: minStats,
	}

	res, err := sdb.client.FindValidNodes(ctx, findValidNodesReq)
	if err != nil {
		return nil, err
	}

	return res.PassedIds, nil
}

// Update is used for updating a node's stats in the stats db
func (sdb *StatDB) Update(ctx context.Context, id storj.NodeID,
	auditSuccess, isUp bool, latencyList []int64) (stats *pb.NodeStats, err error) {
	defer mon.Task()(&ctx)(&err)

	node := pb.Node{
		Id:                 id,
		AuditSuccess:       auditSuccess,
		IsUp:               isUp,
		LatencyList:        latencyList,
		UpdateAuditSuccess: true,
		UpdateUptime:       true,
		UpdateLatency:      true,
	}
	updateReq := &pb.UpdateRequest{
		Node: &node,
	}

	res, err := sdb.client.Update(ctx, updateReq)
	if err != nil {
		return nil, err
	}

	return res.Stats, nil
}

// UpdateUptime is used for updating a node's uptime in statdb
func (sdb *StatDB) UpdateUptime(ctx context.Context, id storj.NodeID,
	isUp bool) (stats *pb.NodeStats, err error) {
	defer mon.Task()(&ctx)(&err)

	node := pb.Node{
<<<<<<< HEAD
		Id:                 id,
		IsUp:               isUp,
		UpdateAuditSuccess: false,
		UpdateUptime:       true,
		UpdateLatency:      false,
=======
		NodeId: nodeID,
		IsUp:   isUp,
>>>>>>> f46d43b0
	}
	updateReq := &pb.UpdateUptimeRequest{
		Node: &node,
	}

	res, err := sdb.client.UpdateUptime(ctx, updateReq)
	if err != nil {
		return nil, err
	}

	return res.Stats, nil
}

// UpdateAuditSuccess is used for updating a node's audit success in statdb
func (sdb *StatDB) UpdateAuditSuccess(ctx context.Context, id storj.NodeID,
	passed bool) (stats *pb.NodeStats, err error) {
	defer mon.Task()(&ctx)(&err)

	node := pb.Node{
<<<<<<< HEAD
		Id:                 id,
		AuditSuccess:       passed,
		UpdateAuditSuccess: true,
		UpdateUptime:       false,
		UpdateLatency:      false,
=======
		NodeId:       nodeID,
		AuditSuccess: passed,
>>>>>>> f46d43b0
	}
	updateReq := &pb.UpdateAuditSuccessRequest{
		Node: &node,
	}

	res, err := sdb.client.UpdateAuditSuccess(ctx, updateReq)
	if err != nil {
		return nil, err
	}

	return res.Stats, nil
}

// UpdateBatch is used for updating multiple nodes' stats in the stats db
func (sdb *StatDB) UpdateBatch(ctx context.Context, nodes []*pb.Node) (statsList []*pb.NodeStats, failedNodes []*pb.Node, err error) {
	defer mon.Task()(&ctx)(&err)

	updateBatchReq := &pb.UpdateBatchRequest{
		NodeList: nodes,
	}

	res, err := sdb.client.UpdateBatch(ctx, updateBatchReq)
	if err != nil {
		return nil, nil, err
	}

	return res.StatsList, res.FailedNodes, nil
}

// CreateEntryIfNotExists creates a db entry for a node if entry doesn't already exist
func (sdb *StatDB) CreateEntryIfNotExists(ctx context.Context, id storj.NodeID) (stats *pb.NodeStats, err error) {
	defer mon.Task()(&ctx)(&err)

	node := &pb.Node{Id: id}
	createReq := &pb.CreateEntryIfNotExistsRequest{
		Node: node,
	}

	res, err := sdb.client.CreateEntryIfNotExists(ctx, createReq)
	if err != nil {
		return nil, err
	}

	return res.Stats, nil
}<|MERGE_RESOLUTION|>--- conflicted
+++ resolved
@@ -96,12 +96,7 @@
 	defer mon.Task()(&ctx)(&err)
 
 	getReq := &pb.GetRequest{
-<<<<<<< HEAD
 		NodeId: id,
-		APIKey: sdb.APIKey,
-=======
-		NodeId: nodeID,
->>>>>>> f46d43b0
 	}
 	res, err := sdb.client.Get(ctx, getReq)
 	if err != nil {
@@ -162,16 +157,8 @@
 	defer mon.Task()(&ctx)(&err)
 
 	node := pb.Node{
-<<<<<<< HEAD
-		Id:                 id,
-		IsUp:               isUp,
-		UpdateAuditSuccess: false,
-		UpdateUptime:       true,
-		UpdateLatency:      false,
-=======
-		NodeId: nodeID,
+		Id:     id,
 		IsUp:   isUp,
->>>>>>> f46d43b0
 	}
 	updateReq := &pb.UpdateUptimeRequest{
 		Node: &node,
@@ -191,16 +178,8 @@
 	defer mon.Task()(&ctx)(&err)
 
 	node := pb.Node{
-<<<<<<< HEAD
-		Id:                 id,
-		AuditSuccess:       passed,
-		UpdateAuditSuccess: true,
-		UpdateUptime:       false,
-		UpdateLatency:      false,
-=======
-		NodeId:       nodeID,
+		Id:           id,
 		AuditSuccess: passed,
->>>>>>> f46d43b0
 	}
 	updateReq := &pb.UpdateAuditSuccessRequest{
 		Node: &node,
