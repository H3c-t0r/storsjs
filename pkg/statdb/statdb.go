--- conflicted
+++ resolved
@@ -23,17 +23,9 @@
 	UpdateUptime(ctx context.Context, nodeID storj.NodeID, isUp bool) (stats *NodeStats, err error)
 	// UpdateAuditSuccess updates a single storagenode's audit stats.
 	UpdateAuditSuccess(ctx context.Context, nodeID storj.NodeID, auditSuccess bool) (stats *NodeStats, err error)
-<<<<<<< HEAD
-	// UpdateBatch for updating multiple storagenodes stats.
+	// UpdateBatch for updating multiple storage nodes' stats.
 	UpdateBatch(ctx context.Context, requests []*UpdateRequest) (statslist []*NodeStats, failed []*UpdateRequest, err error)
 	// CreateEntryIfNotExists creates a node stats entry if it didn't already exist.
-=======
-
-	// UpdateBatch for updating multiple storage nodes' stats in the db
-	UpdateBatch(ctx context.Context, updateReqList []*UpdateRequest) (statsList []*NodeStats, failedUpdateReqs []*UpdateRequest, err error)
-
-	// CreateEntryIfNotExists creates a statdb node entry and saves to statdb if it didn't already exist
->>>>>>> 24924453
 	CreateEntryIfNotExists(ctx context.Context, nodeID storj.NodeID) (stats *NodeStats, err error)
 }
 
