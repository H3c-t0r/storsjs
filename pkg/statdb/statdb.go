// Copyright (C) 2018 Storj Labs, Inc.
// See LICENSE for copying information.

package statdb

import (
	"context"
	"database/sql"
	"strings"

	"github.com/zeebo/errs"
	"go.uber.org/zap"
	"google.golang.org/grpc/codes"
	"google.golang.org/grpc/status"
	monkit "gopkg.in/spacemonkeygo/monkit.v2"

	"storj.io/storj/pkg/storj"

	"storj.io/storj/internal/migrate"
	"storj.io/storj/pkg/auth"
	dbx "storj.io/storj/pkg/statdb/dbx"
	pb "storj.io/storj/pkg/statdb/proto"
)

var (
	mon             = monkit.Package()
	errAuditSuccess = errs.Class("statdb audit success error")
	errUptime       = errs.Class("statdb uptime error")
)

// Server implements the statdb RPC service
type Server struct {
	log    *zap.Logger
	DB     *dbx.DB
	apiKey []byte
}

// NewServer creates instance of Server
func NewServer(driver, source, apiKey string, log *zap.Logger) (*Server, error) {
	db, err := dbx.Open(driver, source)
	if err != nil {
		return nil, err
	}

	err = migrate.Create("statdb", db)
	if err != nil {
		return nil, err
	}

	return &Server{
		DB:     db,
		log:    log,
		apiKey: []byte(apiKey),
	}, nil
}

func (s *Server) validateAuth(ctx context.Context) error {
	err := auth.ValidateAPIKey(ctx, s.apiKey)
	if err != nil {
		return err
	}
	return nil
}

// Create a db entry for the provided storagenode
func (s *Server) Create(ctx context.Context, createReq *pb.CreateRequest) (resp *pb.CreateResponse, err error) {
	defer mon.Task()(&ctx)(&err)

	if err := s.validateAuth(ctx); err != nil {
		return nil, err
	}

	var (
		totalAuditCount    int64
		auditSuccessCount  int64
		auditSuccessRatio  float64
		totalUptimeCount   int64
		uptimeSuccessCount int64
		uptimeRatio        float64
	)

	stats := createReq.Stats
	if stats != nil {
		totalAuditCount = stats.AuditCount
		auditSuccessCount = stats.AuditSuccessCount
		auditSuccessRatio, err = checkRatioVars(auditSuccessCount, totalAuditCount)
		if err != nil {
			return nil, errAuditSuccess.Wrap(err)
		}

		totalUptimeCount = stats.UptimeCount
		uptimeSuccessCount = stats.UptimeSuccessCount
		uptimeRatio, err = checkRatioVars(uptimeSuccessCount, totalUptimeCount)
		if err != nil {
			return nil, errUptime.Wrap(err)
		}
	}

	node := createReq.Node

	dbNode, err := s.DB.Create_Node(
		ctx,
		dbx.Node_Id(node.Id.Bytes()),
		dbx.Node_AuditSuccessCount(auditSuccessCount),
		dbx.Node_TotalAuditCount(totalAuditCount),
		dbx.Node_AuditSuccessRatio(auditSuccessRatio),
		dbx.Node_UptimeSuccessCount(uptimeSuccessCount),
		dbx.Node_TotalUptimeCount(totalUptimeCount),
		dbx.Node_UptimeRatio(uptimeRatio),
	)
	if err != nil {
		return nil, status.Errorf(codes.Internal, err.Error())
	}
<<<<<<< HEAD
=======
	s.logger.Debug("created in the db: " + node.Id.String())
>>>>>>> 2a0c4e60

	nodeStats := &pb.NodeStats{
		NodeId:            node.Id,
		AuditCount:        dbNode.TotalAuditCount,
		AuditSuccessRatio: dbNode.AuditSuccessRatio,
		UptimeRatio:       dbNode.UptimeRatio,
	}
	return &pb.CreateResponse{
		Stats: nodeStats,
	}, nil
}

// Get a storagenode's stats from the db
func (s *Server) Get(ctx context.Context, getReq *pb.GetRequest) (resp *pb.GetResponse, err error) {
	defer mon.Task()(&ctx)(&err)

	err = s.validateAuth(ctx)
	if err != nil {
		return nil, err
	}

	dbNode, err := s.DB.Get_Node_By_Id(ctx, dbx.Node_Id(getReq.NodeId.Bytes()))
	if err != nil {
		return nil, status.Errorf(codes.Internal, err.Error())
	}

	nodeStats := &pb.NodeStats{
		NodeId:            getReq.NodeId,
		AuditCount:        dbNode.TotalAuditCount,
		AuditSuccessRatio: dbNode.AuditSuccessRatio,
		UptimeRatio:       dbNode.UptimeRatio,
	}
	return &pb.GetResponse{
		Stats: nodeStats,
	}, nil
}

// FindValidNodes finds a subset of storagenodes that meet reputation requirements
func (s *Server) FindValidNodes(ctx context.Context, getReq *pb.FindValidNodesRequest) (resp *pb.FindValidNodesResponse, err error) {
	defer mon.Task()(&ctx)(&err)

	var passedIds storj.NodeIDList

	nodeIds := getReq.NodeIds
	minAuditCount := getReq.MinStats.AuditCount
	minAuditSuccess := getReq.MinStats.AuditSuccessRatio
	minUptime := getReq.MinStats.UptimeRatio

	rows, err := s.findValidNodesQuery(nodeIds, minAuditCount, minAuditSuccess, minUptime)

	if err != nil {
		return nil, err
	}
	defer func() {
		err = rows.Close()
		if err != nil {
			s.log.Error(err.Error())
		}
	}()

	for rows.Next() {
		node := &dbx.Node{}
		err = rows.Scan(&node.Id, &node.TotalAuditCount, &node.AuditSuccessRatio, &node.UptimeRatio, &node.CreatedAt)
		if err != nil {
			return nil, err
		}
		id, err := storj.NodeIDFromBytes(node.Id)
		if err != nil {
			return nil, err
		}
		passedIds = append(passedIds, id)
	}

	return &pb.FindValidNodesResponse{
		PassedIds: passedIds,
	}, nil
}

func (s *Server) findValidNodesQuery(nodeIds storj.NodeIDList, auditCount int64, auditSuccess, uptime float64) (*sql.Rows, error) {
	args := make([]interface{}, len(nodeIds))
	for i, id := range nodeIds {
		args[i] = id.Bytes()
	}
	args = append(args, auditCount, auditSuccess, uptime)

	rows, err := s.DB.Query(`SELECT nodes.id, nodes.total_audit_count, 
		nodes.audit_success_ratio, nodes.uptime_ratio, nodes.created_at
		FROM nodes
		WHERE nodes.id IN (?`+strings.Repeat(", ?", len(nodeIds)-1)+`)
		AND nodes.total_audit_count >= ?
		AND nodes.audit_success_ratio >= ?
		AND nodes.uptime_ratio >= ?`, args...)

	return rows, err
}

// Update a single storagenode's stats in the db
func (s *Server) Update(ctx context.Context, updateReq *pb.UpdateRequest) (resp *pb.UpdateResponse, err error) {
	defer mon.Task()(&ctx)(&err)

	err = s.validateAuth(ctx)
	if err != nil {
		return nil, err
	}

	node := updateReq.GetNode()

	createIfReq := &pb.CreateEntryIfNotExistsRequest{
		Node: updateReq.GetNode(),
	}

	_, err = s.CreateEntryIfNotExists(ctx, createIfReq)
	if err != nil {
		return nil, err
	}

	dbNode, err := s.DB.Get_Node_By_Id(ctx, dbx.Node_Id(node.Id.Bytes()))
	if err != nil {
		return nil, status.Errorf(codes.Internal, err.Error())
	}

	auditSuccessCount := dbNode.AuditSuccessCount
	totalAuditCount := dbNode.TotalAuditCount
	var auditSuccessRatio float64
	uptimeSuccessCount := dbNode.UptimeSuccessCount
	totalUptimeCount := dbNode.TotalUptimeCount
	var uptimeRatio float64

	updateFields := dbx.Node_Update_Fields{}

	if node.UpdateAuditSuccess {
		auditSuccessCount, totalAuditCount, auditSuccessRatio = updateRatioVars(
			node.AuditSuccess,
			auditSuccessCount,
			totalAuditCount,
		)

		updateFields.AuditSuccessCount = dbx.Node_AuditSuccessCount(auditSuccessCount)
		updateFields.TotalAuditCount = dbx.Node_TotalAuditCount(totalAuditCount)
		updateFields.AuditSuccessRatio = dbx.Node_AuditSuccessRatio(auditSuccessRatio)
	}
	if node.UpdateUptime {
		uptimeSuccessCount, totalUptimeCount, uptimeRatio = updateRatioVars(
			node.IsUp,
			uptimeSuccessCount,
			totalUptimeCount,
		)

		updateFields.UptimeSuccessCount = dbx.Node_UptimeSuccessCount(uptimeSuccessCount)
		updateFields.TotalUptimeCount = dbx.Node_TotalUptimeCount(totalUptimeCount)
		updateFields.UptimeRatio = dbx.Node_UptimeRatio(uptimeRatio)
	}

	dbNode, err = s.DB.Update_Node_By_Id(ctx, dbx.Node_Id(node.Id.Bytes()), updateFields)
	if err != nil {
		return nil, status.Errorf(codes.Internal, err.Error())
	}

	nodeStats := &pb.NodeStats{
		NodeId:            node.Id,
		AuditSuccessRatio: dbNode.AuditSuccessRatio,
		UptimeRatio:       dbNode.UptimeRatio,
	}
	return &pb.UpdateResponse{
		Stats: nodeStats,
	}, nil
}

// UpdateUptime updates a single storagenode's uptime stats in the db
func (s *Server) UpdateUptime(ctx context.Context, updateReq *pb.UpdateUptimeRequest) (resp *pb.UpdateUptimeResponse, err error) {
	defer mon.Task()(&ctx)(&err)

	err = s.validateAuth(ctx)
	if err != nil {
		return nil, err
	}

	node := updateReq.GetNode()

	dbNode, err := s.DB.Get_Node_By_Id(ctx, dbx.Node_Id(node.Id.Bytes()))
	if err != nil {
		return nil, status.Errorf(codes.Internal, err.Error())
	}

	uptimeSuccessCount := dbNode.UptimeSuccessCount
	totalUptimeCount := dbNode.TotalUptimeCount
	var uptimeRatio float64

	updateFields := dbx.Node_Update_Fields{}

	uptimeSuccessCount, totalUptimeCount, uptimeRatio = updateRatioVars(
		node.IsUp,
		uptimeSuccessCount,
		totalUptimeCount,
	)

	updateFields.UptimeSuccessCount = dbx.Node_UptimeSuccessCount(uptimeSuccessCount)
	updateFields.TotalUptimeCount = dbx.Node_TotalUptimeCount(totalUptimeCount)
	updateFields.UptimeRatio = dbx.Node_UptimeRatio(uptimeRatio)

	dbNode, err = s.DB.Update_Node_By_Id(ctx, dbx.Node_Id(node.Id.Bytes()), updateFields)
	if err != nil {
		return nil, status.Errorf(codes.Internal, err.Error())
	}

	nodeStats := &pb.NodeStats{
		NodeId:            node.Id,
		AuditSuccessRatio: dbNode.AuditSuccessRatio,
		UptimeRatio:       dbNode.UptimeRatio,
		AuditCount:        dbNode.TotalAuditCount,
	}
	return &pb.UpdateUptimeResponse{
		Stats: nodeStats,
	}, nil
}

// UpdateAuditSuccess updates a single storagenode's uptime stats in the db
func (s *Server) UpdateAuditSuccess(ctx context.Context, updateReq *pb.UpdateAuditSuccessRequest) (resp *pb.UpdateAuditSuccessResponse, err error) {
	defer mon.Task()(&ctx)(&err)

	err = s.validateAuth(ctx)
	if err != nil {
		return nil, err
	}

	node := updateReq.GetNode()

	dbNode, err := s.DB.Get_Node_By_Id(ctx, dbx.Node_Id(node.Id.Bytes()))
	if err != nil {
		return nil, status.Errorf(codes.Internal, err.Error())
	}

	auditSuccessCount := dbNode.AuditSuccessCount
	totalAuditCount := dbNode.TotalAuditCount
	var auditRatio float64

	updateFields := dbx.Node_Update_Fields{}

	auditSuccessCount, totalAuditCount, auditRatio = updateRatioVars(
		node.AuditSuccess,
		auditSuccessCount,
		totalAuditCount,
	)

	updateFields.AuditSuccessCount = dbx.Node_AuditSuccessCount(auditSuccessCount)
	updateFields.TotalAuditCount = dbx.Node_TotalAuditCount(totalAuditCount)
	updateFields.AuditSuccessRatio = dbx.Node_AuditSuccessRatio(auditRatio)

	dbNode, err = s.DB.Update_Node_By_Id(ctx, dbx.Node_Id(node.Id.Bytes()), updateFields)
	if err != nil {
		return nil, status.Errorf(codes.Internal, err.Error())
	}

	nodeStats := &pb.NodeStats{
		NodeId:            node.Id,
		AuditSuccessRatio: dbNode.AuditSuccessRatio,
		UptimeRatio:       dbNode.UptimeRatio,
		AuditCount:        dbNode.TotalAuditCount,
	}
	return &pb.UpdateAuditSuccessResponse{
		Stats: nodeStats,
	}, nil
}

// UpdateBatch for updating multiple farmers' stats in the db
func (s *Server) UpdateBatch(ctx context.Context, updateBatchReq *pb.UpdateBatchRequest) (resp *pb.UpdateBatchResponse, err error) {
	defer mon.Task()(&ctx)(&err)

	var nodeStatsList []*pb.NodeStats
	var failedNodes []*pb.Node
	for _, node := range updateBatchReq.NodeList {
		updateReq := &pb.UpdateRequest{
			Node: node,
		}

		updateRes, err := s.Update(ctx, updateReq)
		if err != nil {
			failedNodes = append(failedNodes, node)
		} else {
			nodeStatsList = append(nodeStatsList, updateRes.Stats)
		}
	}

	updateBatchRes := &pb.UpdateBatchResponse{
		FailedNodes: failedNodes,
		StatsList:   nodeStatsList,
	}
	return updateBatchRes, nil
}

// CreateEntryIfNotExists creates a statdb node entry and saves to statdb if it didn't already exist
func (s *Server) CreateEntryIfNotExists(ctx context.Context, createIfReq *pb.CreateEntryIfNotExistsRequest) (resp *pb.CreateEntryIfNotExistsResponse, err error) {
	defer mon.Task()(&ctx)(&err)

	getReq := &pb.GetRequest{
		NodeId: createIfReq.Node.Id,
	}
	getRes, err := s.Get(ctx, getReq)
	// TODO: figure out better way to confirm error is type dbx.ErrorCode_NoRows
	if err != nil && strings.Contains(err.Error(), "no rows in result set") {
		createReq := &pb.CreateRequest{
			Node: createIfReq.Node,
		}
		res, err := s.Create(ctx, createReq)
		if err != nil {
			return nil, err
		}
		createEntryIfNotExistsRes := &pb.CreateEntryIfNotExistsResponse{
			Stats: res.Stats,
		}
		return createEntryIfNotExistsRes, nil
	}
	if err != nil {
		return nil, err
	}
	createEntryIfNotExistsRes := &pb.CreateEntryIfNotExistsResponse{
		Stats: getRes.Stats,
	}
	return createEntryIfNotExistsRes, nil
}

func updateRatioVars(newStatus bool, successCount, totalCount int64) (int64, int64, float64) {
	totalCount++
	if newStatus {
		successCount++
	}
	newRatio := float64(successCount) / float64(totalCount)
	return successCount, totalCount, newRatio
}

func checkRatioVars(successCount, totalCount int64) (ratio float64, err error) {
	if successCount < 0 {
		return 0, errs.New("success count less than 0")
	}
	if totalCount < 0 {
		return 0, errs.New("total count less than 0")
	}
	if successCount > totalCount {
		return 0, errs.New("success count greater than total count")
	}

	ratio = float64(successCount) / float64(totalCount)
	return ratio, nil
}<|MERGE_RESOLUTION|>--- conflicted
+++ resolved
@@ -111,10 +111,6 @@
 	if err != nil {
 		return nil, status.Errorf(codes.Internal, err.Error())
 	}
-<<<<<<< HEAD
-=======
-	s.logger.Debug("created in the db: " + node.Id.String())
->>>>>>> 2a0c4e60
 
 	nodeStats := &pb.NodeStats{
 		NodeId:            node.Id,
