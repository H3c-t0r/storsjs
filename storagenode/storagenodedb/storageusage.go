--- conflicted
+++ resolved
@@ -154,26 +154,4 @@
 
 	err = db.QueryRowContext(ctx, query, satelliteID, from.UTC(), to.UTC()).Scan(&summary)
 	return summary.Float64, err
-<<<<<<< HEAD
-=======
-}
-
-// withTx is a helper method which executes callback in transaction scope
-func (db *storageUsageDB) withTx(ctx context.Context, cb func(tx *sql.Tx) error) error {
-	tx, err := db.Begin()
-	if err != nil {
-		return err
-	}
-
-	defer func() {
-		if err != nil {
-			err = errs.Combine(err, tx.Rollback())
-			return
-		}
-
-		err = tx.Commit()
-	}()
-
-	return cb(tx)
->>>>>>> 93788e52
 }