// Copyright (C) 2019 Storj Labs, Inc.
// See LICENSE for copying information.

package storagenodedb

import (
	"database/sql"
	"fmt"
	"math/rand"
	"os"
	"path/filepath"
	"sync"
	"time"

	"github.com/zeebo/errs"
	"go.uber.org/zap"
	monkit "gopkg.in/spacemonkeygo/monkit.v2"

	"storj.io/storj/internal/dbutil"
	"storj.io/storj/internal/migrate"
	"storj.io/storj/internal/sync2"
)

// ErrInfo is the default error class for InfoDB
var ErrInfo = errs.Class("infodb")

// InfoDB implements information database for piecestore.
type InfoDB struct {
	db          *sql.DB
	bandwidthdb bandwidthdb
	pieceinfo   pieceinfo
}

// newInfo creates or opens InfoDB at the specified path.
func newInfo(path string) (*InfoDB, error) {
	if err := os.MkdirAll(filepath.Dir(path), 0700); err != nil {
		return nil, err
	}

	db, err := sql.Open("sqlite3", "file:"+path+"?_journal=WAL&_busy_timeout=10000")
	if err != nil {
		return nil, ErrInfo.Wrap(err)
	}

	dbutil.Configure(db, mon)

	infoDb := &InfoDB{db: db}
	infoDb.pieceinfo = pieceinfo{InfoDB: infoDb, space: spaceUsed{used: 0, once: sync.Once{}}}
	infoDb.bandwidthdb = bandwidthdb{InfoDB: infoDb, bandwidth: bandwidthUsed{used: 0, mu: sync.RWMutex{}, usedSince: time.Time{}}, loop: sync2.NewCycle(time.Hour)}

	return infoDb, nil
}

// NewInfoInMemory creates a new inmemory InfoDB.
func NewInfoInMemory() (*InfoDB, error) {
	// create memory DB with a shared cache and a unique name to avoid collisions
	db, err := sql.Open("sqlite3", fmt.Sprintf("file:memdb%d?mode=memory&cache=shared", rand.Int63()))
	if err != nil {
		return nil, ErrInfo.Wrap(err)
	}

	// Set max idle and max open to 1 to control concurrent access to the memory DB
	// Setting max open higher than 1 results in table locked errors
	db.SetMaxIdleConns(1)
	db.SetMaxOpenConns(1)
	db.SetConnMaxLifetime(-1)

	mon.Chain("db_stats", monkit.StatSourceFunc(
		func(cb func(name string, val float64)) {
			monkit.StatSourceFromStruct(db.Stats()).Stats(cb)
		}))

	infoDb := &InfoDB{db: db}
	infoDb.pieceinfo = pieceinfo{InfoDB: infoDb, space: spaceUsed{used: 0, once: sync.Once{}}}
	infoDb.bandwidthdb = bandwidthdb{InfoDB: infoDb, bandwidth: bandwidthUsed{used: 0, mu: sync.RWMutex{}, usedSince: time.Time{}}, loop: sync2.NewCycle(time.Hour)}

	return infoDb, nil
}

// Close closes any resources.
func (db *InfoDB) Close() error {
	return db.db.Close()
}

// CreateTables creates any necessary tables.
func (db *InfoDB) CreateTables(log *zap.Logger) error {
	migration := db.Migration()
	return migration.Run(log.Named("migration"), db)
}

// RawDB returns access to the raw database, only for migration tests.
func (db *InfoDB) RawDB() *sql.DB { return db.db }

// Begin begins transaction
func (db *InfoDB) Begin() (*sql.Tx, error) { return db.db.Begin() }

// Rebind rebind parameters
func (db *InfoDB) Rebind(s string) string { return s }

// Schema returns schema
func (db *InfoDB) Schema() string { return "" }

// Migration returns table migrations.
func (db *InfoDB) Migration() *migrate.Migration {
	return &migrate.Migration{
		Table: "versions",
		Steps: []*migrate.Step{
			{
				Description: "Initial setup",
				Version:     0,
				Action: migrate.SQL{
					// table for keeping serials that need to be verified against
					`CREATE TABLE used_serial (
						satellite_id  BLOB NOT NULL,
						serial_number BLOB NOT NULL,
						expiration    TIMESTAMP NOT NULL
					)`,
					// primary key on satellite id and serial number
					`CREATE UNIQUE INDEX pk_used_serial ON used_serial(satellite_id, serial_number)`,
					// expiration index to allow fast deletion
					`CREATE INDEX idx_used_serial ON used_serial(expiration)`,

					// certificate table for storing uplink/satellite certificates
					`CREATE TABLE certificate (
						cert_id       INTEGER PRIMARY KEY AUTOINCREMENT NOT NULL,
						node_id       BLOB        NOT NULL, -- same NodeID can have multiple valid leaf certificates
						peer_identity BLOB UNIQUE NOT NULL  -- PEM encoded
					)`,

					// table for storing piece meta info
					`CREATE TABLE pieceinfo (
						satellite_id     BLOB      NOT NULL,
						piece_id         BLOB      NOT NULL,
						piece_size       BIGINT    NOT NULL,
						piece_expiration TIMESTAMP, -- date when it can be deleted

						uplink_piece_hash BLOB    NOT NULL, -- serialized pb.PieceHash signed by uplink
						uplink_cert_id    INTEGER NOT NULL,

						FOREIGN KEY(uplink_cert_id) REFERENCES certificate(cert_id)
					)`,
					// primary key by satellite id and piece id
					`CREATE UNIQUE INDEX pk_pieceinfo ON pieceinfo(satellite_id, piece_id)`,

					// table for storing bandwidth usage
					`CREATE TABLE bandwidth_usage (
						satellite_id  BLOB    NOT NULL,
						action        INTEGER NOT NULL,
						amount        BIGINT  NOT NULL,
						created_at    TIMESTAMP NOT NULL
					)`,
					`CREATE INDEX idx_bandwidth_usage_satellite ON bandwidth_usage(satellite_id)`,
					`CREATE INDEX idx_bandwidth_usage_created   ON bandwidth_usage(created_at)`,

					// table for storing all unsent orders
					`CREATE TABLE unsent_order (
						satellite_id  BLOB NOT NULL,
						serial_number BLOB NOT NULL,

						order_limit_serialized BLOB      NOT NULL, -- serialized pb.OrderLimit
						order_serialized       BLOB      NOT NULL, -- serialized pb.Order
						order_limit_expiration TIMESTAMP NOT NULL, -- when is the deadline for sending it

						uplink_cert_id INTEGER NOT NULL,

						FOREIGN KEY(uplink_cert_id) REFERENCES certificate(cert_id)
					)`,
					`CREATE UNIQUE INDEX idx_orders ON unsent_order(satellite_id, serial_number)`,

					// table for storing all sent orders
					`CREATE TABLE order_archive (
						satellite_id  BLOB NOT NULL,
						serial_number BLOB NOT NULL,

						order_limit_serialized BLOB NOT NULL, -- serialized pb.OrderLimit
						order_serialized       BLOB NOT NULL, -- serialized pb.Order

						uplink_cert_id INTEGER NOT NULL,

						status      INTEGER   NOT NULL, -- accepted, rejected, confirmed
						archived_at TIMESTAMP NOT NULL, -- when was it rejected

						FOREIGN KEY(uplink_cert_id) REFERENCES certificate(cert_id)
					)`,
					`CREATE INDEX idx_order_archive_satellite ON order_archive(satellite_id)`,
					`CREATE INDEX idx_order_archive_status ON order_archive(status)`,
				},
			},
			{
				Description: "Network Wipe #2",
				Version:     1,
				Action: migrate.SQL{
					`UPDATE pieceinfo SET piece_expiration = '2019-05-09 00:00:00.000000+00:00'`,
				},
			},
			{
				Description: "Add tracking of deletion failures.",
				Version:     2,
				Action: migrate.SQL{
					`ALTER TABLE pieceinfo ADD COLUMN deletion_failed_at TIMESTAMP`,
				},
			},
			{
				Description: "Add vouchersDB for storing and retrieving vouchers.",
				Version:     3,
				Action: migrate.SQL{
					`CREATE TABLE vouchers (
						satellite_id BLOB PRIMARY KEY NOT NULL,
						voucher_serialized BLOB NOT NULL,
						expiration TIMESTAMP NOT NULL
					)`,
				},
			},
			{
				Description: "Add index on pieceinfo expireation",
				Version:     4,
				Action: migrate.SQL{
					`CREATE INDEX idx_pieceinfo_expiration ON pieceinfo(piece_expiration)`,
					`CREATE INDEX idx_pieceinfo_deletion_failed ON pieceinfo(deletion_failed_at)`,
				},
			},
			{
				Description: "Partial Network Wipe - Tardigrade Satellites",
				Version:     5,
				Action: migrate.SQL{
					`UPDATE pieceinfo SET piece_expiration = '2019-06-25 00:00:00.000000+00:00' WHERE satellite_id
						IN (x'84A74C2CD43C5BA76535E1F42F5DF7C287ED68D33522782F4AFABFDB40000000',
							x'A28B4F04E10BAE85D67F4C6CB82BF8D4C0F0F47A8EA72627524DEB6EC0000000',
							x'AF2C42003EFC826AB4361F73F9D890942146FE0EBE806786F8E7190800000000'
					)`,
				},
			},
			{
				Description: "Add creation date.",
				Version:     6,
				Action: migrate.SQL{
					`ALTER TABLE pieceinfo ADD COLUMN piece_creation TIMESTAMP NOT NULL DEFAULT 'epoch'`,
				},
			},
			{
				Description: "Drop certificate table.",
				Version:     7,
				Action: migrate.SQL{
					`DROP TABLE certificate`,
					`CREATE TABLE certificate (cert_id INTEGER)`,
				},
			},
			{
				Description: "Drop old used serials and remove pieceinfo_deletion_failed index.",
				Version:     8,
				Action: migrate.SQL{
					`DELETE FROM used_serial`,
					`DROP INDEX idx_pieceinfo_deletion_failed`,
				},
			},
			{
				Description: "Add order limit table.",
				Version:     9,
				Action: migrate.SQL{
					`ALTER TABLE pieceinfo ADD COLUMN order_limit BLOB NOT NULL DEFAULT X''`,
				},
			},
			{
<<<<<<< HEAD
				Description: "Create bandwidth_usage_rollup table.",
				Version:     10,
				Action: migrate.SQL{
					`CREATE TABLE bandwidth_usage_rollups (
						interval_start	TIMESTAMP NOT NULL,
						satellite_id  	BLOB    NOT NULL,
						action        	INTEGER NOT NULL,
						amount        	BIGINT  NOT NULL,
						PRIMARY KEY ( interval_start, satellite_id, action )
					)`,
				},
			},
			{
				Description: "Convert bandwidth rollups created_at to UTC.",
				Version:     11,
				Action: migrate.Func(func(log *zap.Logger, db migrate.DB, tx *sql.Tx) error {
					limit := 1000
					for offset := 0; ; offset++ {
						rows, err := tx.Query(`
							SELECT rowid, created_at
							FROM bandwidth_usage
							ORDER BY rowid
							LIMIT ?
							OFFSET ?
						`, limit, offset*limit)
						if err != nil {
							return ErrInfo.Wrap(err)
						}

						found := 0
						for rows.Next() {
							var createdAt time.Time
							var rowID int64
							err := rows.Scan(&rowID, &createdAt)
							if err != nil {
								return ErrInfo.Wrap(err)
							}
							found++
							_, err = tx.Exec("update bandwidth_usage set created_at = ? where rowid = ?;",
								createdAt.UTC(), rowID)
							if err != nil {
								return ErrInfo.Wrap(err)
							}
						}

						if found == 0 {
							break
						}
					}
					return nil
				}),
			},
=======
				Description: "Optimize index usage.",
				Version:     10,
				Action: migrate.SQL{
					`DROP INDEX idx_used_serial`,
					`DROP INDEX idx_pieceinfo_expiration`,
					`DROP INDEX idx_bandwidth_usage_created`,
					`DROP INDEX idx_order_archive_satellite`,
					`DROP INDEX idx_order_archive_status`,
					`CREATE INDEX idx_used_serial ON used_serial(datetime(expiration))`,
					`CREATE INDEX idx_pieceinfo_expiration ON pieceinfo(datetime(piece_expiration)) WHERE piece_expiration IS NOT NULL`,
					`CREATE INDEX idx_bandwidth_usage_created ON bandwidth_usage(datetime(created_at))`,
				},
			},
>>>>>>> 5bec8201
		},
	}
}<|MERGE_RESOLUTION|>--- conflicted
+++ resolved
@@ -261,32 +261,45 @@
 				},
 			},
 			{
-<<<<<<< HEAD
+				Description: "Optimize index usage.",
+				Version:     10,
+				Action: migrate.SQL{
+					`DROP INDEX idx_used_serial`,
+					`DROP INDEX idx_pieceinfo_expiration`,
+					`DROP INDEX idx_bandwidth_usage_created`,
+					`DROP INDEX idx_order_archive_satellite`,
+					`DROP INDEX idx_order_archive_status`,
+					`CREATE INDEX idx_used_serial ON used_serial(datetime(expiration))`,
+					`CREATE INDEX idx_pieceinfo_expiration ON pieceinfo(datetime(piece_expiration)) WHERE piece_expiration IS NOT NULL`,
+					`CREATE INDEX idx_bandwidth_usage_created ON bandwidth_usage(datetime(created_at))`,
+				},
+			},
+			{
 				Description: "Create bandwidth_usage_rollup table.",
-				Version:     10,
+				Version:     11,
 				Action: migrate.SQL{
 					`CREATE TABLE bandwidth_usage_rollups (
-						interval_start	TIMESTAMP NOT NULL,
-						satellite_id  	BLOB    NOT NULL,
-						action        	INTEGER NOT NULL,
-						amount        	BIGINT  NOT NULL,
-						PRIMARY KEY ( interval_start, satellite_id, action )
-					)`,
+										interval_start	TIMESTAMP NOT NULL,
+										satellite_id  	BLOB    NOT NULL,
+										action        	INTEGER NOT NULL,
+										amount        	BIGINT  NOT NULL,
+										PRIMARY KEY ( interval_start, satellite_id, action )
+									)`,
 				},
 			},
 			{
 				Description: "Convert bandwidth rollups created_at to UTC.",
-				Version:     11,
+				Version:     12,
 				Action: migrate.Func(func(log *zap.Logger, db migrate.DB, tx *sql.Tx) error {
 					limit := 1000
 					for offset := 0; ; offset++ {
 						rows, err := tx.Query(`
-							SELECT rowid, created_at
-							FROM bandwidth_usage
-							ORDER BY rowid
-							LIMIT ?
-							OFFSET ?
-						`, limit, offset*limit)
+											SELECT rowid, created_at
+											FROM bandwidth_usage
+											ORDER BY rowid
+											LIMIT ?
+											OFFSET ?
+										`, limit, offset*limit)
 						if err != nil {
 							return ErrInfo.Wrap(err)
 						}
@@ -314,21 +327,6 @@
 					return nil
 				}),
 			},
-=======
-				Description: "Optimize index usage.",
-				Version:     10,
-				Action: migrate.SQL{
-					`DROP INDEX idx_used_serial`,
-					`DROP INDEX idx_pieceinfo_expiration`,
-					`DROP INDEX idx_bandwidth_usage_created`,
-					`DROP INDEX idx_order_archive_satellite`,
-					`DROP INDEX idx_order_archive_status`,
-					`CREATE INDEX idx_used_serial ON used_serial(datetime(expiration))`,
-					`CREATE INDEX idx_pieceinfo_expiration ON pieceinfo(datetime(piece_expiration)) WHERE piece_expiration IS NOT NULL`,
-					`CREATE INDEX idx_bandwidth_usage_created ON bandwidth_usage(datetime(created_at))`,
-				},
-			},
->>>>>>> 5bec8201
 		},
 	}
 }