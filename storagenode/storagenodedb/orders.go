--- conflicted
+++ resolved
@@ -38,26 +38,14 @@
 		return ErrInfo.Wrap(err)
 	}
 
-<<<<<<< HEAD
-=======
-	expirationTime, err := ptypes.Timestamp(info.Limit.OrderExpiration)
-	if err != nil {
-		return ErrInfo.Wrap(err)
-	}
-
-	// TODO remove `uplink_cert_id` from DB
->>>>>>> bbc25a2b
+
 	_, err = db.db.Exec(`
 		INSERT INTO unsent_order(
 			satellite_id, serial_number,
 			order_limit_serialized, order_serialized, order_limit_expiration,
 			uplink_cert_id
 		) VALUES (?,?, ?,?,?, ?)
-<<<<<<< HEAD
-	`, info.Limit.SatelliteId, info.Limit.SerialNumber, limitSerialized, orderSerialized, info.Limit.OrderExpiration.UTC(), uplinkCertID)
-=======
-	`, info.Limit.SatelliteId, info.Limit.SerialNumber, limitSerialized, orderSerialized, expirationTime, 0)
->>>>>>> bbc25a2b
+	`, info.Limit.SatelliteId, info.Limit.SerialNumber, limitSerialized, orderSerialized, info.Limit.OrderExpiration.UTC(), 0)
 
 	return ErrInfo.Wrap(err)
 }
