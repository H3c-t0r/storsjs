--- conflicted
+++ resolved
@@ -95,13 +95,8 @@
 	storageUsageDB    *storageUsageDB
 	usedSerialsDB     *usedSerialsDB
 	satellitesDB      *satellitesDB
-<<<<<<< HEAD
-=======
-
-	kdb, ndb, adb storage.KeyValueStore
 
 	sqlDatabases map[string]*sql.DB
->>>>>>> a2b1e9fa
 }
 
 // New creates a new master database for storage node
@@ -111,16 +106,6 @@
 		return nil, err
 	}
 	pieces := filestore.New(log, piecesDir)
-
-<<<<<<< HEAD
-	versionsPath := config.Info2
-	versionsDB, err := openDatabase(versionsPath)
-=======
-	dbs, err := boltdb.NewShared(config.Kademlia, kademlia.KademliaBucket, kademlia.NodeBucket, kademlia.AntechamberBucket)
->>>>>>> a2b1e9fa
-	if err != nil {
-		return nil, err
-	}
 
 	db := &DB{
 		log:    log,
@@ -158,27 +143,7 @@
 	if err != nil {
 		return errs.Combine(err, db.closeDatabases())
 	}
-<<<<<<< HEAD
-
-	db := &DB{
-		log:    log,
-		pieces: pieces,
-
-		// Initialize databases. Currently shares one info.db database file but
-		// in the future these will initialize their own database connections.
-		versionsDB:        newVersionsDB(versionsDB, versionsPath),
-		v0PieceInfoDB:     newV0PieceInfoDB(versionsDB, versionsPath),
-		bandwidthDB:       newBandwidthDB(versionsDB, versionsPath),
-		ordersDB:          newOrdersDB(versionsDB, versionsPath),
-		pieceExpirationDB: newPieceExpirationDB(versionsDB, versionsPath),
-		pieceSpaceUsedDB:  newPieceSpaceUsedDB(versionsDB, versionsPath),
-		reputationDB:      newReputationDB(versionsDB, versionsPath),
-		storageUsageDB:    newStorageusageDB(versionsDB, versionsPath),
-		usedSerialsDB:     newUsedSerialsDB(versionsDB, versionsPath),
-		satellitesDB:      newSatellitesDB(versionsDB, versionsPath),
-	}
-	return db, nil
-=======
+
 	db.deprecatedInfoDB.Configure(deprecatedInfoDB)
 	db.bandwidthDB.Configure(deprecatedInfoDB)
 	db.ordersDB.Configure(deprecatedInfoDB)
@@ -190,7 +155,6 @@
 	db.usedSerialsDB.Configure(deprecatedInfoDB)
 	db.satellitesDB.Configure(deprecatedInfoDB)
 	return nil
->>>>>>> a2b1e9fa
 }
 
 // openDatabase opens or creates a database at the specified path.
@@ -229,24 +193,7 @@
 // Close closes any resources.
 func (db *DB) Close() error {
 	return errs.Combine(
-<<<<<<< HEAD
-		db.versionsDB.Close(),
-		db.v0PieceInfoDB.Close(),
-		db.bandwidthDB.Close(),
-		db.ordersDB.Close(),
-		db.pieceExpirationDB.Close(),
-		db.pieceSpaceUsedDB.Close(),
-		db.reputationDB.Close(),
-		db.storageUsageDB.Close(),
-		db.usedSerialsDB.Close(),
-		db.satellitesDB.Close(),
-=======
-		db.kdb.Close(),
-		db.ndb.Close(),
-		db.adb.Close(),
-
 		db.closeDatabases(),
->>>>>>> a2b1e9fa
 	)
 }
 
