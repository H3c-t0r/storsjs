// Copyright (C) 2019 Storj Labs, Inc.
// See LICENSE for copying information.

package storagenodedb

import (
	"context"
	"database/sql"
	"database/sql/driver"
	"math/rand"
	"os"
	"path/filepath"
	"strconv"
	"strings"
	"sync"
	"time"

	"github.com/mattn/go-sqlite3" // used indirectly
	"github.com/zeebo/errs"
	"go.uber.org/zap"
	monkit "gopkg.in/spacemonkeygo/monkit.v2"

	"storj.io/storj/internal/dbutil"
	"storj.io/storj/internal/dbutil/sqliteutil"
	"storj.io/storj/internal/migrate"
	"storj.io/storj/pkg/kademlia"
	"storj.io/storj/storage"
	"storj.io/storj/storage/boltdb"
	"storj.io/storj/storage/filestore"
	"storj.io/storj/storagenode"
	"storj.io/storj/storagenode/bandwidth"
	"storj.io/storj/storagenode/orders"
	"storj.io/storj/storagenode/pieces"
	"storj.io/storj/storagenode/piecestore"
	"storj.io/storj/storagenode/reputation"
	"storj.io/storj/storagenode/storageusage"
)

var (
	mon = monkit.Package()

	// ErrDatabase represents errors from the databases.
	ErrDatabase = errs.Class("storage node database error")
)

var _ storagenode.DB = (*DB)(nil)

// SQLDB defines interface that matches *sql.DB
// this is such that we can use utccheck.DB for the backend
//
// TODO: wrap the connector instead of *sql.DB
type SQLDB interface {
	Begin() (*sql.Tx, error)
	BeginTx(ctx context.Context, opts *sql.TxOptions) (*sql.Tx, error)
	Close() error
	Conn(ctx context.Context) (*sql.Conn, error)
	Driver() driver.Driver
	Exec(query string, args ...interface{}) (sql.Result, error)
	ExecContext(ctx context.Context, query string, args ...interface{}) (sql.Result, error)
	Ping() error
	PingContext(ctx context.Context) error
	Prepare(query string) (*sql.Stmt, error)
	PrepareContext(ctx context.Context, query string) (*sql.Stmt, error)
	Query(query string, args ...interface{}) (*sql.Rows, error)
	QueryContext(ctx context.Context, query string, args ...interface{}) (*sql.Rows, error)
	QueryRow(query string, args ...interface{}) *sql.Row
	QueryRowContext(ctx context.Context, query string, args ...interface{}) *sql.Row
	SetConnMaxLifetime(d time.Duration)
	SetMaxIdleConns(n int)
	SetMaxOpenConns(n int)
}

// Config configures storage node database
type Config struct {
	// TODO: figure out better names
	Storage  string
	Info     string
	Info2    string
	Kademlia string

	Pieces string
}

// DB contains access to different database tables
type DB struct {
	log *zap.Logger

	pieces interface {
		storage.Blobs
		Close() error
	}

	versionsDB        *versionsDB
	v0PieceInfoDB     *v0PieceInfoDB
	bandwidthDB       *bandwidthDB
	ordersDB          *ordersDB
	pieceExpirationDB *pieceExpirationDB
	pieceSpaceUsedDB  *pieceSpaceUsedDB
	reputationDB      *reputationDB
	storageUsageDB    *storageusageDB
	usedSerialsDB     *usedSerialsDB

	kdb, ndb, adb storage.KeyValueStore

	sqliteDriverInstanceKey string
	registeredSQLite3Hook   bool
	conlock                 sync.Mutex
	sqliteConnections       map[string]*sqlite3.SQLiteConn
	sqlDatabases            map[string]*sql.DB
}

// New creates a new master database for storage node
func New(log *zap.Logger, config Config) (*DB, error) {
	piecesDir, err := filestore.NewDir(config.Pieces)
	if err != nil {
		return nil, err
	}
	pieces := filestore.New(log, piecesDir)

	dbs, err := boltdb.NewShared(config.Kademlia, kademlia.KademliaBucket, kademlia.NodeBucket, kademlia.AntechamberBucket)
	if err != nil {
		return nil, err
	}

	db := &DB{
		log:    log,
		pieces: pieces,
		kdb:    dbs[0],
		ndb:    dbs[1],
		adb:    dbs[2],

<<<<<<< HEAD
		conlock:           sync.Mutex{},
		sqliteConnections: make(map[string]*sqlite3.SQLiteConn),
		sqlDatabases:      make(map[string]*sql.DB),
	}

	// The sqlite driver is needed in order to perform backups. We use a connect hook to intercept it.
	db.sqliteDriverInstanceKey = sqliteutil.Sqlite3DriverName + strconv.FormatInt(rand.Int63(), 10)
	db.conlock.Lock()
	if db.registeredSQLite3Hook == false {
		sql.Register(db.sqliteDriverInstanceKey, &sqlite3.SQLiteDriver{
			ConnectHook: func(conn *sqlite3.SQLiteConn) error {
				filename := strings.ToLower(filepath.Base(conn.GetFilename("")))
				db.conlock.Lock()
				db.sqliteConnections[filename] = conn
				db.conlock.Unlock()
				return nil
			},
		})
		db.registeredSQLite3Hook = true
=======
		// Initialize databases. Currently shares one info.db database file but
		// in the future these will initialize their own database connections.
		versionsDB:        newVersionsDB(versionsDB, versionsPath),
		v0PieceInfoDB:     newV0PieceInfoDB(versionsDB, versionsPath),
		bandwidthDB:       newBandwidthDB(versionsDB, versionsPath),
		ordersDB:          newOrdersDB(versionsDB, versionsPath),
		pieceExpirationDB: newPieceExpirationDB(versionsDB, versionsPath),
		pieceSpaceUsedDB:  newPieceSpaceUsedDB(versionsDB, versionsPath),
		reputationDB:      newReputationDB(versionsDB, versionsPath),
		storageUsageDB:    newStorageusageDB(versionsDB, versionsPath),
		usedSerialsDB:     newUsedSerialsDB(versionsDB, versionsPath),
>>>>>>> 0b32572a
	}
	db.conlock.Unlock()

	databasesPath := filepath.Dir(config.Info2)
	err = db.openDatabases(databasesPath)
	if err != nil {
		return nil, err
	}
	return db, nil
}

// openDatabases opens all the SQLite3 storage node databases and returns if any fails to open successfully.
func (db *DB) openDatabases(databasesPath string) error {
	// We open the versions database first because this one has the DB schema versioning info
	// we need before anything else.
	versionsDB, err := db.openDatabase(db.sqliteDriverInstanceKey, filepath.Join(databasesPath, VersionsDatabaseFilename))
	if err != nil {
		return err
	}
	if db.versionsDB == nil {
		db.versionsDB = newVersionsDB(versionsDB, filepath.Join(databasesPath, VersionsDatabaseFilename))
	} else {
		db.versionsDB.SQLDB = versionsDB
	}

	bandwidthDB, err := db.openDatabase(db.sqliteDriverInstanceKey, filepath.Join(databasesPath, BandwidthDatabaseFilename))
	if err != nil {
		return err
	}
	if db.bandwidthDB == nil {
		db.bandwidthDB = newBandwidthDB(bandwidthDB)
		db.consoleDB = newConsoleDB(bandwidthDB)
	} else {
		db.bandwidthDB.SQLDB = bandwidthDB
		db.consoleDB.SQLDB = bandwidthDB
	}

<<<<<<< HEAD
	ordersDB, err := db.openDatabase(db.sqliteDriverInstanceKey, filepath.Join(databasesPath, OrdersDatabaseFilename))
	if err != nil {
		return err
	}
	if db.ordersDB == nil {
		db.ordersDB = newOrdersDB(ordersDB)
	} else {
		db.ordersDB.SQLDB = ordersDB
=======
	db := &DB{
		log:    log,
		pieces: pieces,
		kdb:    teststore.New(),
		ndb:    teststore.New(),
		adb:    teststore.New(),

		// Initialize databases. Currently shares one info.db database file but
		// in the future these will initialize their own database connections.
		versionsDB:        newVersionsDB(versionsDB, versionsPath),
		v0PieceInfoDB:     newV0PieceInfoDB(versionsDB, versionsPath),
		bandwidthDB:       newBandwidthDB(versionsDB, versionsPath),
		ordersDB:          newOrdersDB(versionsDB, versionsPath),
		pieceExpirationDB: newPieceExpirationDB(versionsDB, versionsPath),
		pieceSpaceUsedDB:  newPieceSpaceUsedDB(versionsDB, versionsPath),
		reputationDB:      newReputationDB(versionsDB, versionsPath),
		storageUsageDB:    newStorageusageDB(versionsDB, versionsPath),
		usedSerialsDB:     newUsedSerialsDB(versionsDB, versionsPath),
>>>>>>> 0b32572a
	}

	pieceExpirationDB, err := db.openDatabase(db.sqliteDriverInstanceKey, filepath.Join(databasesPath, PieceExpirationDatabaseFilename))
	if err != nil {
		return err
	}
	if db.pieceExpirationDB == nil {
		db.pieceExpirationDB = newPieceExpirationDB(pieceExpirationDB)
	} else {
		db.pieceExpirationDB.SQLDB = pieceExpirationDB
	}

	v0PieceInfoDB, err := db.openDatabase(db.sqliteDriverInstanceKey, filepath.Join(databasesPath, v0PieceInfoDatabaseFilename))
	if err != nil {
		return err
	}
	if db.v0PieceInfoDB == nil {
		db.v0PieceInfoDB = newV0PieceInfoDB(v0PieceInfoDB)
	} else {
		db.v0PieceInfoDB.SQLDB = v0PieceInfoDB
	}

	pieceSpaceUsedDB, err := db.openDatabase(db.sqliteDriverInstanceKey, filepath.Join(databasesPath, PieceSpacedUsedDatabaseFilename))
	if err != nil {
		return err
	}
	if db.pieceSpaceUsedDB == nil {
		db.pieceSpaceUsedDB = newPieceSpaceUsedDB(pieceSpaceUsedDB)
	} else {
		db.pieceSpaceUsedDB.SQLDB = pieceSpaceUsedDB
	}

	reputationDB, err := db.openDatabase(db.sqliteDriverInstanceKey, filepath.Join(databasesPath, ReputationDatabaseFilename))
	if err != nil {
		return err
	}
	if db.reputationDB == nil {
		db.reputationDB = newReputationDB(reputationDB)
	} else {
		db.reputationDB.SQLDB = reputationDB
	}

	storageUsageDB, err := db.openDatabase(db.sqliteDriverInstanceKey, filepath.Join(databasesPath, StorageUsageDatabaseFilename))
	if err != nil {
		return err
	}
	if db.storageUsageDB == nil {
		db.storageUsageDB = newStorageusageDB(storageUsageDB)
	} else {
		db.storageUsageDB.SQLDB = storageUsageDB
	}

	usedSerialsDB, err := db.openDatabase(db.sqliteDriverInstanceKey, filepath.Join(databasesPath, UsedSerialsDatabaseFilename))
	if err != nil {
		return err
	}
	if db.usedSerialsDB == nil {
		db.usedSerialsDB = newUsedSerialsDB(usedSerialsDB)
	} else {
		db.usedSerialsDB.SQLDB = usedSerialsDB
	}
	return nil
}

// openDatabase opens or creates a database at the specified path.
func (db *DB) openDatabase(sqliteDriverInstanceKey string, path string) (*sql.DB, error) {
	if err := os.MkdirAll(filepath.Dir(path), 0700); err != nil {
		return nil, err
	}

	sqlDB, err := sql.Open(sqliteDriverInstanceKey, "file:"+path+"?_journal=WAL&_busy_timeout=10000")
	if err != nil {
		return nil, ErrDatabase.Wrap(err)
	}

	filename := strings.ToLower(filepath.Base(path))
	db.sqlDatabases[filename] = sqlDB

	dbutil.Configure(sqlDB, mon)
	// TODO: This shouldn't be needed. When a database is first opened it hasn't been created on disk yet.
	// This flushes the newly initialized database to disk.
	sqlDB.Ping()

	db.log.Sugar().Debugf("opened database %s", filename)
	return sqlDB, nil
}

// DatabaseFromFilename returns the database connection related to a databaes filename.
func (db *DB) DatabaseFromFilename(filename string) *sql.DB {
	return db.sqlDatabases[filename]
}

// CreateTables creates any necessary tables.
func (db *DB) CreateTables() error {
	migration := db.Migration()
	return migration.Run(db.log.Named("migration"))
}

// Close closes any resources.
func (db *DB) Close() error {
	return errs.Combine(
		db.kdb.Close(),
		db.ndb.Close(),
		db.adb.Close(),

<<<<<<< HEAD
		db.closeDatabases(),
	)
}

// closeDatabases closes all the SQLite database connections and removes them from the associated maps.
func (db *DB) closeDatabases() error {
	var err error

	for k, _ := range db.sqlDatabases {
		errs.Combine(err, db.closeDatabase(k))
	}
	return err
}

// closeDatabase closes the specified SQLite database connections and removes them from the associated maps.
func (db *DB) closeDatabase(filename string) error {
	var err error

	if sqlConn, ok := db.sqlDatabases[filename]; ok {
		err = errs.Combine(err, sqlConn.Close())
		delete(db.sqlDatabases, filename)
	}
	if sqliteConn, ok := db.sqliteConnections[filename]; ok {
		err = errs.Combine(err, sqliteConn.Close())
		delete(db.sqliteConnections, filename)
	}
	if err != nil {
		db.log.Sugar().Errorf("error closing database %s: %+v", filename, err)
	} else {
		db.log.Sugar().Debugf("closed database %s", filename)
	}

	return err
}

// VersionsMigration returns the instance of the versions database.
func (db *DB) VersionsMigration() migrate.DB {
	return db.versionsDB
}

=======
		db.versionsDB.Close(),
		db.v0PieceInfoDB.Close(),
		db.bandwidthDB.Close(),
		db.ordersDB.Close(),
		db.pieceExpirationDB.Close(),
		db.pieceSpaceUsedDB.Close(),
		db.reputationDB.Close(),
		db.storageUsageDB.Close(),
		db.usedSerialsDB.Close(),
	)
}

>>>>>>> 0b32572a
// Versions returns the instance of the versions database.
func (db *DB) Versions() SQLDB {
	return db.versionsDB
}

// V0PieceInfo returns the instance of the V0PieceInfoDB database.
func (db *DB) V0PieceInfo() pieces.V0PieceInfoDB {
	return db.v0PieceInfoDB
}

// Bandwidth returns the instance of the Bandwidth database.
func (db *DB) Bandwidth() bandwidth.DB {
	return db.bandwidthDB
}

// Orders returns the instance of the Orders database.
func (db *DB) Orders() orders.DB {
	return db.ordersDB
}

// Pieces returns blob storage for pieces
func (db *DB) Pieces() storage.Blobs {
	return db.pieces
}

// PieceExpirationDB returns the instance of the PieceExpiration database.
func (db *DB) PieceExpirationDB() pieces.PieceExpirationDB {
	return db.pieceExpirationDB
}

// PieceSpaceUsedDB returns the instance of the PieceSpacedUsed database.
func (db *DB) PieceSpaceUsedDB() pieces.PieceSpaceUsedDB {
	return db.pieceSpaceUsedDB
}

// Reputation returns the instance of the Reputation database.
func (db *DB) Reputation() reputation.DB {
	return db.reputationDB
}

// StorageUsage returns the instance of the StorageUsage database.
func (db *DB) StorageUsage() storageusage.DB {
	return db.storageUsageDB
}

// UsedSerials returns the instance of the UsedSerials database.
func (db *DB) UsedSerials() piecestore.UsedSerials {
	return db.usedSerialsDB
}

// RoutingTable returns kademlia routing table
func (db *DB) RoutingTable() (kdb, ndb, adb storage.KeyValueStore) {
	return db.kdb, db.ndb, db.adb
}

// Migration returns table migrations.
func (db *DB) Migration() *migrate.Migration {
	return &migrate.Migration{
		Table: "versions",
		Steps: []*migrate.Step{
			{
				DB:          db.versionsDB,
				Description: "Initial setup",
				Version:     0,
				Action: migrate.SQL{
					// table for keeping serials that need to be verified against
					`CREATE TABLE used_serial (
						satellite_id  BLOB NOT NULL,
						serial_number BLOB NOT NULL,
						expiration    TIMESTAMP NOT NULL
					)`,
					// primary key on satellite id and serial number
					`CREATE UNIQUE INDEX pk_used_serial ON used_serial(satellite_id, serial_number)`,
					// expiration index to allow fast deletion
					`CREATE INDEX idx_used_serial ON used_serial(expiration)`,

					// certificate table for storing uplink/satellite certificates
					`CREATE TABLE certificate (
						cert_id       INTEGER PRIMARY KEY AUTOINCREMENT NOT NULL,
						node_id       BLOB        NOT NULL, -- same NodeID can have multiple valid leaf certificates
						peer_identity BLOB UNIQUE NOT NULL  -- PEM encoded
					)`,

					// table for storing piece meta info
					`CREATE TABLE pieceinfo (
						satellite_id     BLOB      NOT NULL,
						piece_id         BLOB      NOT NULL,
						piece_size       BIGINT    NOT NULL,
						piece_expiration TIMESTAMP, -- date when it can be deleted

						uplink_piece_hash BLOB    NOT NULL, -- serialized pb.PieceHash signed by uplink
						uplink_cert_id    INTEGER NOT NULL,

						FOREIGN KEY(uplink_cert_id) REFERENCES certificate(cert_id)
					)`,
					// primary key by satellite id and piece id
					`CREATE UNIQUE INDEX pk_pieceinfo ON pieceinfo(satellite_id, piece_id)`,

					// table for storing bandwidth usage
					`CREATE TABLE bandwidth_usage (
						satellite_id  BLOB    NOT NULL,
						action        INTEGER NOT NULL,
						amount        BIGINT  NOT NULL,
						created_at    TIMESTAMP NOT NULL
					)`,
					`CREATE INDEX idx_bandwidth_usage_satellite ON bandwidth_usage(satellite_id)`,
					`CREATE INDEX idx_bandwidth_usage_created   ON bandwidth_usage(created_at)`,

					// table for storing all unsent orders
					`CREATE TABLE unsent_order (
						satellite_id  BLOB NOT NULL,
						serial_number BLOB NOT NULL,

						order_limit_serialized BLOB      NOT NULL, -- serialized pb.OrderLimit
						order_serialized       BLOB      NOT NULL, -- serialized pb.Order
						order_limit_expiration TIMESTAMP NOT NULL, -- when is the deadline for sending it

						uplink_cert_id INTEGER NOT NULL,

						FOREIGN KEY(uplink_cert_id) REFERENCES certificate(cert_id)
					)`,
					`CREATE UNIQUE INDEX idx_orders ON unsent_order(satellite_id, serial_number)`,

					// table for storing all sent orders
					`CREATE TABLE order_archive (
						satellite_id  BLOB NOT NULL,
						serial_number BLOB NOT NULL,

						order_limit_serialized BLOB NOT NULL, -- serialized pb.OrderLimit
						order_serialized       BLOB NOT NULL, -- serialized pb.Order

						uplink_cert_id INTEGER NOT NULL,

						status      INTEGER   NOT NULL, -- accepted, rejected, confirmed
						archived_at TIMESTAMP NOT NULL, -- when was it rejected

						FOREIGN KEY(uplink_cert_id) REFERENCES certificate(cert_id)
					)`,
					`CREATE INDEX idx_order_archive_satellite ON order_archive(satellite_id)`,
					`CREATE INDEX idx_order_archive_status ON order_archive(status)`,
				},
			},
			{
				DB:          db.versionsDB,
				Description: "Network Wipe #2",
				Version:     1,
				Action: migrate.SQL{
					`UPDATE pieceinfo SET piece_expiration = '2019-05-09 00:00:00.000000+00:00'`,
				},
			},
			{
				DB:          db.versionsDB,
				Description: "Add tracking of deletion failures.",
				Version:     2,
				Action: migrate.SQL{
					`ALTER TABLE pieceinfo ADD COLUMN deletion_failed_at TIMESTAMP`,
				},
			},
			{
				DB:          db.versionsDB,
				Description: "Add vouchersDB for storing and retrieving vouchers.",
				Version:     3,
				Action: migrate.SQL{
					`CREATE TABLE vouchers (
						satellite_id BLOB PRIMARY KEY NOT NULL,
						voucher_serialized BLOB NOT NULL,
						expiration TIMESTAMP NOT NULL
					)`,
				},
			},
			{
				DB:          db.versionsDB,
				Description: "Add index on pieceinfo expireation",
				Version:     4,
				Action: migrate.SQL{
					`CREATE INDEX idx_pieceinfo_expiration ON pieceinfo(piece_expiration)`,
					`CREATE INDEX idx_pieceinfo_deletion_failed ON pieceinfo(deletion_failed_at)`,
				},
			},
			{
				DB:          db.versionsDB,
				Description: "Partial Network Wipe - Tardigrade Satellites",
				Version:     5,
				Action: migrate.SQL{
					`UPDATE pieceinfo SET piece_expiration = '2019-06-25 00:00:00.000000+00:00' WHERE satellite_id
						IN (x'84A74C2CD43C5BA76535E1F42F5DF7C287ED68D33522782F4AFABFDB40000000',
							x'A28B4F04E10BAE85D67F4C6CB82BF8D4C0F0F47A8EA72627524DEB6EC0000000',
							x'AF2C42003EFC826AB4361F73F9D890942146FE0EBE806786F8E7190800000000'
					)`,
				},
			},
			{
				DB:          db.versionsDB,
				Description: "Add creation date.",
				Version:     6,
				Action: migrate.SQL{
					`ALTER TABLE pieceinfo ADD COLUMN piece_creation TIMESTAMP NOT NULL DEFAULT 'epoch'`,
				},
			},
			{
				DB:          db.versionsDB,
				Description: "Drop certificate table.",
				Version:     7,
				Action: migrate.SQL{
					`DROP TABLE certificate`,
					`CREATE TABLE certificate (cert_id INTEGER)`,
				},
			},
			{
				DB:          db.versionsDB,
				Description: "Drop old used serials and remove pieceinfo_deletion_failed index.",
				Version:     8,
				Action: migrate.SQL{
					`DELETE FROM used_serial`,
					`DROP INDEX idx_pieceinfo_deletion_failed`,
				},
			},
			{
				DB:          db.versionsDB,
				Description: "Add order limit table.",
				Version:     9,
				Action: migrate.SQL{
					`ALTER TABLE pieceinfo ADD COLUMN order_limit BLOB NOT NULL DEFAULT X''`,
				},
			},
			{
				DB:          db.versionsDB,
				Description: "Optimize index usage.",
				Version:     10,
				Action: migrate.SQL{
					`DROP INDEX idx_pieceinfo_expiration`,
					`DROP INDEX idx_order_archive_satellite`,
					`DROP INDEX idx_order_archive_status`,
					`CREATE INDEX idx_pieceinfo_expiration ON pieceinfo(piece_expiration) WHERE piece_expiration IS NOT NULL`,
				},
			},
			{
				DB:          db.versionsDB,
				Description: "Create bandwidth_usage_rollup table.",
				Version:     11,
				Action: migrate.SQL{
					`CREATE TABLE bandwidth_usage_rollups (
										interval_start	TIMESTAMP NOT NULL,
										satellite_id  	BLOB    NOT NULL,
										action        	INTEGER NOT NULL,
										amount        	BIGINT  NOT NULL,
										PRIMARY KEY ( interval_start, satellite_id, action )
									)`,
				},
			},
			{
				DB:          db.versionsDB,
				Description: "Clear Tables from Alpha data",
				Version:     12,
				Action: migrate.SQL{
					`DROP TABLE pieceinfo`,
					`DROP TABLE used_serial`,
					`DROP TABLE order_archive`,
					`CREATE TABLE pieceinfo_ (
						satellite_id     BLOB      NOT NULL,
						piece_id         BLOB      NOT NULL,
						piece_size       BIGINT    NOT NULL,
						piece_expiration TIMESTAMP,

						order_limit       BLOB    NOT NULL,
						uplink_piece_hash BLOB    NOT NULL,
						uplink_cert_id    INTEGER NOT NULL,

						deletion_failed_at TIMESTAMP,
						piece_creation TIMESTAMP NOT NULL,

						FOREIGN KEY(uplink_cert_id) REFERENCES certificate(cert_id)
					)`,
					`CREATE UNIQUE INDEX pk_pieceinfo_ ON pieceinfo_(satellite_id, piece_id)`,
					`CREATE INDEX idx_pieceinfo__expiration ON pieceinfo_(piece_expiration) WHERE piece_expiration IS NOT NULL`,
					`CREATE TABLE used_serial_ (
						satellite_id  BLOB NOT NULL,
						serial_number BLOB NOT NULL,
						expiration    TIMESTAMP NOT NULL
					)`,
					`CREATE UNIQUE INDEX pk_used_serial_ ON used_serial_(satellite_id, serial_number)`,
					`CREATE INDEX idx_used_serial_ ON used_serial_(expiration)`,
					`CREATE TABLE order_archive_ (
						satellite_id  BLOB NOT NULL,
						serial_number BLOB NOT NULL,

						order_limit_serialized BLOB NOT NULL,
						order_serialized       BLOB NOT NULL,

						uplink_cert_id INTEGER NOT NULL,

						status      INTEGER   NOT NULL,
						archived_at TIMESTAMP NOT NULL,

						FOREIGN KEY(uplink_cert_id) REFERENCES certificate(cert_id)
					)`,
				},
			},
			{
				DB:          db.versionsDB,
				Description: "Free Storagenodes from trash data",
				Version:     13,
				Action: migrate.Func(func(log *zap.Logger, mgdb migrate.DB, tx *sql.Tx) error {
					// When using inmemory DB, skip deletion process
					if db.versionsDB.location == "" {
						return nil
					}

					err := os.RemoveAll(filepath.Join(filepath.Dir(db.versionsDB.location), "blob/ukfu6bhbboxilvt7jrwlqk7y2tapb5d2r2tsmj2sjxvw5qaaaaaa")) // us-central1
					if err != nil {
						log.Sugar().Debug(err)
					}
					err = os.RemoveAll(filepath.Join(filepath.Dir(db.versionsDB.location), "blob/v4weeab67sbgvnbwd5z7tweqsqqun7qox2agpbxy44mqqaaaaaaa")) // europe-west1
					if err != nil {
						log.Sugar().Debug(err)
					}
					err = os.RemoveAll(filepath.Join(filepath.Dir(db.versionsDB.location), "blob/qstuylguhrn2ozjv4h2c6xpxykd622gtgurhql2k7k75wqaaaaaa")) // asia-east1
					if err != nil {
						log.Sugar().Debug(err)
					}
					err = os.RemoveAll(filepath.Join(filepath.Dir(db.versionsDB.location), "blob/abforhuxbzyd35blusvrifvdwmfx4hmocsva4vmpp3rgqaaaaaaa")) // "tothemoon (stefan)"
					if err != nil {
						log.Sugar().Debug(err)
					}
					// To prevent the node from starting up, we just log errors and return nil
					return nil
				}),
			},
			{
				DB:          db.versionsDB,
				Description: "Free Storagenodes from orphaned tmp data",
				Version:     14,
				Action: migrate.Func(func(log *zap.Logger, mgdb migrate.DB, tx *sql.Tx) error {
					// When using inmemory DB, skip deletion process
					if db.versionsDB.location == "" {
						return nil
					}

					err := os.RemoveAll(filepath.Join(filepath.Dir(db.versionsDB.location), "tmp"))
					if err != nil {
						log.Sugar().Debug(err)
					}
					// To prevent the node from starting up, we just log errors and return nil
					return nil
				}),
			},
			{
				DB:          db.versionsDB,
				Description: "Start piece_expirations table, deprecate pieceinfo table",
				Version:     15,
				Action: migrate.SQL{
					// new table to hold expiration data (and only expirations. no other pieceinfo)
					`CREATE TABLE piece_expirations (
						satellite_id       BLOB      NOT NULL,
						piece_id           BLOB      NOT NULL,
						piece_expiration   TIMESTAMP NOT NULL, -- date when it can be deleted
						deletion_failed_at TIMESTAMP,
						PRIMARY KEY (satellite_id, piece_id)
					)`,
					`CREATE INDEX idx_piece_expirations_piece_expiration ON piece_expirations(piece_expiration)`,
					`CREATE INDEX idx_piece_expirations_deletion_failed_at ON piece_expirations(deletion_failed_at)`,
				},
			},
			{
				DB:          db.versionsDB,
				Description: "Add reputation and storage usage cache tables",
				Version:     16,
				Action: migrate.SQL{
					`CREATE TABLE reputation (
						satellite_id BLOB NOT NULL,
						uptime_success_count INTEGER NOT NULL,
						uptime_total_count INTEGER NOT NULL,
						uptime_reputation_alpha REAL NOT NULL,
						uptime_reputation_beta REAL NOT NULL,
						uptime_reputation_score REAL NOT NULL,
						audit_success_count INTEGER NOT NULL,
						audit_total_count INTEGER NOT NULL,
						audit_reputation_alpha REAL NOT NULL,
						audit_reputation_beta REAL NOT NULL,
						audit_reputation_score REAL NOT NULL,
						updated_at TIMESTAMP NOT NULL,
						PRIMARY KEY (satellite_id)
					)`,
					`CREATE TABLE storage_usage (
						satellite_id BLOB NOT NULL,
						at_rest_total REAL NOT NUll,
						timestamp TIMESTAMP NOT NULL,
						PRIMARY KEY (satellite_id, timestamp)
					)`,
				},
			},
			{
				DB:          db.versionsDB,
				Description: "Create piece_space_used table",
				Version:     17,
				Action: migrate.SQL{
					// new table to hold the most recent totals from the piece space used cache
					`CREATE TABLE piece_space_used (
						total INTEGER NOT NULL,
						satellite_id BLOB
					)`,
					`CREATE UNIQUE INDEX idx_piece_space_used_satellite_id ON piece_space_used(satellite_id)`,
					`INSERT INTO piece_space_used (total) select ifnull(sum(piece_size), 0) from pieceinfo_`,
				},
			},
			{
				DB:          db.versionsDB,
				Description: "Drop vouchers table",
				Version:     18,
				Action: migrate.SQL{
					`DROP TABLE vouchers`,
				},
			},
			{
				DB:          db.versionsDB,
				Description: "Add disqualified field to reputation",
				Version:     19,
				Action: migrate.SQL{
					`DROP TABLE reputation;`,
					`CREATE TABLE reputation (
						satellite_id BLOB NOT NULL,
						uptime_success_count INTEGER NOT NULL,
						uptime_total_count INTEGER NOT NULL,
						uptime_reputation_alpha REAL NOT NULL,
						uptime_reputation_beta REAL NOT NULL,
						uptime_reputation_score REAL NOT NULL,
						audit_success_count INTEGER NOT NULL,
						audit_total_count INTEGER NOT NULL,
						audit_reputation_alpha REAL NOT NULL,
						audit_reputation_beta REAL NOT NULL,
						audit_reputation_score REAL NOT NULL,
						disqualified TIMESTAMP,
						updated_at TIMESTAMP NOT NULL,
						PRIMARY KEY (satellite_id)
					);`,
				},
			},
			{
<<<<<<< HEAD
				Description: "Split into multiple sqlite databases",
				Version:     20,
				Action: migrate.Func(func(log *zap.Logger, _ migrate.DB, tx *sql.Tx) error {
					// We keep database version information in the info.db but we migrate
					// the other tables into their own individual SQLite3 databases
					// and we drop them from the info.db.
					ctx := context.TODO()

					if err := sqliteutil.MigrateToDatabase(ctx, db.sqliteConnections, db.sqliteDriverInstanceKey, VersionsDatabaseFilename, BandwidthDatabaseFilename, "bandwidth_usage", "bandwidth_usage_rollups"); err != nil {
						return ErrDatabase.Wrap(err)
					}
					if err := db.closeDatabase(BandwidthDatabaseFilename); err != nil {
						return ErrDatabase.Wrap(err)
					}

					if err := sqliteutil.MigrateToDatabase(ctx, db.sqliteConnections, db.sqliteDriverInstanceKey, VersionsDatabaseFilename, OrdersDatabaseFilename, "unsent_order", "order_archive_"); err != nil {
						return ErrDatabase.Wrap(err)
					}
					if err := db.closeDatabase(OrdersDatabaseFilename); err != nil {
						return ErrDatabase.Wrap(err)
					}

					if err := sqliteutil.MigrateToDatabase(ctx, db.sqliteConnections, db.sqliteDriverInstanceKey, VersionsDatabaseFilename, PieceExpirationDatabaseFilename, "piece_expirations"); err != nil {
						return ErrDatabase.Wrap(err)
					}
					if err := db.closeDatabase(PieceExpirationDatabaseFilename); err != nil {
						return ErrDatabase.Wrap(err)
					}

					if err := sqliteutil.MigrateToDatabase(ctx, db.sqliteConnections, db.sqliteDriverInstanceKey, VersionsDatabaseFilename, v0PieceInfoDatabaseFilename, "pieceinfo_"); err != nil {
						return ErrDatabase.Wrap(err)
					}
					if err := db.closeDatabase(v0PieceInfoDatabaseFilename); err != nil {
						return ErrDatabase.Wrap(err)
					}

					if err := sqliteutil.MigrateToDatabase(ctx, db.sqliteConnections, db.sqliteDriverInstanceKey, VersionsDatabaseFilename, PieceSpacedUsedDatabaseFilename, "piece_space_used"); err != nil {
						return ErrDatabase.Wrap(err)
					}
					if err := db.closeDatabase(PieceSpacedUsedDatabaseFilename); err != nil {
						return ErrDatabase.Wrap(err)
					}

					if err := sqliteutil.MigrateToDatabase(ctx, db.sqliteConnections, db.sqliteDriverInstanceKey, VersionsDatabaseFilename, ReputationDatabaseFilename, "reputation"); err != nil {
						return ErrDatabase.Wrap(err)
					}
					if err := db.closeDatabase(ReputationDatabaseFilename); err != nil {
						return ErrDatabase.Wrap(err)
					}

					if err := sqliteutil.MigrateToDatabase(ctx, db.sqliteConnections, db.sqliteDriverInstanceKey, VersionsDatabaseFilename, StorageUsageDatabaseFilename, "storage_usage"); err != nil {
						return ErrDatabase.Wrap(err)
					}
					if err := db.closeDatabase(StorageUsageDatabaseFilename); err != nil {
						return ErrDatabase.Wrap(err)
					}

					if err := sqliteutil.MigrateToDatabase(ctx, db.sqliteConnections, db.sqliteDriverInstanceKey, VersionsDatabaseFilename, UsedSerialsDatabaseFilename, "used_serial_"); err != nil {
						return ErrDatabase.Wrap(err)
					}
					if err := db.closeDatabase(UsedSerialsDatabaseFilename); err != nil {
						return ErrDatabase.Wrap(err)
					}

					// Create a list of tables we have migrated to new databases
					// that we can delete from the original database.
					tablesToDrop := []string{
						"bandwidth_usage",
						"bandwidth_usage_rollups",
						"certificate",
						"unsent_order",
						"order_archive_",
						"piece_expirations",
						"pieceinfo_",
						"piece_space_used",
						"reputation",
						"storage_usage",
						"used_serial_",
					}

					// Delete tables we have migrated from the original database.
					for _, tableName := range tablesToDrop {
						_, err := db.versionsDB.Exec("DROP TABLE "+tableName+";", nil)
						if err != nil {
							return ErrDatabase.Wrap(err)
						}
					}

					// VACUUM the versions database to reclaim the space used by the migrated dropped tables.
					db.log.Named("migration").Sugar().Debugf("vacuum %s", VersionsDatabaseFilename)
					_, err := db.versionsDB.Exec("VACUUM;")
					if err != nil {
						return ErrDatabase.Wrap(err)
					}

					// Close the original database.
					versionsDBLocation := db.versionsDB.location
					db.closeDatabase(VersionsDatabaseFilename)

					// Re-open all the SQLite3 connections after executing the migration, VACUUM and close to reclaim space.
					err = db.openDatabases(filepath.Dir(versionsDBLocation))
					if err != nil {
						return ErrDatabase.Wrap(err)
					}

					return nil
				}),
=======
				DB:          db.versionsDB,
				Description: "Empty storage_usage table, rename storage_usage.timestamp to interval_start",
				Version:     20,
				Action: migrate.SQL{
					`DROP TABLE storage_usage`,
					`CREATE TABLE storage_usage (
						satellite_id BLOB NOT NULL,
						at_rest_total REAL NOT NUll,
						interval_start TIMESTAMP NOT NULL,
						PRIMARY KEY (satellite_id, interval_start)
					)`,
				},
>>>>>>> 0b32572a
			},
		},
	}
}<|MERGE_RESOLUTION|>--- conflicted
+++ resolved
@@ -129,7 +129,6 @@
 		ndb:    dbs[1],
 		adb:    dbs[2],
 
-<<<<<<< HEAD
 		conlock:           sync.Mutex{},
 		sqliteConnections: make(map[string]*sqlite3.SQLiteConn),
 		sqlDatabases:      make(map[string]*sql.DB),
@@ -149,19 +148,6 @@
 			},
 		})
 		db.registeredSQLite3Hook = true
-=======
-		// Initialize databases. Currently shares one info.db database file but
-		// in the future these will initialize their own database connections.
-		versionsDB:        newVersionsDB(versionsDB, versionsPath),
-		v0PieceInfoDB:     newV0PieceInfoDB(versionsDB, versionsPath),
-		bandwidthDB:       newBandwidthDB(versionsDB, versionsPath),
-		ordersDB:          newOrdersDB(versionsDB, versionsPath),
-		pieceExpirationDB: newPieceExpirationDB(versionsDB, versionsPath),
-		pieceSpaceUsedDB:  newPieceSpaceUsedDB(versionsDB, versionsPath),
-		reputationDB:      newReputationDB(versionsDB, versionsPath),
-		storageUsageDB:    newStorageusageDB(versionsDB, versionsPath),
-		usedSerialsDB:     newUsedSerialsDB(versionsDB, versionsPath),
->>>>>>> 0b32572a
 	}
 	db.conlock.Unlock()
 
@@ -193,13 +179,10 @@
 	}
 	if db.bandwidthDB == nil {
 		db.bandwidthDB = newBandwidthDB(bandwidthDB)
-		db.consoleDB = newConsoleDB(bandwidthDB)
 	} else {
 		db.bandwidthDB.SQLDB = bandwidthDB
-		db.consoleDB.SQLDB = bandwidthDB
-	}
-
-<<<<<<< HEAD
+	}
+
 	ordersDB, err := db.openDatabase(db.sqliteDriverInstanceKey, filepath.Join(databasesPath, OrdersDatabaseFilename))
 	if err != nil {
 		return err
@@ -208,26 +191,6 @@
 		db.ordersDB = newOrdersDB(ordersDB)
 	} else {
 		db.ordersDB.SQLDB = ordersDB
-=======
-	db := &DB{
-		log:    log,
-		pieces: pieces,
-		kdb:    teststore.New(),
-		ndb:    teststore.New(),
-		adb:    teststore.New(),
-
-		// Initialize databases. Currently shares one info.db database file but
-		// in the future these will initialize their own database connections.
-		versionsDB:        newVersionsDB(versionsDB, versionsPath),
-		v0PieceInfoDB:     newV0PieceInfoDB(versionsDB, versionsPath),
-		bandwidthDB:       newBandwidthDB(versionsDB, versionsPath),
-		ordersDB:          newOrdersDB(versionsDB, versionsPath),
-		pieceExpirationDB: newPieceExpirationDB(versionsDB, versionsPath),
-		pieceSpaceUsedDB:  newPieceSpaceUsedDB(versionsDB, versionsPath),
-		reputationDB:      newReputationDB(versionsDB, versionsPath),
-		storageUsageDB:    newStorageusageDB(versionsDB, versionsPath),
-		usedSerialsDB:     newUsedSerialsDB(versionsDB, versionsPath),
->>>>>>> 0b32572a
 	}
 
 	pieceExpirationDB, err := db.openDatabase(db.sqliteDriverInstanceKey, filepath.Join(databasesPath, PieceExpirationDatabaseFilename))
@@ -333,7 +296,6 @@
 		db.ndb.Close(),
 		db.adb.Close(),
 
-<<<<<<< HEAD
 		db.closeDatabases(),
 	)
 }
@@ -369,25 +331,6 @@
 	return err
 }
 
-// VersionsMigration returns the instance of the versions database.
-func (db *DB) VersionsMigration() migrate.DB {
-	return db.versionsDB
-}
-
-=======
-		db.versionsDB.Close(),
-		db.v0PieceInfoDB.Close(),
-		db.bandwidthDB.Close(),
-		db.ordersDB.Close(),
-		db.pieceExpirationDB.Close(),
-		db.pieceSpaceUsedDB.Close(),
-		db.reputationDB.Close(),
-		db.storageUsageDB.Close(),
-		db.usedSerialsDB.Close(),
-	)
-}
-
->>>>>>> 0b32572a
 // Versions returns the instance of the versions database.
 func (db *DB) Versions() SQLDB {
 	return db.versionsDB
@@ -826,9 +769,23 @@
 				},
 			},
 			{
-<<<<<<< HEAD
+				DB:          db.versionsDB,
+				Description: "Empty storage_usage table, rename storage_usage.timestamp to interval_start",
+				Version:     20,
+				Action: migrate.SQL{
+					`DROP TABLE storage_usage`,
+					`CREATE TABLE storage_usage (
+						satellite_id BLOB NOT NULL,
+						at_rest_total REAL NOT NUll,
+						interval_start TIMESTAMP NOT NULL,
+						PRIMARY KEY (satellite_id, interval_start)
+					)`,
+				},
+			},
+			{
+				DB:          db.versionsDB,
 				Description: "Split into multiple sqlite databases",
-				Version:     20,
+				Version:     21,
 				Action: migrate.Func(func(log *zap.Logger, _ migrate.DB, tx *sql.Tx) error {
 					// We keep database version information in the info.db but we migrate
 					// the other tables into their own individual SQLite3 databases
@@ -934,20 +891,6 @@
 
 					return nil
 				}),
-=======
-				DB:          db.versionsDB,
-				Description: "Empty storage_usage table, rename storage_usage.timestamp to interval_start",
-				Version:     20,
-				Action: migrate.SQL{
-					`DROP TABLE storage_usage`,
-					`CREATE TABLE storage_usage (
-						satellite_id BLOB NOT NULL,
-						at_rest_total REAL NOT NUll,
-						interval_start TIMESTAMP NOT NULL,
-						PRIMARY KEY (satellite_id, interval_start)
-					)`,
-				},
->>>>>>> 0b32572a
 			},
 		},
 	}
