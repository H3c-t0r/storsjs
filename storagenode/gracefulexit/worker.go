// Copyright (C) 2019 Storj Labs, Inc.
// See LICENSE for copying information.

package gracefulexit

import (
	"bytes"
	"context"
	"io"
	"os"
	"time"

	"github.com/zeebo/errs"
	"go.uber.org/zap"

	"storj.io/storj/pkg/pb"
	"storj.io/storj/pkg/rpc"
	"storj.io/storj/pkg/signing"
	"storj.io/storj/pkg/storj"
	"storj.io/storj/storagenode/pieces"
	"storj.io/storj/storagenode/piecestore"
	"storj.io/storj/storagenode/satellites"
	"storj.io/storj/uplink/ecclient"
)

// Worker is responsible for completing the graceful exit for a given satellite.
type Worker struct {
	log           *zap.Logger
	store         *pieces.Store
	satelliteDB   satellites.DB
	dialer        rpc.Dialer
	satelliteID   storj.NodeID
	satelliteAddr string
	ecclient      ecclient.Client
}

// NewWorker instantiates Worker.
func NewWorker(log *zap.Logger, store *pieces.Store, satelliteDB satellites.DB, dialer rpc.Dialer, satelliteID storj.NodeID, satelliteAddr string) *Worker {
	return &Worker{
		log:           log,
		store:         store,
		satelliteDB:   satelliteDB,
		dialer:        dialer,
		satelliteID:   satelliteID,
		satelliteAddr: satelliteAddr,
		ecclient:      ecclient.NewClient(log, dialer, 0),
	}
}

// Run calls the satellite endpoint, transfers pieces, validates, and responds with success or failure.
// It also marks the satellite finished once all the pieces have been transferred
// TODO handle transfers in parallel
func (worker *Worker) Run(ctx context.Context, done func()) (err error) {
	defer mon.Task()(&ctx)(&err)
	defer done()

	worker.log.Debug("running worker")

	conn, err := worker.dialer.DialAddressID(ctx, worker.satelliteAddr, worker.satelliteID)
	if err != nil {
		return errs.Wrap(err)
	}
	defer func() {
		err = errs.Combine(err, conn.Close())
	}()

	client := conn.SatelliteGracefulExitClient()

	c, err := client.Process(ctx)
	if err != nil {
		return errs.Wrap(err)
	}

	for {
		response, err := c.Recv()
		if errs.Is(err, io.EOF) {
			// Done
			break
		}
		if err != nil {
			// TODO what happened
			return errs.Wrap(err)
		}

		switch msg := response.GetMessage().(type) {
		case *pb.SatelliteMessage_NotReady:
			break // wait until next worker execution
		case *pb.SatelliteMessage_TransferPiece:
			err = worker.transferPiece(ctx, msg.TransferPiece, c)
			if err != nil {
				continue
			}
<<<<<<< HEAD

			addrLimit := msg.TransferPiece.GetAddressedOrderLimit()
			pk := msg.TransferPiece.PrivateKey

			originalHash, originalOrderLimit, err := worker.store.GetHashAndLimit(ctx, worker.satelliteID, pieceID, reader)
			if err != nil {
				worker.log.Error("failed to get piece hash and order limit.", zap.Stringer("satellite ID", worker.satelliteID), zap.Stringer("piece ID", pieceID), zap.Error(errs.Wrap(err)))
				worker.handleFailure(ctx, pb.TransferFailed_UNKNOWN, pieceID, c.Send)
				continue
			}

			putCtx, cancel := context.WithCancel(ctx)
			defer cancel()

			// TODO what's the typical expiration setting?
			pieceHash, err := worker.ecclient.PutPiece(putCtx, ctx, addrLimit, pk, reader, time.Now().Add(time.Second*600))
			if err != nil {
				if piecestore.ErrVerifyUntrusted.Has(err) {
					worker.log.Error("failed hash verification.", zap.Stringer("satellite ID", worker.satelliteID), zap.Stringer("piece ID", pieceID), zap.Error(errs.Wrap(err)))
					worker.handleFailure(ctx, pb.TransferFailed_HASH_VERIFICATION, pieceID, c.Send)
				} else {
					worker.log.Error("failed to put piece.", zap.Stringer("satellite ID", worker.satelliteID), zap.Stringer("piece ID", pieceID), zap.Error(errs.Wrap(err)))
					// TODO look at error type to decide on the transfer error
					worker.handleFailure(ctx, pb.TransferFailed_STORAGE_NODE_UNAVAILABLE, pieceID, c.Send)
				}
				continue
			}

			success := &pb.StorageNodeMessage{
				Message: &pb.StorageNodeMessage_Succeeded{
					Succeeded: &pb.TransferSucceeded{
						OriginalPieceId:      msg.TransferPiece.OriginalPieceId,
						OriginalPieceHash:    originalHash,
						OriginalOrderLimit:   originalOrderLimit,
						ReplacementPieceHash: pieceHash,
					},
				},
			}
			err = c.Send(success)
			if err != nil {
				return errs.Wrap(err)
			}
=======
>>>>>>> da2eaa70
		case *pb.SatelliteMessage_DeletePiece:
			pieceID := msg.DeletePiece.OriginalPieceId
			err := worker.store.Delete(ctx, worker.satelliteID, pieceID)
			if err != nil {
				worker.log.Error("failed to delete piece.", zap.Stringer("satellite ID", worker.satelliteID), zap.Stringer("piece ID", pieceID), zap.Error(errs.Wrap(err)))
			}
		case *pb.SatelliteMessage_ExitFailed:
			worker.log.Error("graceful exit failed.", zap.Stringer("satellite ID", worker.satelliteID), zap.Stringer("reason", msg.ExitFailed.Reason))

			err = worker.satelliteDB.CompleteGracefulExit(ctx, worker.satelliteID, time.Now(), satellites.ExitFailed, msg.ExitFailed.GetExitFailureSignature())
			if err != nil {
				return errs.Wrap(err)
			}
			break
		case *pb.SatelliteMessage_ExitCompleted:
			worker.log.Info("graceful exit completed.", zap.Stringer("satellite ID", worker.satelliteID))

			err = worker.satelliteDB.CompleteGracefulExit(ctx, worker.satelliteID, time.Now(), satellites.ExitSucceeded, msg.ExitCompleted.GetExitCompleteSignature())
			if err != nil {
				return errs.Wrap(err)
			}
			break
		default:
			// TODO handle err
			worker.log.Error("unknown graceful exit message.", zap.Stringer("satellite ID", worker.satelliteID))
		}

	}

	return errs.Wrap(err)
}

type gracefulExitStream interface {
	Context() context.Context
	Send(*pb.StorageNodeMessage) error
	Recv() (*pb.SatelliteMessage, error)
}

func (worker *Worker) transferPiece(ctx context.Context, transferPiece *pb.TransferPiece, c gracefulExitStream) error {
	pieceID := transferPiece.OriginalPieceId
	reader, err := worker.store.Reader(ctx, worker.satelliteID, pieceID)
	if err != nil {
		transferErr := pb.TransferFailed_UNKNOWN
		if errs.Is(err, os.ErrNotExist) {
			transferErr = pb.TransferFailed_NOT_FOUND
		}
		worker.log.Error("failed to get piece reader.", zap.Stringer("satellite ID", worker.satelliteID), zap.Stringer("piece ID", pieceID), zap.Error(errs.Wrap(err)))
		worker.handleFailure(ctx, transferErr, pieceID, c.Send)
		return err
	}

	addrLimit := transferPiece.GetAddressedOrderLimit()
	pk := transferPiece.PrivateKey

	originalHash, originalOrderLimit, err := worker.getHashAndLimit(ctx, reader, addrLimit.GetLimit())
	if err != nil {
		worker.log.Error("failed to get piece hash and order limit.", zap.Stringer("satellite ID", worker.satelliteID), zap.Stringer("piece ID", pieceID), zap.Error(errs.Wrap(err)))
		worker.handleFailure(ctx, pb.TransferFailed_UNKNOWN, pieceID, c.Send)
		return err
	}

	putCtx, cancel := context.WithCancel(ctx)
	defer cancel()

	// TODO what's the typical expiration setting?
	pieceHash, peerID, err := worker.ecclient.PutPiece(putCtx, ctx, addrLimit, pk, reader, time.Now().Add(time.Second*600))
	if err != nil {
		if piecestore.ErrVerifyUntrusted.Has(err) {
			worker.log.Error("failed hash verification.", zap.Stringer("satellite ID", worker.satelliteID), zap.Stringer("piece ID", pieceID), zap.Error(errs.Wrap(err)))
			worker.handleFailure(ctx, pb.TransferFailed_HASH_VERIFICATION, pieceID, c.Send)
		} else {
			worker.log.Error("failed to put piece.", zap.Stringer("satellite ID", worker.satelliteID), zap.Stringer("piece ID", pieceID), zap.Error(errs.Wrap(err)))
			// TODO look at error type to decide on the transfer error
			worker.handleFailure(ctx, pb.TransferFailed_STORAGE_NODE_UNAVAILABLE, pieceID, c.Send)
		}
		return err
	}

	if !bytes.Equal(originalHash.Hash, pieceHash.Hash) {
		worker.log.Error("piece hash from new storagenode does not match", zap.Stringer("storagenode ID", addrLimit.Limit.StorageNodeId), zap.Stringer("satellite ID", worker.satelliteID), zap.Stringer("piece ID", pieceID))
		worker.handleFailure(ctx, pb.TransferFailed_HASH_VERIFICATION, pieceID, c.Send)
		return Error.New("piece hash from new storagenode does not match")
	}
	if pieceHash.PieceId != addrLimit.Limit.PieceId {
		worker.log.Error("piece id from new storagenode does not match order limit", zap.Stringer("storagenode ID", addrLimit.Limit.StorageNodeId), zap.Stringer("satellite ID", worker.satelliteID), zap.Stringer("piece ID", pieceID))
		worker.handleFailure(ctx, pb.TransferFailed_HASH_VERIFICATION, pieceID, c.Send)
		return Error.New("piece id from new storagenode does not match order limit")
	}

	signee := signing.SigneeFromPeerIdentity(peerID)
	err = signing.VerifyPieceHashSignature(ctx, signee, pieceHash)
	if err != nil {
		worker.log.Error("invalid piece hash signature from new storagenode", zap.Stringer("storagenode ID", addrLimit.Limit.StorageNodeId), zap.Stringer("satellite ID", worker.satelliteID), zap.Stringer("piece ID", pieceID), zap.Error(errs.Wrap(err)))
		worker.handleFailure(ctx, pb.TransferFailed_HASH_VERIFICATION, pieceID, c.Send)
		return err
	}

	success := &pb.StorageNodeMessage{
		Message: &pb.StorageNodeMessage_Succeeded{
			Succeeded: &pb.TransferSucceeded{
				OriginalPieceId:      transferPiece.OriginalPieceId,
				OriginalPieceHash:    originalHash,
				OriginalOrderLimit:   originalOrderLimit,
				ReplacementPieceHash: pieceHash,
			},
		},
	}
	return c.Send(success)
}

func (worker *Worker) handleFailure(ctx context.Context, transferError pb.TransferFailed_Error, pieceID pb.PieceID, send func(*pb.StorageNodeMessage) error) {
	failure := &pb.StorageNodeMessage{
		Message: &pb.StorageNodeMessage_Failed{
			Failed: &pb.TransferFailed{
				OriginalPieceId: pieceID,
				Error:           transferError,
			},
		},
	}

	sendErr := send(failure)
	if sendErr != nil {
		worker.log.Error("unable to send failure.", zap.Stringer("satellite ID", worker.satelliteID))
	}
}

// Close halts the worker.
func (worker *Worker) Close() error {
	// TODO not sure this is needed yet.
	return nil
}<|MERGE_RESOLUTION|>--- conflicted
+++ resolved
@@ -90,51 +90,6 @@
 			if err != nil {
 				continue
 			}
-<<<<<<< HEAD
-
-			addrLimit := msg.TransferPiece.GetAddressedOrderLimit()
-			pk := msg.TransferPiece.PrivateKey
-
-			originalHash, originalOrderLimit, err := worker.store.GetHashAndLimit(ctx, worker.satelliteID, pieceID, reader)
-			if err != nil {
-				worker.log.Error("failed to get piece hash and order limit.", zap.Stringer("satellite ID", worker.satelliteID), zap.Stringer("piece ID", pieceID), zap.Error(errs.Wrap(err)))
-				worker.handleFailure(ctx, pb.TransferFailed_UNKNOWN, pieceID, c.Send)
-				continue
-			}
-
-			putCtx, cancel := context.WithCancel(ctx)
-			defer cancel()
-
-			// TODO what's the typical expiration setting?
-			pieceHash, err := worker.ecclient.PutPiece(putCtx, ctx, addrLimit, pk, reader, time.Now().Add(time.Second*600))
-			if err != nil {
-				if piecestore.ErrVerifyUntrusted.Has(err) {
-					worker.log.Error("failed hash verification.", zap.Stringer("satellite ID", worker.satelliteID), zap.Stringer("piece ID", pieceID), zap.Error(errs.Wrap(err)))
-					worker.handleFailure(ctx, pb.TransferFailed_HASH_VERIFICATION, pieceID, c.Send)
-				} else {
-					worker.log.Error("failed to put piece.", zap.Stringer("satellite ID", worker.satelliteID), zap.Stringer("piece ID", pieceID), zap.Error(errs.Wrap(err)))
-					// TODO look at error type to decide on the transfer error
-					worker.handleFailure(ctx, pb.TransferFailed_STORAGE_NODE_UNAVAILABLE, pieceID, c.Send)
-				}
-				continue
-			}
-
-			success := &pb.StorageNodeMessage{
-				Message: &pb.StorageNodeMessage_Succeeded{
-					Succeeded: &pb.TransferSucceeded{
-						OriginalPieceId:      msg.TransferPiece.OriginalPieceId,
-						OriginalPieceHash:    originalHash,
-						OriginalOrderLimit:   originalOrderLimit,
-						ReplacementPieceHash: pieceHash,
-					},
-				},
-			}
-			err = c.Send(success)
-			if err != nil {
-				return errs.Wrap(err)
-			}
-=======
->>>>>>> da2eaa70
 		case *pb.SatelliteMessage_DeletePiece:
 			pieceID := msg.DeletePiece.OriginalPieceId
 			err := worker.store.Delete(ctx, worker.satelliteID, pieceID)
@@ -189,7 +144,7 @@
 	addrLimit := transferPiece.GetAddressedOrderLimit()
 	pk := transferPiece.PrivateKey
 
-	originalHash, originalOrderLimit, err := worker.getHashAndLimit(ctx, reader, addrLimit.GetLimit())
+	originalHash, originalOrderLimit, err := worker.store.GetHashAndLimit(ctx, worker.satelliteID, pieceID, reader)
 	if err != nil {
 		worker.log.Error("failed to get piece hash and order limit.", zap.Stringer("satellite ID", worker.satelliteID), zap.Stringer("piece ID", pieceID), zap.Error(errs.Wrap(err)))
 		worker.handleFailure(ctx, pb.TransferFailed_UNKNOWN, pieceID, c.Send)
