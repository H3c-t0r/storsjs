--- conflicted
+++ resolved
@@ -646,11 +646,6 @@
 		return nil, status.Error(codes.InvalidArgument, Error.Wrap(err).Error())
 	}
 
-<<<<<<< HEAD
-=======
-	const limit = 1000
-	cursor := storj.PieceID{}
->>>>>>> f236fc3d
 	numDeleted := 0
 
 	// subtract some time to leave room for clock difference between the satellite and storage node
@@ -661,7 +656,6 @@
 		zap.Int64("filterSize", filter.Size()),
 		zap.String("satellite", peer.ID.String()))
 
-<<<<<<< HEAD
 	err = endpoint.store.ForAllPieceIDsOwnedBySatellite(ctx, peer.ID, func(access pieces.StoredPieceAccess) error {
 		// We call Gosched() when done because the GC process is expected to be long and we want to keep it at low priority,
 		// so other goroutines can continue serving requests.
@@ -669,15 +663,11 @@
 		// See the comment above the Retain() function for a discussion on the correctness
 		// of using ModTime in place of the more precise CreationTime.
 		mTime, err := access.ModTime(ctx)
-=======
-		pieceIDs, err := endpoint.pieceinfo.GetPieceIDs(ctx, peer.ID, createdBefore, limit, cursor)
->>>>>>> f236fc3d
 		if err != nil {
 			endpoint.log.Error("failed to determine mtime of blob", zap.Error(err))
 			// but continue iterating.
 			return nil
 		}
-<<<<<<< HEAD
 		if !mTime.Before(createdBefore) {
 			return nil
 		}
@@ -696,41 +686,14 @@
 						zap.String("pieceID", pieceID.String()),
 						zap.Error(err))
 					return nil
-=======
-		for _, pieceID := range pieceIDs {
-			cursor = pieceID
-
-			if !filter.Contains(pieceID) {
-				endpoint.log.Sugar().Debugf("About to delete piece id (%s) from satellite (%s). RetainStatus: %s", pieceID.String(), peer.ID.String(), endpoint.config.RetainStatus.String())
-
-				// if retain status is enabled, delete pieceid
-				if endpoint.config.RetainStatus == RetainEnabled {
-					if err = endpoint.store.Delete(ctx, peer.ID, pieceID); err != nil {
-						endpoint.log.Error("failed to delete a piece", zap.Error(err))
-						// continue because if we fail to delete from file system,
-						// we need to keep the pieceinfo so we can delete next time
-						continue
-					}
-					if err = endpoint.pieceinfo.Delete(ctx, peer.ID, pieceID); err != nil {
-						endpoint.log.Error("failed to delete piece info", zap.Error(err))
-					}
->>>>>>> f236fc3d
 				}
 			}
 			numDeleted++
 		}
-<<<<<<< HEAD
 		return nil
 	})
 	if err != nil {
 		return nil, status.Error(codes.Internal, Error.Wrap(err).Error())
-=======
-
-		hasMorePieces = (len(pieceIDs) == limit)
-		// We call Gosched() here because the GC process is expected to be long and we want to keep it at low priority,
-		// so other goroutines can continue serving requests.
-		runtime.Gosched()
->>>>>>> f236fc3d
 	}
 	mon.IntVal("garbage_collection_pieces_deleted").Observe(int64(numDeleted))
 	endpoint.log.Sugar().Debugf("Deleted %d pieces during retain. RetainStatus: %s", numDeleted, endpoint.config.RetainStatus.String())
