// Copyright (C) 2019 Storj Labs, Inc.
// See LICENSE for copying information.

package piecestore

import (
	"context"
	"io"
	"os"
	"sync/atomic"
	"time"

	"github.com/golang/protobuf/ptypes"
	"github.com/zeebo/errs"
	"go.uber.org/zap"
	"golang.org/x/sync/errgroup"
	"google.golang.org/grpc/codes"
	"google.golang.org/grpc/status"
	monkit "gopkg.in/spacemonkeygo/monkit.v2"

	"storj.io/storj/internal/memory"
	"storj.io/storj/internal/sync2"
	"storj.io/storj/pkg/auth/signing"
	"storj.io/storj/pkg/identity"
	"storj.io/storj/pkg/pb"
	"storj.io/storj/storagenode/bandwidth"
	"storj.io/storj/storagenode/monitor"
	"storj.io/storj/storagenode/orders"
	"storj.io/storj/storagenode/pieces"
	"storj.io/storj/storagenode/trust"
)

var (
	mon = monkit.Package()

	// Error is the default error class for piecestore errors
	Error = errs.Class("piecestore")
	// ErrProtocol is the default error class for protocol errors.
	ErrProtocol = errs.Class("piecestore protocol")
	// ErrInternal is the default error class for internal piecestore errors.
	ErrInternal = errs.Class("piecestore internal")
)
var _ pb.PiecestoreServer = (*Endpoint)(nil)

// OldConfig contains everything necessary for a server
type OldConfig struct {
	Path string `help:"path to store data in" default:"$CONFDIR/storage"`

	WhitelistedSatelliteIDs string        `help:"a comma-separated list of approved satellite node ids" devDefault:"" releaseDefault:"12EayRS2V1kEsWESU9QMRseFhdxYxKicsiFmxrsLZHeLUtdps3S,118UWpMCHzs6CvSgWd9BfFVjw5K9pZbJjkfZJexMtSkmKxvvAW,121RTSDpyNZVcEU84Ticf2L1ntiuUimbWgfATz21tuvgk3vzoA6,12L9ZFwhzVpuEKMUNUqkaTLGzwY9G24tbiigLiXpmZWKwmcNDDs"`
	SatelliteIDRestriction  bool          `help:"if true, only allow data from approved satellites" devDefault:"false" releaseDefault:"true"`
	AllocatedDiskSpace      memory.Size   `user:"true" help:"total allocated disk space in bytes" default:"1TB"`
	AllocatedBandwidth      memory.Size   `user:"true" help:"total allocated bandwidth in bytes" default:"2TB"`
	KBucketRefreshInterval  time.Duration `help:"how frequently Kademlia bucket should be refreshed with node stats" default:"1h0m0s"`
}

// Config defines parameters for piecestore endpoint.
type Config struct {
	ExpirationGracePeriod time.Duration `help:"how soon before expiration date should things be considered expired" default:"48h0m0s"`
<<<<<<< HEAD
	MaxConcurrentRequests int           `help:"how many concurrent requests are allowed, before uploads are rejected." default:"6"`
=======
	OrderLimitGracePeriod time.Duration `help:"how long after OrderLimit creation date are OrderLimits no longer accepted" default:"1h0m0s"`
>>>>>>> 9e26149a

	Monitor monitor.Config
	Sender  orders.SenderConfig
}

// Endpoint implements uploading, downloading and deleting for a storage node.
type Endpoint struct {
	log    *zap.Logger
	config Config

	signer  signing.Signer
	trust   *trust.Pool
	monitor *monitor.Service

	store       *pieces.Store
	pieceinfo   pieces.DB
	orders      orders.DB
	usage       bandwidth.DB
	usedSerials UsedSerials

	liveRequests int32
}

// NewEndpoint creates a new piecestore endpoint.
func NewEndpoint(log *zap.Logger, signer signing.Signer, trust *trust.Pool, monitor *monitor.Service, store *pieces.Store, pieceinfo pieces.DB, orders orders.DB, usage bandwidth.DB, usedSerials UsedSerials, config Config) (*Endpoint, error) {
	return &Endpoint{
		log:    log,
		config: config,

		signer:  signer,
		trust:   trust,
		monitor: monitor,

		store:       store,
		pieceinfo:   pieceinfo,
		orders:      orders,
		usage:       usage,
		usedSerials: usedSerials,

		liveRequests: 0,
	}, nil
}

// Delete handles deleting a piece on piece store.
func (endpoint *Endpoint) Delete(ctx context.Context, delete *pb.PieceDeleteRequest) (_ *pb.PieceDeleteResponse, err error) {
	defer mon.Task()(&ctx)(&err)

	atomic.AddInt32(&endpoint.liveRequests, 1)
	defer atomic.AddInt32(&endpoint.liveRequests, -1)

	if delete.Limit.Action != pb.PieceAction_DELETE {
		return nil, Error.New("expected delete action got %v", delete.Limit.Action) // TODO: report grpc status unauthorized or bad request
	}

	if err := endpoint.VerifyOrderLimit(ctx, delete.Limit); err != nil {
		// TODO: report grpc status unauthorized or bad request
		return nil, Error.Wrap(err)
	}

	// TODO: parallelize this and maybe return early
	pieceInfoErr := endpoint.pieceinfo.Delete(ctx, delete.Limit.SatelliteId, delete.Limit.PieceId)
	pieceErr := endpoint.store.Delete(ctx, delete.Limit.SatelliteId, delete.Limit.PieceId)

	if err := errs.Combine(pieceInfoErr, pieceErr); err != nil {
		// explicitly ignoring error because the errors
		// TODO: add more debug info
		endpoint.log.Error("delete failed", zap.Stringer("Piece ID", delete.Limit.PieceId), zap.Error(err))
		// TODO: report internal server internal or missing error using grpc status,
		// e.g. missing might happen when we get a deletion request after garbage collection has deleted it
	} else {
		endpoint.log.Info("deleted", zap.Stringer("Piece ID", delete.Limit.PieceId))
	}

	return &pb.PieceDeleteResponse{}, nil
}

// Upload handles uploading a piece on piece store.
func (endpoint *Endpoint) Upload(stream pb.Piecestore_UploadServer) (err error) {
	ctx := stream.Context()
	defer mon.Task()(&ctx)(&err)

	liveRequests := atomic.AddInt32(&endpoint.liveRequests, 1)
	defer atomic.AddInt32(&endpoint.liveRequests, -1)

	if int(liveRequests) > endpoint.config.MaxConcurrentRequests {
		endpoint.log.Error("upload rejected, too many requests", zap.Int32("live requests", liveRequests))
		return status.Error(codes.Unavailable, "storage node overloaded")
	}

	startTime := time.Now().UTC()

	// TODO: set connection timeouts
	// TODO: set maximum message size

	var message *pb.PieceUploadRequest

	message, err = stream.Recv()
	switch {
	case err != nil:
		return ErrProtocol.Wrap(err)
	case message == nil:
		return ErrProtocol.New("expected a message")
	case message.Limit == nil:
		return ErrProtocol.New("expected order limit as the first message")
	}
	limit := message.Limit

	endpoint.log.Info("upload started", zap.Stringer("Piece ID", limit.PieceId), zap.Stringer("SatelliteID", limit.SatelliteId), zap.Stringer("Action", limit.Action))

	// TODO: verify that we have have expected amount of storage before continuing

	if limit.Action != pb.PieceAction_PUT && limit.Action != pb.PieceAction_PUT_REPAIR {
		return ErrProtocol.New("expected put or put repair action got %v", limit.Action) // TODO: report grpc status unauthorized or bad request
	}

	if err := endpoint.VerifyOrderLimit(ctx, limit); err != nil {
		return err // TODO: report grpc status unauthorized or bad request
	}

	var pieceWriter *pieces.Writer
	defer func() {
		endTime := time.Now().UTC()
		dt := endTime.Sub(startTime)
		uploadSize := int64(0)
		if pieceWriter != nil {
			uploadSize = pieceWriter.Size()
		}
		uploadRate := float64(0)
		if dt.Seconds() > 0 {
			uploadRate = float64(uploadSize) / dt.Seconds()
		}
		uploadDuration := dt.Nanoseconds()

		if err != nil {
			mon.Meter("upload_failure_byte_meter").Mark64(uploadSize)
			mon.IntVal("upload_failure_size_bytes").Observe(uploadSize)
			mon.IntVal("upload_failure_duration_ns").Observe(uploadDuration)
			mon.FloatVal("upload_failure_rate_bytes_per_sec").Observe(uploadRate)
			endpoint.log.Info("upload failed", zap.Stringer("Piece ID", limit.PieceId), zap.Stringer("SatelliteID", limit.SatelliteId), zap.Stringer("Action", limit.Action), zap.Error(err))
		} else {
			mon.Meter("upload_success_byte_meter").Mark64(uploadSize)
			mon.IntVal("upload_success_size_bytes").Observe(uploadSize)
			mon.IntVal("upload_success_duration_ns").Observe(uploadDuration)
			mon.FloatVal("upload_success_rate_bytes_per_sec").Observe(uploadRate)
			endpoint.log.Info("uploaded", zap.Stringer("Piece ID", limit.PieceId), zap.Stringer("SatelliteID", limit.SatelliteId), zap.Stringer("Action", limit.Action))
		}
	}()

	peer, err := identity.PeerIdentityFromContext(ctx)
	if err != nil {
		return Error.Wrap(err)
	}

	pieceWriter, err = endpoint.store.Writer(ctx, limit.SatelliteId, limit.PieceId)
	if err != nil {
		return ErrInternal.Wrap(err) // TODO: report grpc status internal server error
	}
	defer func() {
		// cancel error if it hasn't been committed
		if cancelErr := pieceWriter.Cancel(ctx); cancelErr != nil {
			endpoint.log.Error("error during canceling a piece write", zap.Error(cancelErr))
		}
	}()

	availableBandwidth, err := endpoint.monitor.AvailableBandwidth(ctx)
	if err != nil {
		return ErrInternal.Wrap(err)
	}

	availableSpace, err := endpoint.monitor.AvailableSpace(ctx)
	if err != nil {
		return ErrInternal.Wrap(err)
	}

	largestOrder := pb.Order{}
	defer endpoint.SaveOrder(ctx, limit, &largestOrder, peer)

	for {
		message, err = stream.Recv() // TODO: reuse messages to avoid allocations
		if err == io.EOF {
			return ErrProtocol.New("unexpected EOF")
		} else if err != nil {
			return ErrProtocol.Wrap(err) // TODO: report grpc status bad message
		}
		if message == nil {
			return ErrProtocol.New("expected a message") // TODO: report grpc status bad message
		}

		switch {
		default:
			return ErrProtocol.New("message didn't contain any of order, chunk or done") // TODO: report grpc status bad message

		case message.Order != nil:
			if err := endpoint.VerifyOrder(ctx, peer, limit, message.Order, largestOrder.Amount); err != nil {
				return err
			}
			largestOrder = *message.Order

		case message.Chunk != nil:
			if message.Chunk.Offset != pieceWriter.Size() {
				return ErrProtocol.New("chunk out of order") // TODO: report grpc status bad message
			}

			chunkSize := int64(len(message.Chunk.Data))
			if largestOrder.Amount < pieceWriter.Size()+chunkSize {
				// TODO: should we write currently and give a chance for uplink to remedy the situation?
				return ErrProtocol.New("not enough allocated, allocated=%v writing=%v", largestOrder.Amount, pieceWriter.Size()+int64(len(message.Chunk.Data))) // TODO: report grpc status ?
			}

			availableBandwidth -= chunkSize
			if availableBandwidth < 0 {
				return ErrProtocol.New("out of bandwidth")
			}
			availableSpace -= chunkSize
			if availableSpace < 0 {
				return ErrProtocol.New("out of space")
			}

			if _, err := pieceWriter.Write(message.Chunk.Data); err != nil {
				return ErrInternal.Wrap(err) // TODO: report grpc status internal server error
			}

		case message.Done != nil:
			expectedHash := pieceWriter.Hash()
			if err := endpoint.VerifyPieceHash(ctx, peer, limit, message.Done, expectedHash); err != nil {
				return err // TODO: report grpc status internal server error
			}

			if err := pieceWriter.Commit(ctx); err != nil {
				return ErrInternal.Wrap(err) // TODO: report grpc status internal server error
			}

			// TODO: do this in a goroutine
			{
				var expiration *time.Time
				if limit.PieceExpiration != nil {
					exp, err := ptypes.Timestamp(limit.PieceExpiration)
					if err != nil {
						return ErrInternal.Wrap(err)
					}
					expiration = &exp
				}

				// TODO: maybe this should be as a pieceWriter.Commit(ctx, info)
				info := &pieces.Info{
					SatelliteID: limit.SatelliteId,

					PieceID:         limit.PieceId,
					PieceSize:       pieceWriter.Size(),
					PieceExpiration: expiration,

					UplinkPieceHash: message.Done,
					Uplink:          peer,
				}

				if err := endpoint.pieceinfo.Add(ctx, info); err != nil {
					ignoreCancelContext := context.Background()
					deleteErr := endpoint.store.Delete(ignoreCancelContext, limit.SatelliteId, limit.PieceId)
					return ErrInternal.Wrap(errs.Combine(err, deleteErr))
				}
			}

			storageNodeHash, err := signing.SignPieceHash(ctx, endpoint.signer, &pb.PieceHash{
				PieceId: limit.PieceId,
				Hash:    expectedHash,
			})
			if err != nil {
				return ErrInternal.Wrap(err)
			}

			closeErr := stream.SendAndClose(&pb.PieceUploadResponse{
				Done: storageNodeHash,
			})
			return ErrProtocol.Wrap(ignoreEOF(closeErr))
		}
	}
}

// Download implements downloading a piece from piece store.
func (endpoint *Endpoint) Download(stream pb.Piecestore_DownloadServer) (err error) {
	ctx := stream.Context()
	defer mon.Task()(&ctx)(&err)

	atomic.AddInt32(&endpoint.liveRequests, 1)
	defer atomic.AddInt32(&endpoint.liveRequests, -1)

	startTime := time.Now().UTC()

	// TODO: set connection timeouts
	// TODO: set maximum message size

	var message *pb.PieceDownloadRequest

	// receive limit and chunk from uplink
	message, err = stream.Recv()
	if err != nil {
		return ErrProtocol.Wrap(err)
	}
	if message.Limit == nil || message.Chunk == nil {
		return ErrProtocol.New("expected order limit and chunk as the first message")
	}
	limit, chunk := message.Limit, message.Chunk

	endpoint.log.Info("download started", zap.Stringer("Piece ID", limit.PieceId), zap.Stringer("SatelliteID", limit.SatelliteId), zap.Stringer("Action", limit.Action))

	if limit.Action != pb.PieceAction_GET && limit.Action != pb.PieceAction_GET_REPAIR && limit.Action != pb.PieceAction_GET_AUDIT {
		return ErrProtocol.New("expected get or get repair or audit action got %v", limit.Action) // TODO: report grpc status unauthorized or bad request
	}

	if chunk.ChunkSize > limit.Limit {
		return ErrProtocol.New("requested more that order limit allows, limit=%v requested=%v", limit.Limit, chunk.ChunkSize)
	}

	if err := endpoint.VerifyOrderLimit(ctx, limit); err != nil {
		return Error.Wrap(err) // TODO: report grpc status unauthorized or bad request
	}

	var pieceReader *pieces.Reader
	defer func() {
		endTime := time.Now().UTC()
		dt := endTime.Sub(startTime)
		downloadSize := int64(0)
		if pieceReader != nil {
			downloadSize = pieceReader.Size()
		}
		downloadRate := float64(0)
		if dt.Seconds() > 0 {
			downloadRate = float64(downloadSize) / dt.Seconds()
		}
		downloadDuration := dt.Nanoseconds()
		if err != nil {
			mon.Meter("download_failure_byte_meter").Mark64(downloadSize)
			mon.IntVal("download_failure_size_bytes").Observe(downloadSize)
			mon.IntVal("download_failure_duration_ns").Observe(downloadDuration)
			mon.FloatVal("download_failure_rate_bytes_per_sec").Observe(downloadRate)
			endpoint.log.Info("download failed", zap.Stringer("Piece ID", limit.PieceId), zap.Stringer("SatelliteID", limit.SatelliteId), zap.Stringer("Action", limit.Action), zap.Error(err))
		} else {
			mon.Meter("download_success_byte_meter").Mark64(downloadSize)
			mon.IntVal("download_success_size_bytes").Observe(downloadSize)
			mon.IntVal("download_success_duration_ns").Observe(downloadDuration)
			mon.FloatVal("download_success_rate_bytes_per_sec").Observe(downloadRate)
			endpoint.log.Info("downloaded", zap.Stringer("Piece ID", limit.PieceId), zap.Stringer("SatelliteID", limit.SatelliteId), zap.Stringer("Action", limit.Action))
		}
	}()

	peer, err := identity.PeerIdentityFromContext(ctx)
	if err != nil {
		return Error.Wrap(err)
	}

	pieceReader, err = endpoint.store.Reader(ctx, limit.SatelliteId, limit.PieceId)
	if err != nil {
		if os.IsNotExist(err) {
			return status.Error(codes.NotFound, err.Error())
		}
		return status.Error(codes.Internal, err.Error())
	}
	defer func() {
		err := pieceReader.Close() // similarly how transcation Rollback works
		if err != nil {
			// no reason to report this error to the uplink
			endpoint.log.Error("failed to close piece reader", zap.Error(err))
		}
	}()

	// TODO: verify chunk.Size behavior logic with regards to reading all
	if chunk.Offset+chunk.ChunkSize > pieceReader.Size() {
		return Error.New("requested more data than available, requesting=%v available=%v", chunk.Offset+chunk.ChunkSize, pieceReader.Size())
	}

	availableBandwidth, err := endpoint.monitor.AvailableBandwidth(ctx)
	if err != nil {
		return ErrInternal.Wrap(err)
	}

	throttle := sync2.NewThrottle()
	// TODO: see whether this can be implemented without a goroutine

	group, ctx := errgroup.WithContext(ctx)
	group.Go(func() (err error) {
		var maximumChunkSize = 1 * memory.MiB.Int64()

		currentOffset := chunk.Offset
		unsentAmount := chunk.ChunkSize
		for unsentAmount > 0 {
			tryToSend := min(unsentAmount, maximumChunkSize)

			// TODO: add timeout here
			chunkSize, err := throttle.ConsumeOrWait(tryToSend)
			if err != nil {
				// this can happen only because uplink decided to close the connection
				return nil
			}

			chunkData := make([]byte, chunkSize)
			_, err = pieceReader.Seek(currentOffset, io.SeekStart)
			if err != nil {
				return ErrInternal.Wrap(err)
			}

			_, err = pieceReader.Read(chunkData)
			if err != nil {
				return ErrInternal.Wrap(err)
			}

			err = stream.Send(&pb.PieceDownloadResponse{
				Chunk: &pb.PieceDownloadResponse_Chunk{
					Offset: currentOffset,
					Data:   chunkData,
				},
			})
			if err != nil {
				// err is io.EOF when uplink asked for a piece, but decided not to retrieve it,
				// no need to propagate it
				return ErrProtocol.Wrap(ignoreEOF(err))
			}

			currentOffset += chunkSize
			unsentAmount -= chunkSize
		}

		return nil
	})

	recvErr := func() (err error) {
		largestOrder := pb.Order{}
		defer endpoint.SaveOrder(ctx, limit, &largestOrder, peer)

		// ensure that we always terminate sending goroutine
		defer throttle.Fail(io.EOF)

		for {
			// TODO: check errors
			// TODO: add timeout here
			message, err = stream.Recv()
			if err != nil {
				// err is io.EOF when uplink closed the connection, no need to return error
				return ErrProtocol.Wrap(ignoreEOF(err))
			}

			if message == nil || message.Order == nil {
				return ErrProtocol.New("expected order as the message")
			}

			if err := endpoint.VerifyOrder(ctx, peer, limit, message.Order, largestOrder.Amount); err != nil {
				return err
			}

			chunkSize := message.Order.Amount - largestOrder.Amount
			availableBandwidth -= chunkSize
			if availableBandwidth < 0 {
				return ErrProtocol.New("out of bandwidth")
			}

			if err := throttle.Produce(chunkSize); err != nil {
				// shouldn't happen since only receiving side is calling Fail
				return ErrInternal.Wrap(err)
			}
			largestOrder = *message.Order
		}
	}()

	// ensure we wait for sender to complete
	sendErr := group.Wait()
	return Error.Wrap(errs.Combine(sendErr, recvErr))
}

// SaveOrder saves the order with all necessary information. It assumes it has been already verified.
func (endpoint *Endpoint) SaveOrder(ctx context.Context, limit *pb.OrderLimit, order *pb.Order, uplink *identity.PeerIdentity) {
	var err error
	defer mon.Task()(&ctx)(&err)

	// TODO: do this in a goroutine
	if order == nil || order.Amount <= 0 {
		return
	}
	err = endpoint.orders.Enqueue(ctx, &orders.Info{
		Limit:  limit,
		Order:  order,
		Uplink: uplink,
	})
	if err != nil {
		endpoint.log.Error("failed to add order", zap.Error(err))
	} else {
		err = endpoint.usage.Add(ctx, limit.SatelliteId, limit.Action, order.Amount, time.Now())
		if err != nil {
			endpoint.log.Error("failed to add bandwidth usage", zap.Error(err))
		}
	}
}

// min finds the min of two values
func min(a, b int64) int64 {
	if a < b {
		return a
	}
	return b
}

// ignoreEOF ignores io.EOF error.
func ignoreEOF(err error) error {
	if err == io.EOF {
		return nil
	}
	return err
}<|MERGE_RESOLUTION|>--- conflicted
+++ resolved
@@ -56,11 +56,8 @@
 // Config defines parameters for piecestore endpoint.
 type Config struct {
 	ExpirationGracePeriod time.Duration `help:"how soon before expiration date should things be considered expired" default:"48h0m0s"`
-<<<<<<< HEAD
 	MaxConcurrentRequests int           `help:"how many concurrent requests are allowed, before uploads are rejected." default:"6"`
-=======
 	OrderLimitGracePeriod time.Duration `help:"how long after OrderLimit creation date are OrderLimits no longer accepted" default:"1h0m0s"`
->>>>>>> 9e26149a
 
 	Monitor monitor.Config
 	Sender  orders.SenderConfig
