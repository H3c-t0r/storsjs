// Copyright (C) 2019 Storj Labs, Inc.
// See LICENSE for copying information.

package piecestore

import (
	"context"
	"io"
	"os"
	"runtime"
	"sync/atomic"
	"time"

	"github.com/zeebo/errs"
	"go.uber.org/zap"
	"golang.org/x/sync/errgroup"
	"google.golang.org/grpc/codes"
	"google.golang.org/grpc/status"
	"gopkg.in/spacemonkeygo/monkit.v2"

	"storj.io/storj/internal/memory"
	"storj.io/storj/internal/sync2"
	"storj.io/storj/pkg/auth/signing"
	"storj.io/storj/pkg/bloomfilter"
	"storj.io/storj/pkg/identity"
	"storj.io/storj/pkg/pb"
	"storj.io/storj/pkg/storj"
	"storj.io/storj/storagenode/bandwidth"
	"storj.io/storj/storagenode/monitor"
	"storj.io/storj/storagenode/orders"
	"storj.io/storj/storagenode/pieces"
	"storj.io/storj/storagenode/trust"
)

var (
	mon = monkit.Package()

	// Error is the default error class for piecestore errors
	Error = errs.Class("piecestore")
	// ErrProtocol is the default error class for protocol errors.
	ErrProtocol = errs.Class("piecestore protocol")
	// ErrInternal is the default error class for internal piecestore errors.
	ErrInternal = errs.Class("piecestore internal")
)
var _ pb.PiecestoreServer = (*Endpoint)(nil)

// OldConfig contains everything necessary for a server
type OldConfig struct {
	Path                   string         `help:"path to store data in" default:"$CONFDIR/storage"`
	WhitelistedSatellites  storj.NodeURLs `help:"a comma-separated list of approved satellite node urls" devDefault:"" releaseDefault:"12EayRS2V1kEsWESU9QMRseFhdxYxKicsiFmxrsLZHeLUtdps3S@mars.tardigrade.io:7777,118UWpMCHzs6CvSgWd9BfFVjw5K9pZbJjkfZJexMtSkmKxvvAW@satellite.stefan-benten.de:7777,121RTSDpyNZVcEU84Ticf2L1ntiuUimbWgfATz21tuvgk3vzoA6@saturn.tardigrade.io:7777,12L9ZFwhzVpuEKMUNUqkaTLGzwY9G24tbiigLiXpmZWKwmcNDDs@jupiter.tardigrade.io:7777"`
	SatelliteIDRestriction bool           `help:"if true, only allow data from approved satellites" devDefault:"false" releaseDefault:"true"`
	AllocatedDiskSpace     memory.Size    `user:"true" help:"total allocated disk space in bytes" default:"1TB"`
	AllocatedBandwidth     memory.Size    `user:"true" help:"total allocated bandwidth in bytes" default:"2TB"`
	KBucketRefreshInterval time.Duration  `help:"how frequently Kademlia bucket should be refreshed with node stats" default:"1h0m0s"`
}

// Config defines parameters for piecestore endpoint.
type Config struct {
	ExpirationGracePeriod time.Duration `help:"how soon before expiration date should things be considered expired" default:"48h0m0s"`
	MaxConcurrentRequests int           `help:"how many concurrent requests are allowed, before uploads are rejected." default:"6"`
	OrderLimitGracePeriod time.Duration `help:"how long after OrderLimit creation date are OrderLimits no longer accepted" default:"1h0m0s"`
	RetainTimeBuffer      time.Duration `help:"allows for small differences in the satellite and storagenode clocks" default:"1h0m0s"`

	Monitor monitor.Config
	Sender  orders.SenderConfig
}

// Endpoint implements uploading, downloading and deleting for a storage node.
type Endpoint struct {
	log    *zap.Logger
	config Config

	signer  signing.Signer
	trust   *trust.Pool
	monitor *monitor.Service

	store       *pieces.Store
	pieceinfo   pieces.DB
	orders      orders.DB
	usage       bandwidth.DB
	usedSerials UsedSerials

	liveRequests int32
}

// NewEndpoint creates a new piecestore endpoint.
func NewEndpoint(log *zap.Logger, signer signing.Signer, trust *trust.Pool, monitor *monitor.Service, store *pieces.Store, pieceinfo pieces.DB, orders orders.DB, usage bandwidth.DB, usedSerials UsedSerials, config Config) (*Endpoint, error) {
	return &Endpoint{
		log:    log,
		config: config,

		signer:  signer,
		trust:   trust,
		monitor: monitor,

		store:       store,
		pieceinfo:   pieceinfo,
		orders:      orders,
		usage:       usage,
		usedSerials: usedSerials,

		liveRequests: 0,
	}, nil
}

// Delete handles deleting a piece on piece store.
func (endpoint *Endpoint) Delete(ctx context.Context, delete *pb.PieceDeleteRequest) (_ *pb.PieceDeleteResponse, err error) {
	defer mon.Task()(&ctx)(&err)

	atomic.AddInt32(&endpoint.liveRequests, 1)
	defer atomic.AddInt32(&endpoint.liveRequests, -1)

	if delete.Limit.Action != pb.PieceAction_DELETE {
		return nil, Error.New("expected delete action got %v", delete.Limit.Action) // TODO: report grpc status unauthorized or bad request
	}

	if err := endpoint.VerifyOrderLimit(ctx, delete.Limit); err != nil {
		// TODO: report grpc status unauthorized or bad request
		return nil, Error.Wrap(err)
	}

	// TODO: parallelize this and maybe return early
	pieceInfoErr := endpoint.pieceinfo.Delete(ctx, delete.Limit.SatelliteId, delete.Limit.PieceId)
	pieceErr := endpoint.store.Delete(ctx, delete.Limit.SatelliteId, delete.Limit.PieceId)

	if err := errs.Combine(pieceInfoErr, pieceErr); err != nil {
		// explicitly ignoring error because the errors
		// TODO: add more debug info
		endpoint.log.Error("delete failed", zap.Stringer("Piece ID", delete.Limit.PieceId), zap.Error(err))
		// TODO: report internal server internal or missing error using grpc status,
		// e.g. missing might happen when we get a deletion request after garbage collection has deleted it
	} else {
		endpoint.log.Info("deleted", zap.Stringer("Piece ID", delete.Limit.PieceId))
	}

	return &pb.PieceDeleteResponse{}, nil
}

// Upload handles uploading a piece on piece store.
func (endpoint *Endpoint) Upload(stream pb.Piecestore_UploadServer) (err error) {
	ctx := stream.Context()
	defer mon.Task()(&ctx)(&err)

	liveRequests := atomic.AddInt32(&endpoint.liveRequests, 1)
	defer atomic.AddInt32(&endpoint.liveRequests, -1)

	if int(liveRequests) > endpoint.config.MaxConcurrentRequests {
		endpoint.log.Error("upload rejected, too many requests", zap.Int32("live requests", liveRequests))
		return status.Error(codes.Unavailable, "storage node overloaded")
	}

	startTime := time.Now().UTC()

	// TODO: set connection timeouts
	// TODO: set maximum message size

	var message *pb.PieceUploadRequest

	message, err = stream.Recv()
	switch {
	case err != nil:
		return ErrProtocol.Wrap(err)
	case message == nil:
		return ErrProtocol.New("expected a message")
	case message.Limit == nil:
		return ErrProtocol.New("expected order limit as the first message")
	}
	limit := message.Limit
	endpoint.log.Info("upload started", zap.Stringer("Piece ID", limit.PieceId), zap.Stringer("SatelliteID", limit.SatelliteId), zap.Stringer("Action", limit.Action))

	// TODO: verify that we have have expected amount of storage before continuing

	if limit.Action != pb.PieceAction_PUT && limit.Action != pb.PieceAction_PUT_REPAIR {
		return ErrProtocol.New("expected put or put repair action got %v", limit.Action) // TODO: report grpc status unauthorized or bad request
	}

	if err := endpoint.VerifyOrderLimit(ctx, limit); err != nil {
		return err // TODO: report grpc status unauthorized or bad request
	}

	var pieceWriter *pieces.Writer
	defer func() {
		endTime := time.Now().UTC()
		dt := endTime.Sub(startTime)
		uploadSize := int64(0)
		if pieceWriter != nil {
			uploadSize = pieceWriter.Size()
		}
		uploadRate := float64(0)
		if dt.Seconds() > 0 {
			uploadRate = float64(uploadSize) / dt.Seconds()
		}
		uploadDuration := dt.Nanoseconds()

		if err != nil {
			mon.Meter("upload_failure_byte_meter").Mark64(uploadSize)
			mon.IntVal("upload_failure_size_bytes").Observe(uploadSize)
			mon.IntVal("upload_failure_duration_ns").Observe(uploadDuration)
			mon.FloatVal("upload_failure_rate_bytes_per_sec").Observe(uploadRate)
			endpoint.log.Info("upload failed", zap.Stringer("Piece ID", limit.PieceId), zap.Stringer("SatelliteID", limit.SatelliteId), zap.Stringer("Action", limit.Action), zap.Error(err))
		} else {
			mon.Meter("upload_success_byte_meter").Mark64(uploadSize)
			mon.IntVal("upload_success_size_bytes").Observe(uploadSize)
			mon.IntVal("upload_success_duration_ns").Observe(uploadDuration)
			mon.FloatVal("upload_success_rate_bytes_per_sec").Observe(uploadRate)
			endpoint.log.Info("uploaded", zap.Stringer("Piece ID", limit.PieceId), zap.Stringer("SatelliteID", limit.SatelliteId), zap.Stringer("Action", limit.Action))
		}
	}()

	peer, err := identity.PeerIdentityFromContext(ctx)
	if err != nil {
		return Error.Wrap(err)
	}

	pieceWriter, err = endpoint.store.Writer(ctx, limit.SatelliteId, limit.PieceId)
	if err != nil {
		return ErrInternal.Wrap(err) // TODO: report grpc status internal server error
	}
	defer func() {
		// cancel error if it hasn't been committed
		if cancelErr := pieceWriter.Cancel(ctx); cancelErr != nil {
			endpoint.log.Error("error during canceling a piece write", zap.Error(cancelErr))
		}
	}()

	availableBandwidth, err := endpoint.monitor.AvailableBandwidth(ctx)
	if err != nil {
		return ErrInternal.Wrap(err)
	}

	availableSpace, err := endpoint.monitor.AvailableSpace(ctx)
	if err != nil {
		return ErrInternal.Wrap(err)
	}

	largestOrder := pb.Order{}
	defer endpoint.SaveOrder(ctx, limit, &largestOrder, peer)

	for {
		message, err = stream.Recv() // TODO: reuse messages to avoid allocations
		if err == io.EOF {
			return ErrProtocol.New("unexpected EOF")
		} else if err != nil {
			return ErrProtocol.Wrap(err) // TODO: report grpc status bad message
		}
		if message == nil {
			return ErrProtocol.New("expected a message") // TODO: report grpc status bad message
		}
		if message.Order == nil && message.Chunk == nil && message.Done == nil {
			return ErrProtocol.New("expected a message") // TODO: report grpc status bad message
		}

		if message.Order != nil {
			if err := endpoint.VerifyOrder(ctx, peer, limit, message.Order, largestOrder.Amount); err != nil {
				return err
			}
			largestOrder = *message.Order
		}

		if message.Chunk != nil {
			if message.Chunk.Offset != pieceWriter.Size() {
				return ErrProtocol.New("chunk out of order") // TODO: report grpc status bad message
			}

			chunkSize := int64(len(message.Chunk.Data))
			if largestOrder.Amount < pieceWriter.Size()+chunkSize {
				// TODO: should we write currently and give a chance for uplink to remedy the situation?
				return ErrProtocol.New("not enough allocated, allocated=%v writing=%v", largestOrder.Amount, pieceWriter.Size()+int64(len(message.Chunk.Data))) // TODO: report grpc status ?
			}

			availableBandwidth -= chunkSize
			if availableBandwidth < 0 {
				return ErrProtocol.New("out of bandwidth")
			}
			availableSpace -= chunkSize
			if availableSpace < 0 {
				return ErrProtocol.New("out of space")
			}

			if _, err := pieceWriter.Write(message.Chunk.Data); err != nil {
				return ErrInternal.Wrap(err) // TODO: report grpc status internal server error
			}
		}

		if message.Done != nil {
			expectedHash := pieceWriter.Hash()
			if err := endpoint.VerifyPieceHash(ctx, peer, limit, message.Done, expectedHash); err != nil {
				return err // TODO: report grpc status internal server error
			}

			if err := pieceWriter.Commit(ctx); err != nil {
				return ErrInternal.Wrap(err) // TODO: report grpc status internal server error
			}

			// TODO: do this in a goroutine
			{
				// TODO: maybe this should be as a pieceWriter.Commit(ctx, info)
				info := &pieces.Info{
					SatelliteID: limit.SatelliteId,

					PieceID:         limit.PieceId,
					PieceSize:       pieceWriter.Size(),
					PieceCreation:   limit.OrderCreation,
					PieceExpiration: limit.PieceExpiration,

					UplinkPieceHash: message.Done,
					Uplink:          peer,
				}

				if err := endpoint.pieceinfo.Add(ctx, info); err != nil {
					ignoreCancelContext := context.Background()
					deleteErr := endpoint.store.Delete(ignoreCancelContext, limit.SatelliteId, limit.PieceId)
					return ErrInternal.Wrap(errs.Combine(err, deleteErr))
				}
			}

			storageNodeHash, err := signing.SignPieceHash(ctx, endpoint.signer, &pb.PieceHash{
				PieceId:   limit.PieceId,
				Hash:      expectedHash,
				PieceSize: pieceWriter.Size(),
				Timestamp: time.Now(),
			})
			if err != nil {
				return ErrInternal.Wrap(err)
			}

			closeErr := stream.SendAndClose(&pb.PieceUploadResponse{
				Done: storageNodeHash,
			})
			return ErrProtocol.Wrap(ignoreEOF(closeErr))
		}
	}
}

// Download implements downloading a piece from piece store.
func (endpoint *Endpoint) Download(stream pb.Piecestore_DownloadServer) (err error) {
	ctx := stream.Context()
	defer mon.Task()(&ctx)(&err)

	atomic.AddInt32(&endpoint.liveRequests, 1)
	defer atomic.AddInt32(&endpoint.liveRequests, -1)

	startTime := time.Now().UTC()

	// TODO: set connection timeouts
	// TODO: set maximum message size

	var message *pb.PieceDownloadRequest

	// receive limit and chunk from uplink
	message, err = stream.Recv()
	if err != nil {
		return ErrProtocol.Wrap(err)
	}
	if message.Limit == nil || message.Chunk == nil {
		return ErrProtocol.New("expected order limit and chunk as the first message")
	}
	limit, chunk := message.Limit, message.Chunk

	endpoint.log.Info("download started", zap.Stringer("Piece ID", limit.PieceId), zap.Stringer("SatelliteID", limit.SatelliteId), zap.Stringer("Action", limit.Action))

	if limit.Action != pb.PieceAction_GET && limit.Action != pb.PieceAction_GET_REPAIR && limit.Action != pb.PieceAction_GET_AUDIT {
		return ErrProtocol.New("expected get or get repair or audit action got %v", limit.Action) // TODO: report grpc status unauthorized or bad request
	}

	if chunk.ChunkSize > limit.Limit {
		return ErrProtocol.New("requested more that order limit allows, limit=%v requested=%v", limit.Limit, chunk.ChunkSize)
	}

	if err := endpoint.VerifyOrderLimit(ctx, limit); err != nil {
		return Error.Wrap(err) // TODO: report grpc status unauthorized or bad request
	}

	var pieceReader *pieces.Reader
	defer func() {
		endTime := time.Now().UTC()
		dt := endTime.Sub(startTime)
		downloadSize := int64(0)
		if pieceReader != nil {
			downloadSize = pieceReader.Size()
		}
		downloadRate := float64(0)
		if dt.Seconds() > 0 {
			downloadRate = float64(downloadSize) / dt.Seconds()
		}
		downloadDuration := dt.Nanoseconds()
		if err != nil {
			mon.Meter("download_failure_byte_meter").Mark64(downloadSize)
			mon.IntVal("download_failure_size_bytes").Observe(downloadSize)
			mon.IntVal("download_failure_duration_ns").Observe(downloadDuration)
			mon.FloatVal("download_failure_rate_bytes_per_sec").Observe(downloadRate)
			endpoint.log.Info("download failed", zap.Stringer("Piece ID", limit.PieceId), zap.Stringer("SatelliteID", limit.SatelliteId), zap.Stringer("Action", limit.Action), zap.Error(err))
		} else {
			mon.Meter("download_success_byte_meter").Mark64(downloadSize)
			mon.IntVal("download_success_size_bytes").Observe(downloadSize)
			mon.IntVal("download_success_duration_ns").Observe(downloadDuration)
			mon.FloatVal("download_success_rate_bytes_per_sec").Observe(downloadRate)
			endpoint.log.Info("downloaded", zap.Stringer("Piece ID", limit.PieceId), zap.Stringer("SatelliteID", limit.SatelliteId), zap.Stringer("Action", limit.Action))
		}
	}()

	peer, err := identity.PeerIdentityFromContext(ctx)
	if err != nil {
		return Error.Wrap(err)
	}

	pieceReader, err = endpoint.store.Reader(ctx, limit.SatelliteId, limit.PieceId)
	if err != nil {
		if os.IsNotExist(err) {
			return status.Error(codes.NotFound, err.Error())
		}
		return status.Error(codes.Internal, err.Error())
	}
	defer func() {
		err := pieceReader.Close() // similarly how transcation Rollback works
		if err != nil {
			// no reason to report this error to the uplink
			endpoint.log.Error("failed to close piece reader", zap.Error(err))
		}
	}()

	// TODO: verify chunk.Size behavior logic with regards to reading all
	if chunk.Offset+chunk.ChunkSize > pieceReader.Size() {
		return Error.New("requested more data than available, requesting=%v available=%v", chunk.Offset+chunk.ChunkSize, pieceReader.Size())
	}

	availableBandwidth, err := endpoint.monitor.AvailableBandwidth(ctx)
	if err != nil {
		return ErrInternal.Wrap(err)
	}

	throttle := sync2.NewThrottle()
	// TODO: see whether this can be implemented without a goroutine

	group, ctx := errgroup.WithContext(ctx)
	group.Go(func() (err error) {
		var maximumChunkSize = 1 * memory.MiB.Int64()

		currentOffset := chunk.Offset
		unsentAmount := chunk.ChunkSize
		for unsentAmount > 0 {
			tryToSend := min(unsentAmount, maximumChunkSize)

			// TODO: add timeout here
			chunkSize, err := throttle.ConsumeOrWait(tryToSend)
			if err != nil {
				// this can happen only because uplink decided to close the connection
				return nil
			}

			chunkData := make([]byte, chunkSize)
			_, err = pieceReader.Seek(currentOffset, io.SeekStart)
			if err != nil {
				return ErrInternal.Wrap(err)
			}

			_, err = pieceReader.Read(chunkData)
			if err != nil {
				return ErrInternal.Wrap(err)
			}

			err = stream.Send(&pb.PieceDownloadResponse{
				Chunk: &pb.PieceDownloadResponse_Chunk{
					Offset: currentOffset,
					Data:   chunkData,
				},
			})
			if err != nil {
				// err is io.EOF when uplink asked for a piece, but decided not to retrieve it,
				// no need to propagate it
				return ErrProtocol.Wrap(ignoreEOF(err))
			}

			currentOffset += chunkSize
			unsentAmount -= chunkSize
		}

		return nil
	})

	recvErr := func() (err error) {
		largestOrder := pb.Order{}
		defer endpoint.SaveOrder(ctx, limit, &largestOrder, peer)

		// ensure that we always terminate sending goroutine
		defer throttle.Fail(io.EOF)

		for {
			// TODO: check errors
			// TODO: add timeout here
			message, err = stream.Recv()
			if err != nil {
				// err is io.EOF when uplink closed the connection, no need to return error
				return ErrProtocol.Wrap(ignoreEOF(err))
			}

			if message == nil || message.Order == nil {
				return ErrProtocol.New("expected order as the message")
			}

			if err := endpoint.VerifyOrder(ctx, peer, limit, message.Order, largestOrder.Amount); err != nil {
				return err
			}

			chunkSize := message.Order.Amount - largestOrder.Amount
			availableBandwidth -= chunkSize
			if availableBandwidth < 0 {
				return ErrProtocol.New("out of bandwidth")
			}

			if err := throttle.Produce(chunkSize); err != nil {
				// shouldn't happen since only receiving side is calling Fail
				return ErrInternal.Wrap(err)
			}
			largestOrder = *message.Order
		}
	}()

	// ensure we wait for sender to complete
	sendErr := group.Wait()
	return Error.Wrap(errs.Combine(sendErr, recvErr))
}

// SaveOrder saves the order with all necessary information. It assumes it has been already verified.
func (endpoint *Endpoint) SaveOrder(ctx context.Context, limit *pb.OrderLimit, order *pb.Order, uplink *identity.PeerIdentity) {
	var err error
	defer mon.Task()(&ctx)(&err)

	// TODO: do this in a goroutine
	if order == nil || order.Amount <= 0 {
		return
	}
	err = endpoint.orders.Enqueue(ctx, &orders.Info{
		Limit: limit,
		Order: order,
	})
	if err != nil {
		endpoint.log.Error("failed to add order", zap.Error(err))
	} else {
		err = endpoint.usage.Add(ctx, limit.SatelliteId, limit.Action, order.Amount, time.Now())
		if err != nil {
			endpoint.log.Error("failed to add bandwidth usage", zap.Error(err))
		}
	}
}

// Retain keeps only piece ids specified in the request
func (endpoint *Endpoint) Retain(ctx context.Context, retainReq *pb.RetainRequest) (res *pb.RetainResponse, err error) {
	defer mon.Task()(&ctx)(&err)

	peer, err := identity.PeerIdentityFromContext(ctx)
	if err != nil {
<<<<<<< HEAD
		return nil, status.Error(codes.Internal, Error.Wrap(err).Error())
	}

	trustedSatellites := endpoint.trust.GetSatellites(ctx)
	trusted := false
	for _, id := range trustedSatellites {
		if peer.ID == id {
			trusted = true
		}
	}
	if !trusted {
=======
		return nil, status.Error(codes.Unauthenticated, Error.Wrap(err).Error())
	}

	err = endpoint.trust.VerifySatelliteID(ctx, peer.ID)
	if err != nil {
>>>>>>> 8b507f3d
		return nil, status.Error(codes.PermissionDenied, Error.New("retain called with untrusted ID").Error())
	}

	filter, err := bloomfilter.NewFromBytes(retainReq.GetFilter())
	if err != nil {
<<<<<<< HEAD
		return nil, status.Error(codes.Internal, Error.Wrap(err).Error())
=======
		return nil, status.Error(codes.InvalidArgument, Error.Wrap(err).Error())
>>>>>>> 8b507f3d
	}

	const limit = 1000
	offset := 0
	numDeleted := 0
	hasMorePieces := true

	for hasMorePieces {
		// subtract some time to leave room for clock difference between the satellite and storage node
		createdBefore := retainReq.GetCreationDate().Add(-endpoint.config.RetainTimeBuffer)

		pieceIDs, err := endpoint.pieceinfo.GetPieceIDs(ctx, peer.ID, createdBefore, limit, offset)
		if err != nil {
			return nil, status.Error(codes.Internal, Error.Wrap(err).Error())
		}
		for _, pieceID := range pieceIDs {
			if !filter.Contains(pieceID) {
				if err = endpoint.store.Delete(ctx, peer.ID, pieceID); err != nil {
					endpoint.log.Error("failed to delete a piece", zap.Error(Error.Wrap(err)))
					// continue because if we fail to delete from file system,
					// we need to keep the pieceinfo so we can delete next time
					continue
				}
				if err = endpoint.pieceinfo.Delete(ctx, peer.ID, pieceID); err != nil {
					endpoint.log.Error("failed to delete piece info", zap.Error(Error.Wrap(err)))
				}
				numDeleted++
			}
		}
		hasMorePieces = (len(pieceIDs) == limit)
		offset += len(pieceIDs)
		offset -= numDeleted
		// We call Gosched() here because the GC process is expected to be long and we want to keep it at low priority,
		// so other goroutines can continue serving requests.
		runtime.Gosched()
	}
	return &pb.RetainResponse{}, nil
}

// min finds the min of two values
func min(a, b int64) int64 {
	if a < b {
		return a
	}
	return b
}

// ignoreEOF ignores io.EOF error.
func ignoreEOF(err error) error {
	if err == io.EOF {
		return nil
	}
	return err
}<|MERGE_RESOLUTION|>--- conflicted
+++ resolved
@@ -550,35 +550,17 @@
 
 	peer, err := identity.PeerIdentityFromContext(ctx)
 	if err != nil {
-<<<<<<< HEAD
-		return nil, status.Error(codes.Internal, Error.Wrap(err).Error())
-	}
-
-	trustedSatellites := endpoint.trust.GetSatellites(ctx)
-	trusted := false
-	for _, id := range trustedSatellites {
-		if peer.ID == id {
-			trusted = true
-		}
-	}
-	if !trusted {
-=======
 		return nil, status.Error(codes.Unauthenticated, Error.Wrap(err).Error())
 	}
 
 	err = endpoint.trust.VerifySatelliteID(ctx, peer.ID)
 	if err != nil {
->>>>>>> 8b507f3d
 		return nil, status.Error(codes.PermissionDenied, Error.New("retain called with untrusted ID").Error())
 	}
 
 	filter, err := bloomfilter.NewFromBytes(retainReq.GetFilter())
 	if err != nil {
-<<<<<<< HEAD
-		return nil, status.Error(codes.Internal, Error.Wrap(err).Error())
-=======
 		return nil, status.Error(codes.InvalidArgument, Error.Wrap(err).Error())
->>>>>>> 8b507f3d
 	}
 
 	const limit = 1000
