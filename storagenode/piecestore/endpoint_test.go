--- conflicted
+++ resolved
@@ -528,11 +528,7 @@
 			storj.NodeURL{ID: satellite1.ID},
 		}
 
-<<<<<<< HEAD
-		trusted, err := trust.NewPool(nil, false, whitelisted)
-=======
 		trusted, err := trust.NewPool(nil, whitelisted)
->>>>>>> 06a238a1
 		require.NoError(t, err)
 
 		uplink := testidentity.MustPregeneratedSignedIdentity(3, storj.LatestIDVersion())
