// Copyright (C) 2019 Storj Labs, Inc.
// See LICENSE for copying information.

package pieces

import (
	"context"
	"time"

	"github.com/zeebo/errs"
	"go.uber.org/zap"

	"storj.io/storj/internal/memory"
	"storj.io/storj/pkg/identity"
	"storj.io/storj/pkg/pb"
	"storj.io/storj/pkg/storj"
	"storj.io/storj/storage"
)

const (
	readBufferSize  = 256 * memory.KiB
	writeBufferSize = 256 * memory.KiB
	preallocSize    = 4 * memory.MiB
)

// Error is the default error class.
var Error = errs.Class("pieces error")

// Info contains all the information we need to know about a Piece to manage them.
type Info struct {
	SatelliteID storj.NodeID

	PieceID         storj.PieceID
	PieceSize       int64
	PieceExpiration time.Time

	UplinkPieceHash *pb.PieceHash
	Uplink          *identity.PeerIdentity
}

// DB stores meta information about a piece, the actual piece is stored in storage.Blobs
type DB interface {
	// Add inserts Info to the database.
	Add(context.Context, *Info) error
	// Get returns Info about a piece.
	Get(ctx context.Context, satelliteID storj.NodeID, pieceID storj.PieceID) (*Info, error)
	// Delete deletes Info about a piece.
<<<<<<< HEAD
	Delete(ctx context.Context, satelliteID storj.NodeID, pieceID storj.PieceID) error
=======
	Delete(ctx context.Context, satelliteID storj.NodeID, pieceID storj.PieceID2) error
	// SpaceUsed calculates disk space used by all pieces
	SpaceUsed(ctx context.Context) (int64, error)
>>>>>>> 1706378c
}

// Store implements storing pieces onto a blob storage implementation.
type Store struct {
	log   *zap.Logger
	blobs storage.Blobs
}

// NewStore creates a new piece store
func NewStore(log *zap.Logger, blobs storage.Blobs) *Store {
	return &Store{
		log:   log,
		blobs: blobs,
	}
}

// Writer returns a new piece writer.
func (store *Store) Writer(ctx context.Context, satellite storj.NodeID, pieceID storj.PieceID) (*Writer, error) {
	blob, err := store.blobs.Create(ctx, storage.BlobRef{
		Namespace: satellite.Bytes(),
		Key:       pieceID.Bytes(),
	}, preallocSize.Int64())
	if err != nil {
		return nil, Error.Wrap(err)
	}

	writer, err := NewWriter(blob, writeBufferSize.Int())
	return writer, Error.Wrap(err)
}

// Reader returns a new piece reader.
func (store *Store) Reader(ctx context.Context, satellite storj.NodeID, pieceID storj.PieceID) (*Reader, error) {
	blob, err := store.blobs.Open(ctx, storage.BlobRef{
		Namespace: satellite.Bytes(),
		Key:       pieceID.Bytes(),
	})
	if err != nil {
		return nil, Error.Wrap(err)
	}

	reader, err := NewReader(blob, readBufferSize.Int())
	return reader, Error.Wrap(err)
}

// Delete deletes the specified piece.
func (store *Store) Delete(ctx context.Context, satellite storj.NodeID, pieceID storj.PieceID) error {
	err := store.blobs.Delete(ctx, storage.BlobRef{
		Namespace: satellite.Bytes(),
		Key:       pieceID.Bytes(),
	})
	return Error.Wrap(err)
}

// StorageStatus contains information about the disk store is using.
type StorageStatus struct {
	DiskUsed int64
	DiskFree int64
}

// StorageStatus returns information abpout the disk.
func (store *Store) StorageStatus() StorageStatus {
	panic("TODO")
}<|MERGE_RESOLUTION|>--- conflicted
+++ resolved
@@ -45,13 +45,9 @@
 	// Get returns Info about a piece.
 	Get(ctx context.Context, satelliteID storj.NodeID, pieceID storj.PieceID) (*Info, error)
 	// Delete deletes Info about a piece.
-<<<<<<< HEAD
 	Delete(ctx context.Context, satelliteID storj.NodeID, pieceID storj.PieceID) error
-=======
-	Delete(ctx context.Context, satelliteID storj.NodeID, pieceID storj.PieceID2) error
 	// SpaceUsed calculates disk space used by all pieces
 	SpaceUsed(ctx context.Context) (int64, error)
->>>>>>> 1706378c
 }
 
 // Store implements storing pieces onto a blob storage implementation.
