--- conflicted
+++ resolved
@@ -56,12 +56,9 @@
 	PieceInfo() pieces.DB
 	Bandwidth() bandwidth.DB
 	UsedSerials() piecestore.UsedSerials
-<<<<<<< HEAD
 	Revocations()
-=======
 	Vouchers() vouchers.DB
 	Console() console.DB
->>>>>>> 5d081643
 
 	// TODO: use better interfaces
 	RoutingTable() (kdb, ndb, adb storage.KeyValueStore)
