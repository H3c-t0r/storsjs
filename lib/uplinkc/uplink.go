--- conflicted
+++ resolved
@@ -19,11 +19,7 @@
 // an error in cerr, when there is one.
 //
 // Caller must call close_uplink to close associated resources.
-<<<<<<< HEAD
-func new_uplink(cfg C.UplinkConfig_t, cerr **C.char) C.UplinkRef_t {
-=======
 func new_uplink(cfg C.UplinkConfig, cerr **C.char) C.UplinkRef {
->>>>>>> e58a06bd
 	scope := rootScope("inmemory") // TODO: pass in as argument
 
 	libcfg := &uplink.Config{} // TODO: figure out a better name
@@ -32,26 +28,15 @@
 	lib, err := uplink.NewUplink(scope.ctx, libcfg)
 	if err != nil {
 		*cerr = C.CString(err.Error())
-<<<<<<< HEAD
-		return C.UplinkRef_t{}
-	}
-
-	return C.UplinkRef_t{universe.Add(&Uplink{scope, lib})}
-=======
 		return C.UplinkRef{}
 	}
 
 	return C.UplinkRef{universe.Add(&Uplink{scope, lib})}
->>>>>>> e58a06bd
 }
 
 //export close_uplink
 // close_uplink closes and frees the resources associated with uplink
-<<<<<<< HEAD
-func close_uplink(uplinkHandle C.UplinkRef_t, cerr **C.char) {
-=======
 func close_uplink(uplinkHandle C.UplinkRef, cerr **C.char) {
->>>>>>> e58a06bd
 	uplink, ok := universe.Get(uplinkHandle._handle).(*Uplink)
 	if !ok {
 		*cerr = C.CString("invalid uplink")
@@ -64,4 +49,4 @@
 		*cerr = C.CString(err.Error())
 		return
 	}
-}
+}