pipeline {
    agent {
        dockerfile {
            filename 'Dockerfile.jenkins'
            args '-u root:root --cap-add SYS_PTRACE -v "/tmp/gomod":/go/pkg/mod -v "/tmp/npm":/tmp/npm'
            label 'main'
        }
    }
    options {
          timeout(time: 50, unit: 'MINUTES')
    }
    environment {
        NPM_CONFIG_CACHE = '/tmp/npm/cache'
    }
    stages {
        stage('Build') {
            steps {
                checkout scm

                sh 'mkdir -p .build'

                // make a backup of the mod file in case, for later linting
                sh 'cp go.mod .build/go.mod.orig'

                // download dependencies
                sh 'go mod download'

                sh 'service postgresql start'

                sh 'make -j3 build-packages'
                sh 'make install-sim'

                sh 'cockroach start --insecure --store=\'/tmp/crdb\' --listen-addr=localhost:26257 --http-addr=localhost:8080 --join=localhost:26257 --background'
                sh 'cockroach init --insecure --host=localhost:26257'
            }
        }


        stage('Verification') {
            parallel {
<<<<<<< HEAD
=======
                stage('Lint') {
                    steps {
                        sh 'go run ./scripts/check-copyright.go'
                        sh 'go run ./scripts/check-large-files.go'
                        sh 'go run ./scripts/check-imports.go -race ./...'
                        sh 'go run ./scripts/check-peer-constraints.go -race'
                        sh 'go run ./scripts/protobuf.go --protoc=$HOME/protoc/bin/protoc lint'
                        sh 'go run ./scripts/protobuf.go --protoc=$HOME/protoc/bin/protoc check-lock'
                        sh 'go run ./scripts/atomicalign.go ./...'
                        sh 'go run ./scripts/check-errs.go ./...'
                        sh 'bash ./scripts/check-dbx-version.sh'
                        sh 'staticcheck ./...'
                        sh 'golangci-lint -j=2 run'
                        sh 'go run scripts/check-mod-tidy.go -mod .build/go.mod.orig'
                        sh 'make check-satellite-config-lock'
                        sh 'make check-monitoring'
                    }
                }

>>>>>>> 97fa000c
                stage('Tests') {
                    environment {
                        STORJ_POSTGRES_TEST = 'postgres://postgres@localhost/teststorj?sslmode=disable'
                        COVERFLAGS = "${ env.BRANCH_NAME != 'master' ? '' : '-coverprofile=.build/coverprofile -coverpkg=-coverpkg=storj.io/storj/private/...,storj.io/storj/lib/...,storj.io/storj/pkg/...,storj.io/storj/satellite/...,storj.io/storj/storage/...,storj.io/storj/storagenode/...,storj.io/storj/uplink/...,storj.io/storj/versioncontrol/...'}"
                    }
                    steps {
                        sh 'psql -U postgres -c \'create database teststorj;\''
                        sh 'go run scripts/use-ports.go -from 1024 -to 10000 &'
                        sh 'go test -parallel 4 -p 6 -vet=off $COVERFLAGS -timeout 40m -json -race ./... 2>&1 | tee .build/tests.json | go run ./scripts/xunit.go -out .build/tests.xml'
                        sh 'go run scripts/check-clean-directory.go'
                    }

                    post {
                        always {
                            sh script: 'cat .build/tests.json | tparse -all -top -slow 100', returnStatus: true
                            archiveArtifacts artifacts: '.build/tests.json'
                            junit '.build/tests.xml'

                            script {
                                if(fileExists(".build/coverprofile")){
                                    sh script: 'go run ./scripts/cover-remove-generated.go < .build/coverprofile > .build/clean.coverprofile', returnStatus: true
                                    sh script: 'gocov convert .build/clean.coverprofile > .build/cover.json', returnStatus: true
                                    sh script: 'gocov-xml  < .build/cover.json > .build/cobertura.xml', returnStatus: true
                                    cobertura coberturaReportFile: '.build/cobertura.xml'
                                }
                            }
                        }
                    }
                }
<<<<<<< HEAD
=======

                stage('Integration') {
                    environment {
                        // use different hostname to avoid port conflicts
                        STORJ_NETWORK_HOST4 = '127.0.0.2'
                        STORJ_NETWORK_HOST6 = '127.0.0.2'

                        STORJ_SIM_POSTGRES = 'postgres://postgres@localhost/teststorj2?sslmode=disable'
                    }

                    steps {
                        sh 'psql -U postgres -c \'create database teststorj2;\''
                        sh 'make test-sim'
                        // sh 'make test-certificates' // flaky
                    }
                }

                stage('Backwards Compatibility') {
                    environment {
                        STORJ_NETWORK_HOST4 = '127.0.0.3'
                        STORJ_NETWORK_HOST6 = '127.0.0.3'

                        STORJ_SIM_POSTGRES = 'postgres://postgres@localhost/teststorj3?sslmode=disable'
                    }

                    steps {
                        sh 'psql -U postgres -c \'create database teststorj3;\''
                        sh 'make test-sim-backwards-compatible'
                    }
                }

                stage('CockroachDB migration compatibility') {
                    environment {
                        STORJ_COCKROACH_TEST = 'cockroach://root@localhost:26257/teststorj?sslmode=disable'
                        STORJ_POSTGRES_TEST = 'postgres://postgres@localhost/teststorj4?sslmode=disable'
                    }

                    steps {
                        // Until we can run all the unit tests with cockroach (i.e. all the sql is fixed to be cockroachdb compatible),
                        // lets just run a bare bones test here that sets up testplanet and runs the database migration
                        sh 'psql -U postgres -c \'create database teststorj4;\''
                        sh 'cockroach sql --insecure --host=localhost:26257 -e \'create database teststorj;\''
                        sh 'cd private/testplanet && go test ./... -run=TestRun'
                    }
                }

               stage('Build [gomobile]') {
                    steps {
                        // just to verify its building with recent changes
                        sh '(cd .build && ./../lib/uplink-gomobile/build.sh)'
                    }
                }

                stage('npm') {
                    steps {
                        dir("web/satellite") {
                            sh 'npm run build'
                            sh 'npm run lint'
                            // TODO: reenable with vue4
                            sh script: 'npm audit', returnStatus: true
                            sh 'npm run test'
                        }
                    }
                }
>>>>>>> 97fa000c
            }
        }
    }

    post {
        always {
            sh "chmod -R 777 ." // ensure Jenkins agent can delete the working directory
            deleteDir()
        }
    }
}<|MERGE_RESOLUTION|>--- conflicted
+++ resolved
@@ -38,28 +38,6 @@
 
         stage('Verification') {
             parallel {
-<<<<<<< HEAD
-=======
-                stage('Lint') {
-                    steps {
-                        sh 'go run ./scripts/check-copyright.go'
-                        sh 'go run ./scripts/check-large-files.go'
-                        sh 'go run ./scripts/check-imports.go -race ./...'
-                        sh 'go run ./scripts/check-peer-constraints.go -race'
-                        sh 'go run ./scripts/protobuf.go --protoc=$HOME/protoc/bin/protoc lint'
-                        sh 'go run ./scripts/protobuf.go --protoc=$HOME/protoc/bin/protoc check-lock'
-                        sh 'go run ./scripts/atomicalign.go ./...'
-                        sh 'go run ./scripts/check-errs.go ./...'
-                        sh 'bash ./scripts/check-dbx-version.sh'
-                        sh 'staticcheck ./...'
-                        sh 'golangci-lint -j=2 run'
-                        sh 'go run scripts/check-mod-tidy.go -mod .build/go.mod.orig'
-                        sh 'make check-satellite-config-lock'
-                        sh 'make check-monitoring'
-                    }
-                }
-
->>>>>>> 97fa000c
                 stage('Tests') {
                     environment {
                         STORJ_POSTGRES_TEST = 'postgres://postgres@localhost/teststorj?sslmode=disable'
@@ -89,73 +67,6 @@
                         }
                     }
                 }
-<<<<<<< HEAD
-=======
-
-                stage('Integration') {
-                    environment {
-                        // use different hostname to avoid port conflicts
-                        STORJ_NETWORK_HOST4 = '127.0.0.2'
-                        STORJ_NETWORK_HOST6 = '127.0.0.2'
-
-                        STORJ_SIM_POSTGRES = 'postgres://postgres@localhost/teststorj2?sslmode=disable'
-                    }
-
-                    steps {
-                        sh 'psql -U postgres -c \'create database teststorj2;\''
-                        sh 'make test-sim'
-                        // sh 'make test-certificates' // flaky
-                    }
-                }
-
-                stage('Backwards Compatibility') {
-                    environment {
-                        STORJ_NETWORK_HOST4 = '127.0.0.3'
-                        STORJ_NETWORK_HOST6 = '127.0.0.3'
-
-                        STORJ_SIM_POSTGRES = 'postgres://postgres@localhost/teststorj3?sslmode=disable'
-                    }
-
-                    steps {
-                        sh 'psql -U postgres -c \'create database teststorj3;\''
-                        sh 'make test-sim-backwards-compatible'
-                    }
-                }
-
-                stage('CockroachDB migration compatibility') {
-                    environment {
-                        STORJ_COCKROACH_TEST = 'cockroach://root@localhost:26257/teststorj?sslmode=disable'
-                        STORJ_POSTGRES_TEST = 'postgres://postgres@localhost/teststorj4?sslmode=disable'
-                    }
-
-                    steps {
-                        // Until we can run all the unit tests with cockroach (i.e. all the sql is fixed to be cockroachdb compatible),
-                        // lets just run a bare bones test here that sets up testplanet and runs the database migration
-                        sh 'psql -U postgres -c \'create database teststorj4;\''
-                        sh 'cockroach sql --insecure --host=localhost:26257 -e \'create database teststorj;\''
-                        sh 'cd private/testplanet && go test ./... -run=TestRun'
-                    }
-                }
-
-               stage('Build [gomobile]') {
-                    steps {
-                        // just to verify its building with recent changes
-                        sh '(cd .build && ./../lib/uplink-gomobile/build.sh)'
-                    }
-                }
-
-                stage('npm') {
-                    steps {
-                        dir("web/satellite") {
-                            sh 'npm run build'
-                            sh 'npm run lint'
-                            // TODO: reenable with vue4
-                            sh script: 'npm audit', returnStatus: true
-                            sh 'npm run test'
-                        }
-                    }
-                }
->>>>>>> 97fa000c
             }
         }
     }
