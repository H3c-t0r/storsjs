<?xml version="1.0" encoding="UTF-8"?>
<Wix xmlns="http://schemas.microsoft.com/wix/2006/wi" xmlns:fire="http://schemas.microsoft.com/wix/FirewallExtension">
  <Product Id="{E97D368F-CB18-45B5-8799-1EBB10728A99}" Name="Storj V3 Storage Node" Language="1033" Version="0.0.0" Manufacturer="Storj Labs Inc." UpgradeCode="{B32CF5FC-0665-4712-B88A-22D299565F9E}">
    <Package Platform="x64" InstallerVersion="200" Compressed="yes" InstallScope="perMachine" />
    <MajorUpgrade DowngradeErrorMessage="A newer version of [ProductName] is already installed." />
    <MediaTemplate EmbedCab="yes" />
    
    <Feature Id="ProductFeature" Title="Storage Node" Level="1">
      <ComponentGroupRef Id="ProductComponents" />
    </Feature>
    
    <Directory Id="TARGETDIR" Name="SourceDir">
      <Directory Id="ProgramFiles64Folder">
        <Directory Id="StorjFolder" Name="Storj">
          <Directory Id="INSTALLFOLDER" Name="Storage Node" />
        </Directory>
      </Directory>
      <Directory Id="ProgramMenuFolder">
        <Directory Id="StorjStartMenuFolder"  Name="Storj">
          <Directory Id="StorageNodeStartMenuFolder"  Name="Storage Node" />
        </Directory>
      </Directory>
      <Directory Id="IDENTITYDIR" />
      <Directory Id="STORAGEDIR" />
    </Directory>
    
    <ComponentGroup Id="ProductComponents" Directory="INSTALLFOLDER">
      <Component Id="Executable" Guid="{4571F06C-D46B-4AAF-B015-255311A5B404}" Win64='yes'>
        <File Id='Storagenodeexe' Source="storagenode.exe" Name="storagenode.exe" />

        <ServiceInstall
          Id="StoragenodeService"
          Type="ownProcess"
          Name="storagenode"
          DisplayName="Storj V3 Storage Node"
          Description="Runs Storj V3 Storage Node as a background service."
          Start="auto"
          Account="[SERVICEACCOUNT]"
          Password="[SERVICEPASSWORD]"
          ErrorControl="normal"
          Arguments="run --config-dir &quot;[INSTALLFOLDER]\&quot;"
          />
        <ServiceControl Id="StoragenodeStartService" Start="install" Stop="both" Remove="uninstall" Name="storagenode" Wait="yes" />

        <fire:FirewallException Id="StoragenodePort" Name="storagenode.exe" Port="28967" Scope="any"/>
      </Component>
      
      <Component Id="ExecutableUpdater" Guid="{CBD06EA1-73F7-4B3E-9D31-EEB2A8175542}" Win64='yes'>
        <File Id='Storagenodeupdaterexe' Source="storagenode-updater.exe" Name="storagenode-updater.exe" />
        <ServiceInstall
          Id="StoragenodeUpdaterService"
          Type="ownProcess"
          Name="storagenode-updater"
          DisplayName="Storj V3 Storage Node Updater"
          Description="Automatically updates the Storj V3 Storage Node service when a new version is available."
          Start="auto"
          Account="[SERVICEACCOUNT]"
          Password="[SERVICEPASSWORD]"
          ErrorControl="normal"
          Arguments="run --binary-location &quot;[INSTALLFOLDER]\storagenode.exe&quot; --log &quot;[INSTALLFOLDER]\storagenode-updater.log&quot;"
          />
        <ServiceControl Id="StoragenodeUpdaterStartService" Start="install" Stop="both" Remove="uninstall" Name="storagenode-updater" Wait="yes" />
      </Component>
      
      <Component Id="RemoveFiles" Guid="{26A01B8E-A9F3-4BF8-9FFC-50CDE0A4DF68}" Win64="yes">
        <RemoveFile Id="ConfigFile" Name="config.yaml" On="uninstall" />
      </Component>
      <Component Id="dashboardShortcut" Guid="{C48A862E-869D-4FD4-A215-D47092A40BAA}" Win64="yes">
        <!-- We use a standard shortcut to 'cmd.exe /C "start http://localhost:14002"' instead of util:InternetShortcut, 
             so it appears as an App Shortcut with icon in the Windows Start Menu. In contrast, InternetShortcut does
             not support icons in the Start Menu. -->
        <Shortcut Id="DashboardShortcut"  Name="Storage Node Dashboard" Description="Open the dashboard for the storage node" Directory="StorageNodeStartMenuFolder" Target="[System64Folder]cmd.exe" Arguments="/C &quot;start http://localhost:14002&quot;">
          <Icon Id="DashboardIco" SourceFile="storj.ico"/>
        </Shortcut>
        <RemoveFolder Id="RemoveStorageNodeMenuFolder" Directory="StorageNodeStartMenuFolder" On="uninstall" />
        <RemoveFolder Id="RemoveStorjMenuFolder" Directory="StorjStartMenuFolder" On="uninstall" />
        <RegistryValue Root="HKCU" Key="Software\Storj\Storage Node" Name="installed" Type="integer" Value="1" KeyPath="yes" />
      </Component>
    </ComponentGroup>
    
    <Property Id="WIXUI_INSTALLDIR">INSTALLFOLDER</Property>
    <Property Id="STORJ_STORAGEDIR">STORAGEDIR</Property>
    <Property Id="STORJ_STORAGE">1.0</Property>
    <Property Id="STORJ_BANDWIDTH">2.0</Property>
<<<<<<< HEAD
    <Property Id="STORJ_IDENTITYDIR">IDENTITYDIR</Property>

    <Property Id="STORJ_DEFAULTIDENTITYDIR">
        <DirectorySearch Id='search1' Path='[PersonalFolder]' />
        <DirectorySearch Id='search2' Path='[AppDataFolder]\Storj\Identity\storagenode'/>
    </Property>
    <SetDirectory Action="SetIdentityDir" Id="IDENTITYDIR" Value="[STORJ_DEFAULTIDENTITYDIR]" Sequence="first">STORJ_DEFAULTIDENTITYDIR</SetDirectory>

      <UIRef Id="CustomInstallDir" />
=======
    <Property Id="WIXUI_EXITDIALOGOPTIONALCHECKBOXTEXT" Value="Open dashboard" />
    <Property Id="WIXUI_EXITDIALOGOPTIONALCHECKBOX" Value="1"/>

    <UIRef Id="CustomInstallDir" />
>>>>>>> 9cbb0c43
    <Icon Id="storj.ico" SourceFile="storj.ico"/>
    <Property Id="ARPPRODUCTICON" Value="storj.ico" />
    <WixVariable Id="WixUILicenseRtf" Value="agpl-3.0.rtf" />
    <WixVariable Id="WixUIBannerBmp" Value="banner.bmp" />
    <WixVariable Id="WixUIDialogBmp" Value="dialog.bmp" />

    <Property Id="WixShellExecTarget" Value='http://localhost:14002' />
    <CustomAction Id="LaunchSNOBoard" BinaryKey="WixCA" DllEntry="WixShellExec" Impersonate="yes" />

    <Binary Id="StorjDLL" SourceFile="$(var.Storj.TargetDir)Storj.CA.dll" />

    <CustomAction Id='StoragenodeSetup' Directory='INSTALLFOLDER' Execute='deferred' Impersonate='no' 
                  ExeCommand="&quot;[INSTALLFOLDER]storagenode.exe&quot; setup --config-dir &quot;[INSTALLFOLDER]\&quot; --identity-dir &quot;[IDENTITYDIR]\&quot; --kademlia.operator.email &quot;[STORJ_EMAIL]&quot; --kademlia.operator.wallet &quot;[STORJ_WALLET]&quot; --kademlia.external-address &quot;[STORJ_PUBLIC_ADDRESS]&quot; --storage.path &quot;[STORAGEDIR]\&quot; --storage.allocated-bandwidth &quot;[STORJ_BANDWIDTH] TB&quot; --storage.allocated-disk-space &quot;[STORJ_STORAGE] TB&quot; --log.output &quot;winfile:///[INSTALLFOLDER]\storagenode.log&quot;"
    />
    <InstallExecuteSequence>
      <Custom Action='StoragenodeSetup' Before='InstallServices'>NOT Installed</Custom>
    </InstallExecuteSequence>
  </Product>
</Wix><|MERGE_RESOLUTION|>--- conflicted
+++ resolved
@@ -82,7 +82,6 @@
     <Property Id="STORJ_STORAGEDIR">STORAGEDIR</Property>
     <Property Id="STORJ_STORAGE">1.0</Property>
     <Property Id="STORJ_BANDWIDTH">2.0</Property>
-<<<<<<< HEAD
     <Property Id="STORJ_IDENTITYDIR">IDENTITYDIR</Property>
 
     <Property Id="STORJ_DEFAULTIDENTITYDIR">
@@ -92,12 +91,10 @@
     <SetDirectory Action="SetIdentityDir" Id="IDENTITYDIR" Value="[STORJ_DEFAULTIDENTITYDIR]" Sequence="first">STORJ_DEFAULTIDENTITYDIR</SetDirectory>
 
       <UIRef Id="CustomInstallDir" />
-=======
     <Property Id="WIXUI_EXITDIALOGOPTIONALCHECKBOXTEXT" Value="Open dashboard" />
     <Property Id="WIXUI_EXITDIALOGOPTIONALCHECKBOX" Value="1"/>
 
     <UIRef Id="CustomInstallDir" />
->>>>>>> 9cbb0c43
     <Icon Id="storj.ico" SourceFile="storj.ico"/>
     <Property Id="ARPPRODUCTICON" Value="storj.ico" />
     <WixVariable Id="WixUILicenseRtf" Value="agpl-3.0.rtf" />
