// Copyright (C) 2019 Storj Labs, Inc.
// See LICENSE for copying information.

package gracefulexit

import (
	"bytes"
	"context"
	"io"
	"sync"
	"sync/atomic"
	"time"

	"github.com/zeebo/errs"
	"go.uber.org/zap"
	"golang.org/x/sync/errgroup"

	"storj.io/storj/pkg/identity"
	"storj.io/storj/pkg/pb"
	"storj.io/storj/pkg/rpc/rpcstatus"
	"storj.io/storj/pkg/signing"
	"storj.io/storj/pkg/storj"
	"storj.io/storj/satellite/metainfo"
	"storj.io/storj/satellite/orders"
	"storj.io/storj/satellite/overlay"
	"storj.io/storj/uplink/eestream"
)

// millis for the transfer queue building ticker
const buildQueueMillis = 100

var (
	// ErrInvalidArgument is an error class for invalid argument errors used to check which rpc code to use.
	ErrInvalidArgument = errs.Class("graceful exit")
)

// drpcEndpoint wraps streaming methods so that they can be used with drpc
type drpcEndpoint struct{ *Endpoint }

// processStream is the minimum interface required to process requests.
type processStream interface {
	Context() context.Context
	Send(*pb.SatelliteMessage) error
	Recv() (*pb.StorageNodeMessage, error)
}

// Endpoint for handling the transfer of pieces for Graceful Exit.
type Endpoint struct {
<<<<<<< HEAD
	log              *zap.Logger
	interval         time.Duration
	db               DB
	overlaydb        overlay.DB
	overlay          *overlay.Service
	metainfo         *metainfo.Service
	orders           *orders.Service
	connectionsMapMu sync.Mutex
	connectionsMap   map[storj.NodeID]struct{}
	config           Config
=======
	log            *zap.Logger
	interval       time.Duration
	db             DB
	overlaydb      overlay.DB
	overlay        *overlay.Service
	metainfo       *metainfo.Service
	orders         *orders.Service
	peerIdentities overlay.PeerIdentities
	config         Config
>>>>>>> 6df4d7bc
}

type pendingTransfer struct {
	path             []byte
	pieceSize        int64
	satelliteMessage *pb.SatelliteMessage
	rootPieceID      storj.PieceID
	pieceNum         int32
}

// pendingMap for managing concurrent access to the pending transfer map.
type pendingMap struct {
	mu   sync.RWMutex
	data map[storj.PieceID]*pendingTransfer
}

// newPendingMap creates a new pendingMap and instantiates the map.
func newPendingMap() *pendingMap {
	newData := make(map[storj.PieceID]*pendingTransfer)
	return &pendingMap{
		data: newData,
	}
}

// put adds to the map.
func (pm *pendingMap) put(pieceID storj.PieceID, pendingTransfer *pendingTransfer) {
	pm.mu.Lock()
	defer pm.mu.Unlock()

	pm.data[pieceID] = pendingTransfer
}

// get returns the pending transfer item from the map, if it exists.
func (pm *pendingMap) get(pieceID storj.PieceID) (pendingTransfer *pendingTransfer, ok bool) {
	pm.mu.RLock()
	defer pm.mu.RUnlock()

	pendingTransfer, ok = pm.data[pieceID]
	return pendingTransfer, ok
}

// length returns the number of elements in the map.
func (pm *pendingMap) length() int {
	pm.mu.RLock()
	defer pm.mu.RUnlock()

	return len(pm.data)
}

// delete removes the pending transfer item from the map.
func (pm *pendingMap) delete(pieceID storj.PieceID) {
	pm.mu.Lock()
	defer pm.mu.Unlock()

	delete(pm.data, pieceID)
}

// DRPC returns a DRPC form of the endpoint.
func (endpoint *Endpoint) DRPC() pb.DRPCSatelliteGracefulExitServer {
	return &drpcEndpoint{Endpoint: endpoint}
}

// NewEndpoint creates a new graceful exit endpoint.
func NewEndpoint(log *zap.Logger, db DB, overlaydb overlay.DB, overlay *overlay.Service, metainfo *metainfo.Service, orders *orders.Service,
	peerIdentities overlay.PeerIdentities, config Config) *Endpoint {
	return &Endpoint{
		log:            log,
		interval:       time.Millisecond * buildQueueMillis,
		db:             db,
		overlaydb:      overlaydb,
		overlay:        overlay,
		metainfo:       metainfo,
		orders:         orders,
<<<<<<< HEAD
		connectionsMap: make(map[storj.NodeID]struct{}),
=======
		peerIdentities: peerIdentities,
>>>>>>> 6df4d7bc
		config:         config,
	}
}

// Process is called by storage nodes to receive pieces to transfer to new nodes and get exit status.
func (endpoint *Endpoint) Process(stream pb.SatelliteGracefulExit_ProcessServer) (err error) {
	return endpoint.doProcess(stream)
}

// Process is called by storage nodes to receive pieces to transfer to new nodes and get exit status.
func (endpoint *drpcEndpoint) Process(stream pb.DRPCSatelliteGracefulExit_ProcessStream) error {
	return endpoint.doProcess(stream)
}

func (endpoint *Endpoint) doProcess(stream processStream) (err error) {
	ctx := stream.Context()
	defer mon.Task()(&ctx)(&err)

	peer, err := identity.PeerIdentityFromContext(ctx)
	if err != nil {
		return rpcstatus.Error(rpcstatus.Unauthenticated, Error.Wrap(err).Error())
	}
	// TODO should we error if the node is DQ'd?

	nodeID := peer.ID
	endpoint.log.Debug("graceful exit process", zap.Stringer("node ID", nodeID))

	// ensure that only one connection can be opened for a single node at a time
	endpoint.connectionsMapMu.Lock()
	if _, ok := endpoint.connectionsMap[nodeID]; ok {
		endpoint.connectionsMapMu.Unlock()
		return rpcstatus.Error(rpcstatus.PermissionDenied, "Only one concurrent connection allowed for graceful exit")
	}
	endpoint.connectionsMap[nodeID] = struct{}{}
	endpoint.connectionsMapMu.Unlock()
	defer func() {
		endpoint.connectionsMapMu.Lock()
		delete(endpoint.connectionsMap, nodeID)
		endpoint.connectionsMapMu.Unlock()
	}()

	eofHandler := func(err error) error {
		if err == io.EOF {
			endpoint.log.Debug("received EOF when trying to receive messages from storage node", zap.Stringer("node ID", nodeID))
			return nil
		}
		if err != nil {
			return rpcstatus.Error(rpcstatus.Unknown, Error.Wrap(err).Error())
		}
		return nil
	}

	exitStatus, err := endpoint.overlaydb.GetExitStatus(ctx, nodeID)
	if err != nil {
		return rpcstatus.Error(rpcstatus.Internal, Error.Wrap(err).Error())
	}

	if exitStatus.ExitFinishedAt != nil {
		// TODO revisit this. Should check if signature was sent
		completed := &pb.SatelliteMessage{Message: &pb.SatelliteMessage_ExitCompleted{ExitCompleted: &pb.ExitCompleted{}}}
		err = stream.Send(completed)
		if err != nil {
			return rpcstatus.Error(rpcstatus.Internal, Error.Wrap(err).Error())
		}
		return nil
	}

	if exitStatus.ExitInitiatedAt == nil {
		request := &overlay.ExitStatusRequest{NodeID: nodeID, ExitInitiatedAt: time.Now().UTC()}
		_, err = endpoint.overlaydb.UpdateExitStatus(ctx, request)
		if err != nil {
			return rpcstatus.Error(rpcstatus.Internal, Error.Wrap(err).Error())
		}
		err = endpoint.db.IncrementProgress(ctx, nodeID, 0, 0, 0)
		if err != nil {
			return rpcstatus.Error(rpcstatus.Internal, Error.Wrap(err).Error())
		}
		err = stream.Send(&pb.SatelliteMessage{Message: &pb.SatelliteMessage_NotReady{NotReady: &pb.NotReady{}}})
		if err != nil {
			return rpcstatus.Error(rpcstatus.Internal, Error.Wrap(err).Error())
		}
		return nil
	}

	if exitStatus.ExitLoopCompletedAt == nil {
		err = stream.Send(&pb.SatelliteMessage{Message: &pb.SatelliteMessage_NotReady{NotReady: &pb.NotReady{}}})
		if err != nil {
			return rpcstatus.Error(rpcstatus.Internal, Error.Wrap(err).Error())
		}
		return nil
	}

	pending := newPendingMap()

	var morePiecesFlag int32 = 1
	errChan := make(chan error, 1)
	handleError := func(err error) error {
		errChan <- err
		close(errChan)
		return rpcstatus.Error(rpcstatus.Internal, Error.Wrap(err).Error())
	}

	var group errgroup.Group
	group.Go(func() error {
		ticker := time.NewTicker(endpoint.interval)
		defer ticker.Stop()

		for range ticker.C {
			if pending.length() == 0 {
				incomplete, err := endpoint.db.GetIncompleteNotFailed(ctx, nodeID, endpoint.config.EndpointBatchSize, 0)
				if err != nil {
					return handleError(err)
				}

				if len(incomplete) == 0 {
					incomplete, err = endpoint.db.GetIncompleteFailed(ctx, nodeID, endpoint.config.MaxFailuresPerPiece, endpoint.config.EndpointBatchSize, 0)
					if err != nil {
						return handleError(err)
					}
				}

				if len(incomplete) == 0 {
					endpoint.log.Debug("no more pieces to transfer for node", zap.Stringer("node ID", nodeID))
					atomic.StoreInt32(&morePiecesFlag, 0)
					break
				}

				for _, inc := range incomplete {
					err = endpoint.processIncomplete(ctx, stream, pending, inc)
					if err != nil {
						return handleError(err)
					}
				}
			}
		}
		return nil
	})

	for {
		select {
		case <-errChan:
			return group.Wait()
		default:
		}

		pendingCount := pending.length()

		// if there are no more transfers and the pending queue is empty, send complete
		if atomic.LoadInt32(&morePiecesFlag) == 0 && pendingCount == 0 {
			exitStatusRequest := &overlay.ExitStatusRequest{
				NodeID:         nodeID,
				ExitFinishedAt: time.Now().UTC(),
			}

			progress, err := endpoint.db.GetProgress(ctx, nodeID)
			if err != nil {
				return rpcstatus.Error(rpcstatus.Internal, err.Error())
			}

			var transferMsg *pb.SatelliteMessage
			processed := progress.PiecesFailed + progress.PiecesTransferred
			// check node's exiting progress to see if it has failed passed max failure threshold
			if processed > 0 && float64(progress.PiecesFailed)/float64(processed)*100 >= float64(endpoint.config.OverallMaxFailuresPercentage) {

				exitStatusRequest.ExitSuccess = false
				// TODO needs signature
				transferMsg = &pb.SatelliteMessage{
					Message: &pb.SatelliteMessage_ExitFailed{
						ExitFailed: &pb.ExitFailed{
							Reason: pb.ExitFailed_OVERALL_FAILURE_PERCENTAGE_EXCEEDED,
						},
					},
				}
			} else {
				exitStatusRequest.ExitSuccess = true
				// TODO needs signature
				transferMsg = &pb.SatelliteMessage{
					Message: &pb.SatelliteMessage_ExitCompleted{
						ExitCompleted: &pb.ExitCompleted{},
					},
				}
			}

			_, err = endpoint.overlaydb.UpdateExitStatus(ctx, exitStatusRequest)
			if err != nil {
				return rpcstatus.Error(rpcstatus.Internal, err.Error())
			}

			err = stream.Send(transferMsg)
			if err != nil {
				return rpcstatus.Error(rpcstatus.Internal, Error.Wrap(err).Error())
			}

			// remove remaining items from the queue after notifying nodes about their exit status
			err = endpoint.db.DeleteTransferQueueItems(ctx, nodeID)
			if err != nil {
				return rpcstatus.Error(rpcstatus.Internal, err.Error())
			}
			break
		}
		// skip if there are none pending
		if pendingCount == 0 {
			continue
		}

		request, err := stream.Recv()
		if err != nil {
			return eofHandler(err)
		}

		switch m := request.GetMessage().(type) {
		case *pb.StorageNodeMessage_Succeeded:
			err = endpoint.handleSucceeded(ctx, pending, nodeID, m)
			if err != nil {
				if ErrInvalidArgument.Has(err) {
					// immediately fail and complete graceful exit for nodes that fail satellite validation
					// TODO(moby) use getFinishedMessage helper after 3368 is merged
					exitStatusRequest := &overlay.ExitStatusRequest{
						NodeID:         nodeID,
						ExitFinishedAt: time.Now().UTC(),
						ExitSuccess:    false,
					}
					// TODO needs signature
					transferMsg := &pb.SatelliteMessage{
						Message: &pb.SatelliteMessage_ExitFailed{
							ExitFailed: &pb.ExitFailed{
								Reason: pb.ExitFailed_VERIFICATION_FAILED,
							},
						},
					}

					_, err = endpoint.overlaydb.UpdateExitStatus(ctx, exitStatusRequest)
					if err != nil {
						return rpcstatus.Error(rpcstatus.Internal, err.Error())
					}

					err = stream.Send(transferMsg)
					if err != nil {
						return rpcstatus.Error(rpcstatus.Internal, Error.Wrap(err).Error())
					}

					// remove remaining items from the queue after notifying nodes about their exit status
					err = endpoint.db.DeleteTransferQueueItems(ctx, nodeID)
					if err != nil {
						return rpcstatus.Error(rpcstatus.Internal, err.Error())
					}

					break
				}
				return rpcstatus.Error(rpcstatus.Internal, err.Error())
			}
			deleteMsg := &pb.SatelliteMessage{
				Message: &pb.SatelliteMessage_DeletePiece{
					DeletePiece: &pb.DeletePiece{
						OriginalPieceId: m.Succeeded.OriginalPieceId,
					},
				},
			}
			err = stream.Send(deleteMsg)
			if err != nil {
				return rpcstatus.Error(rpcstatus.Internal, Error.Wrap(err).Error())
			}
		case *pb.StorageNodeMessage_Failed:
			err = endpoint.handleFailed(ctx, pending, nodeID, m)
			if err != nil {
				return rpcstatus.Error(rpcstatus.Internal, Error.Wrap(err).Error())
			}
		default:
			return rpcstatus.Error(rpcstatus.Unknown, Error.New("unknown storage node message: %v", m).Error())
		}
	}

	if err := group.Wait(); err != nil {
		return rpcstatus.Error(rpcstatus.Internal, Error.Wrap(err).Error())
	}

	return nil
}

func (endpoint *Endpoint) processIncomplete(ctx context.Context, stream processStream, pending *pendingMap, incomplete *TransferQueueItem) error {
	nodeID := incomplete.NodeID
	pointer, err := endpoint.metainfo.Get(ctx, string(incomplete.Path))
	if err != nil {
		return Error.Wrap(err)
	}
	remote := pointer.GetRemote()

	pieces := remote.GetRemotePieces()
	var nodePiece *pb.RemotePiece
	excludedNodeIDs := make([]storj.NodeID, len(pieces))
	for i, piece := range pieces {
		if piece.NodeId == nodeID && piece.PieceNum == incomplete.PieceNum {
			nodePiece = piece
		}
		excludedNodeIDs[i] = piece.NodeId
	}

	if nodePiece == nil {
		endpoint.log.Debug("piece no longer held by node", zap.Stringer("node ID", nodeID), zap.ByteString("path", incomplete.Path), zap.Int32("piece num", incomplete.PieceNum))

		err = endpoint.db.DeleteTransferQueueItem(ctx, nodeID, incomplete.Path)
		if err != nil {
			return Error.Wrap(err)
		}

		return nil
	}

	redundancy, err := eestream.NewRedundancyStrategyFromProto(pointer.GetRemote().GetRedundancy())
	if err != nil {
		return Error.Wrap(err)
	}

	if len(remote.GetRemotePieces()) > redundancy.OptimalThreshold() {
		endpoint.log.Debug("pointer has more pieces than required. removing node from pointer.", zap.Stringer("node ID", nodeID), zap.ByteString("path", incomplete.Path), zap.Int32("piece num", incomplete.PieceNum))

		_, err = endpoint.metainfo.UpdatePieces(ctx, string(incomplete.Path), pointer, nil, []*pb.RemotePiece{nodePiece})
		if err != nil {
			return Error.Wrap(err)
		}

		err = endpoint.db.DeleteTransferQueueItem(ctx, nodeID, incomplete.Path)
		if err != nil {
			return Error.Wrap(err)
		}

		return nil
	}

	pieceSize := eestream.CalcPieceSize(pointer.GetSegmentSize(), redundancy)

	request := overlay.FindStorageNodesRequest{
		RequestedCount: 1,
		FreeBandwidth:  pieceSize,
		FreeDisk:       pieceSize,
		ExcludedNodes:  excludedNodeIDs,
	}

	newNodes, err := endpoint.overlay.FindStorageNodes(ctx, request)
	if err != nil {
		return Error.Wrap(err)
	}

	if len(newNodes) == 0 {
		return Error.New("could not find a node to receive piece transfer: node ID %v, path %v, piece num %v", nodeID, incomplete.Path, incomplete.PieceNum)
	}
	newNode := newNodes[0]
	endpoint.log.Debug("found new node for piece transfer", zap.Stringer("original node ID", nodeID), zap.Stringer("replacement node ID", newNode.Id),
		zap.ByteString("path", incomplete.Path), zap.Int32("piece num", incomplete.PieceNum))

	pieceID := remote.RootPieceId.Derive(nodeID, incomplete.PieceNum)

	parts := storj.SplitPath(storj.Path(incomplete.Path))
	if len(parts) < 2 {
		return Error.New("invalid path for node ID %v, piece ID %v", incomplete.NodeID, pieceID)
	}

	bucketID := []byte(storj.JoinPaths(parts[0], parts[1]))
	limit, privateKey, err := endpoint.orders.CreateGracefulExitPutOrderLimit(ctx, bucketID, newNode.Id, incomplete.PieceNum, remote.RootPieceId, int32(pieceSize))
	if err != nil {
		return Error.Wrap(err)
	}

	transferMsg := &pb.SatelliteMessage{
		Message: &pb.SatelliteMessage_TransferPiece{
			TransferPiece: &pb.TransferPiece{
				OriginalPieceId:     pieceID,
				AddressedOrderLimit: limit,
				PrivateKey:          privateKey,
			},
		},
	}
	err = stream.Send(transferMsg)
	if err != nil {
		return Error.Wrap(err)
	}
	pending.put(pieceID, &pendingTransfer{
		path:             incomplete.Path,
		pieceSize:        pieceSize,
		satelliteMessage: transferMsg,
		rootPieceID:      remote.RootPieceId,
		pieceNum:         incomplete.PieceNum,
	})

	return nil
}

func (endpoint *Endpoint) handleSucceeded(ctx context.Context, pending *pendingMap, exitingNodeID storj.NodeID, message *pb.StorageNodeMessage_Succeeded) (err error) {
	defer mon.Task()(&ctx)(&err)

	originalPieceID := message.Succeeded.OriginalPieceId

	transfer, ok := pending.get(originalPieceID)
	if !ok {
		endpoint.log.Error("Could not find transfer item in pending queue", zap.Stringer("Piece ID", originalPieceID))
		return Error.New("Could not find transfer item in pending queue")
	}

	if transfer.satelliteMessage == nil {
		return Error.New("Satellite message cannot be nil")
	}
	if transfer.satelliteMessage.GetTransferPiece() == nil {
		return Error.New("Satellite message transfer piece cannot be nil")
	}
	if transfer.satelliteMessage.GetTransferPiece().GetAddressedOrderLimit() == nil {
		return Error.New("Addressed order limit on transfer piece cannot be nil")
	}
	if transfer.satelliteMessage.GetTransferPiece().GetAddressedOrderLimit().GetLimit() == nil {
		return Error.New("Addressed order limit on transfer piece cannot be nil")
	}
	if transfer.path == nil {
		return Error.New("Transfer path cannot be nil")
	}

	originalOrderLimit := message.Succeeded.GetOriginalOrderLimit()
	if originalOrderLimit == nil {
		return ErrInvalidArgument.New("Original order limit cannot be nil")
	}
	originalPieceHash := message.Succeeded.GetOriginalPieceHash()
	if originalPieceHash == nil {
		return ErrInvalidArgument.New("Original piece hash cannot be nil")
	}
	replacementPieceHash := message.Succeeded.GetReplacementPieceHash()
	if replacementPieceHash == nil {
		return ErrInvalidArgument.New("Replacement piece hash cannot be nil")
	}

	// verify that the original piece hash and replacement piece hash match
	if !bytes.Equal(originalPieceHash.Hash, replacementPieceHash.Hash) {
		return ErrInvalidArgument.New("Piece hashes for transferred piece don't match")
	}

	// verify that the satellite signed the original order limit
	err = endpoint.orders.VerifyOrderLimitSignature(ctx, originalOrderLimit)
	if err != nil {
		return ErrInvalidArgument.Wrap(err)
	}

	// verify that the public key on the order limit signed the original piece hash
	err = signing.VerifyUplinkPieceHashSignature(ctx, originalOrderLimit.UplinkPublicKey, originalPieceHash)
	if err != nil {
		return ErrInvalidArgument.Wrap(err)
	}

	if originalOrderLimit.PieceId != message.Succeeded.OriginalPieceId {
		return ErrInvalidArgument.New("Invalid original piece ID")
	}

	receivingNodeID := transfer.satelliteMessage.GetTransferPiece().GetAddressedOrderLimit().GetLimit().StorageNodeId

	calculatedNewPieceID := transfer.rootPieceID.Derive(receivingNodeID, transfer.pieceNum)
	if calculatedNewPieceID != replacementPieceHash.PieceId {
		return ErrInvalidArgument.New("Invalid replacement piece ID")
	}

	// get peerID and signee for new storage node
	peerID, err := endpoint.peerIdentities.Get(ctx, receivingNodeID)
	if err != nil {
		return Error.Wrap(err)
	}
	signee := signing.SigneeFromPeerIdentity(peerID)

	// verify that the new node signed the replacement piece hash
	err = signing.VerifyPieceHashSignature(ctx, signee, replacementPieceHash)
	if err != nil {
		return ErrInvalidArgument.Wrap(err)
	}

	transferQueueItem, err := endpoint.db.GetTransferQueueItem(ctx, exitingNodeID, transfer.path)
	if err != nil {
		return Error.Wrap(err)
	}

	err = endpoint.updatePointer(ctx, exitingNodeID, receivingNodeID, transfer.path, transfer.pieceNum)
	if err != nil {
		return Error.Wrap(err)
	}

	var failed int64
	if transferQueueItem.FailedCount != nil && *transferQueueItem.FailedCount >= endpoint.config.MaxFailuresPerPiece {
		failed = -1
	}

	err = endpoint.db.IncrementProgress(ctx, exitingNodeID, transfer.pieceSize, 1, failed)
	if err != nil {
		return Error.Wrap(err)
	}

	err = endpoint.db.DeleteTransferQueueItem(ctx, exitingNodeID, transfer.path)
	if err != nil {
		return Error.Wrap(err)
	}

	pending.delete(originalPieceID)

	return nil
}

func (endpoint *Endpoint) handleFailed(ctx context.Context, pending *pendingMap, nodeID storj.NodeID, message *pb.StorageNodeMessage_Failed) (err error) {
	defer mon.Task()(&ctx)(&err)
	endpoint.log.Warn("transfer failed", zap.Stringer("piece ID", message.Failed.OriginalPieceId), zap.Stringer("transfer error", message.Failed.GetError()))
	pieceID := message.Failed.OriginalPieceId
	transfer, ok := pending.get(pieceID)
	if !ok {
		endpoint.log.Debug("could not find transfer message in pending queue. skipping.", zap.Stringer("piece ID", pieceID))

		// TODO we should probably error out here so we don't get stuck in a loop with a SN that is not behaving properl
	}
	transferQueueItem, err := endpoint.db.GetTransferQueueItem(ctx, nodeID, transfer.path)
	if err != nil {
		return Error.Wrap(err)
	}
	now := time.Now().UTC()
	failedCount := 1
	if transferQueueItem.FailedCount != nil {
		failedCount = *transferQueueItem.FailedCount + 1
	}

	errorCode := int(pb.TransferFailed_Error_value[message.Failed.Error.String()])

	// TODO if error code is NOT_FOUND, the node no longer has the piece. remove the queue item and the pointer

	transferQueueItem.LastFailedAt = &now
	transferQueueItem.FailedCount = &failedCount
	transferQueueItem.LastFailedCode = &errorCode
	err = endpoint.db.UpdateTransferQueueItem(ctx, *transferQueueItem)
	if err != nil {
		return Error.Wrap(err)
	}

	// only increment overall failed count if piece failures has reached the threshold
	if failedCount == endpoint.config.MaxFailuresPerPiece {
		err = endpoint.db.IncrementProgress(ctx, nodeID, 0, 0, 1)
		if err != nil {
			return Error.Wrap(err)
		}
	}

	pending.delete(pieceID)

	return nil
}

func (endpoint *Endpoint) updatePointer(ctx context.Context, exitingNodeID storj.NodeID, receivingNodeID storj.NodeID, path []byte, pieceNum int32) (err error) {
	defer mon.Task()(&ctx)(&err)

	// remove the node from the pointer
	pointer, err := endpoint.metainfo.Get(ctx, string(path))
	if err != nil {
		return Error.Wrap(err)
	}
	remote := pointer.GetRemote()
	// nothing to do here
	if remote == nil {
		return nil
	}

	var toRemove []*pb.RemotePiece
	for _, piece := range remote.GetRemotePieces() {
		if piece.NodeId == exitingNodeID && piece.PieceNum == pieceNum {
			toRemove = []*pb.RemotePiece{piece}
			break
		}
	}
	var toAdd []*pb.RemotePiece
	if !receivingNodeID.IsZero() {
		toAdd = []*pb.RemotePiece{{
			PieceNum: pieceNum,
			NodeId:   receivingNodeID,
		}}
	}
	_, err = endpoint.metainfo.UpdatePieces(ctx, string(path), pointer, toAdd, toRemove)
	if err != nil {
		return Error.Wrap(err)
	}

	return nil
}<|MERGE_RESOLUTION|>--- conflicted
+++ resolved
@@ -46,7 +46,6 @@
 
 // Endpoint for handling the transfer of pieces for Graceful Exit.
 type Endpoint struct {
-<<<<<<< HEAD
 	log              *zap.Logger
 	interval         time.Duration
 	db               DB
@@ -56,18 +55,8 @@
 	orders           *orders.Service
 	connectionsMapMu sync.Mutex
 	connectionsMap   map[storj.NodeID]struct{}
+	peerIdentities   overlay.PeerIdentities
 	config           Config
-=======
-	log            *zap.Logger
-	interval       time.Duration
-	db             DB
-	overlaydb      overlay.DB
-	overlay        *overlay.Service
-	metainfo       *metainfo.Service
-	orders         *orders.Service
-	peerIdentities overlay.PeerIdentities
-	config         Config
->>>>>>> 6df4d7bc
 }
 
 type pendingTransfer struct {
@@ -141,11 +130,8 @@
 		overlay:        overlay,
 		metainfo:       metainfo,
 		orders:         orders,
-<<<<<<< HEAD
 		connectionsMap: make(map[storj.NodeID]struct{}),
-=======
 		peerIdentities: peerIdentities,
->>>>>>> 6df4d7bc
 		config:         config,
 	}
 }
