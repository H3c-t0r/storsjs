--- conflicted
+++ resolved
@@ -154,15 +154,11 @@
 
 	err := s.service.ActivateAccount(context.Background(), activationToken)
 	if err != nil {
-<<<<<<< HEAD
-		s.serveError(w, req)
-=======
 		s.log.Error("activation: failed to activate account",
 			zap.String("token", activationToken),
 			zap.Error(err))
 
-		http.ServeFile(w, req, filepath.Join(s.config.StaticDir, "static", "errors", "404.html"))
->>>>>>> 55bfe507
+		s.serveError(w, req)
 		return
 	}
 
