--- conflicted
+++ resolved
@@ -130,23 +130,14 @@
 		return Error.Wrap(err)
 	}
 
-<<<<<<< HEAD
-	group, ctx := errgroup.WithContext(ctx)
-=======
 	ctx, cancel := context.WithCancel(ctx)
 	var group errgroup.Group
->>>>>>> bb11d83e
 	group.Go(func() error {
 		<-ctx.Done()
 		return s.server.Shutdown(nil)
 	})
-<<<<<<< HEAD
-
-	group.Go(func() error {
-=======
 	group.Go(func() error {
 		defer cancel()
->>>>>>> bb11d83e
 		return s.server.Serve(s.listener)
 	})
 
