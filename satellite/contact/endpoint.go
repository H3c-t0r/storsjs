--- conflicted
+++ resolved
@@ -55,39 +55,12 @@
 	if err != nil {
 		return nil, Error.Wrap(err)
 	}
-<<<<<<< HEAD
 	nodeInfo := overlay.NodeCheckInInfo{
-		NodeID:   peerID,
-		Address:  req.Address,
+		NodeID:   peerID.ID,
+		Address:  &pb.NodeAddress{Address: req.Address},
 		IsUp:     pingNodeSuccess,
 		Capacity: req.Capacity,
 		Operator: req.Operator,
-=======
-
-	err = endpoint.service.overlay.Put(ctx, nodeID, pb.Node{
-		Id: nodeID,
-		Address: &pb.NodeAddress{
-			Transport: pb.NodeTransport_TCP_TLS_GRPC,
-			Address:   req.Address,
-		},
-	})
-	if err != nil {
-		return nil, Error.Wrap(err)
-	}
-
-	// TODO(jg): We are making 2 requests to the database, one to update uptime and
-	// the other to update the capacity and operator info. We should combine these into
-	// one to reduce db connections. Consider adding batching and using a stored procedure.
-	_, err = endpoint.service.overlay.UpdateUptime(ctx, nodeID, pingNodeSuccess)
-	if err != nil {
-		return nil, Error.Wrap(err)
-	}
-
-	nodeInfo := pb.InfoResponse{Operator: req.GetOperator(), Capacity: req.GetCapacity(), Version: &pb.NodeVersion{Version: req.Version}}
-	_, err = endpoint.service.overlay.UpdateNodeInfo(ctx, nodeID, &nodeInfo)
-	if err != nil {
-		return nil, Error.Wrap(err)
->>>>>>> d3ef574b
 	}
 	err = endpoint.service.overlay.UpdateCheckIn(ctx, nodeInfo)
 
