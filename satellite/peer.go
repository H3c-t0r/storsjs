--- conflicted
+++ resolved
@@ -597,7 +597,6 @@
 			return nil, errs.Combine(err, peer.Close())
 		}
 
-<<<<<<< HEAD
 		peer.Marketing.Service, err = marketing.NewService(
 			peer.Log.Named("marketing:service"),
 			peer.DB.Marketing(),
@@ -607,10 +606,7 @@
 			return nil, errs.Combine(err, peer.Close())
 		}
 
-		peer.Marketing.Endpoint = marketingweb.NewServer(
-=======
 		peer.Marketing.Endpoint, err = marketingweb.NewServer(
->>>>>>> 1672095f
 			peer.Log.Named("marketing:endpoint"),
 			marketingConfig,
 			peer.Marketing.Service,
