--- conflicted
+++ resolved
@@ -222,19 +222,11 @@
 			NewNodePercentage:     config.Node.NewNodePercentage,
 		}
 
-<<<<<<< HEAD
 		peer.StatDB.Endpoint = statdb.NewServer(peer.Log.Named("statdb:endpoint"), peer.StatDB.Service, nodeSelectionConfig)
-		pb.RegisterOverlayServer(peer.Public.Server.GRPC(), peer.StatDB.Endpoint)
+		pb.RegisterOverlayServer(peer.Server.GRPC(), peer.StatDB.Endpoint)
 
 		peer.StatDB.Inspector = statdb.NewInspector(peer.DB.StatDB())
-		pb.RegisterOverlayInspectorServer(peer.Public.Server.GRPC(), peer.StatDB.Inspector)
-=======
-		peer.Overlay.Endpoint = overlay.NewServer(peer.Log.Named("overlay:endpoint"), peer.Overlay.Service, nodeSelectionConfig)
-		pb.RegisterOverlayServer(peer.Server.GRPC(), peer.Overlay.Endpoint)
-
-		peer.Overlay.Inspector = overlay.NewInspector(peer.Overlay.Service)
-		pb.RegisterOverlayInspectorServer(peer.Server.PrivateGRPC(), peer.Overlay.Inspector)
->>>>>>> db64d659
+		pb.RegisterOverlayInspectorServer(peer.Server.PrivateGRPC(), peer.StatDB.Inspector)
 	}
 
 	{ // setup kademlia
@@ -245,23 +237,12 @@
 			config.ExternalAddress = peer.Addr()
 		}
 
-<<<<<<< HEAD
 		self := dht.LocalNode{
 			Node: pb.Node{
 				Id: peer.ID(),
 				Address: &pb.NodeAddress{
 					Address: config.ExternalAddress,
 				},
-=======
-		self := pb.Node{
-			Id:   peer.ID(),
-			Type: pb.NodeType_SATELLITE,
-			Address: &pb.NodeAddress{
-				Address: config.ExternalAddress,
-			},
-			Metadata: &pb.NodeMetadata{
-				Wallet: config.Operator.Wallet,
->>>>>>> db64d659
 			},
 			Type: pb.NodeType_SATELLITE,
 		}
@@ -333,21 +314,21 @@
 			peer.Identity, peer.DB.Console().APIKeys())
 
 		// TODO remove duplicated code
-		overlayConfig := config.Overlay
-		nodeSelectionConfig := &overlay.NodeSelectionConfig{
-			UptimeCount:           overlayConfig.Node.UptimeCount,
-			UptimeRatio:           overlayConfig.Node.UptimeRatio,
-			AuditSuccessRatio:     overlayConfig.Node.AuditSuccessRatio,
-			AuditCount:            overlayConfig.Node.AuditCount,
-			NewNodeAuditThreshold: overlayConfig.Node.NewNodeAuditThreshold,
-			NewNodePercentage:     overlayConfig.Node.NewNodePercentage,
+		statDBConfig := config.StatDB
+		nodeSelectionConfig := &statdb.NodeSelectionConfig{
+			UptimeCount:           statDBConfig.Node.UptimeCount,
+			UptimeRatio:           statDBConfig.Node.UptimeRatio,
+			AuditSuccessRatio:     statDBConfig.Node.AuditSuccessRatio,
+			AuditCount:            statDBConfig.Node.AuditCount,
+			NewNodeAuditThreshold: statDBConfig.Node.NewNodeAuditThreshold,
+			NewNodePercentage:     statDBConfig.Node.NewNodePercentage,
 		}
 
 		peer.Metainfo.Endpoint2 = metainfo.NewEndpoint(
 			peer.Log.Named("metainfo:endpoint"),
 			peer.Metainfo.Service,
 			peer.Metainfo.Allocation,
-			peer.Overlay.Service,
+			peer.DB.StatDB(),
 			peer.DB.Console().APIKeys(),
 			signing.SignerFromFullIdentity(peer.Identity),
 			nodeSelectionConfig)
@@ -375,14 +356,14 @@
 			config.Checker.Interval)
 
 		// TODO remove duplicated code
-		overlayConfig := config.Overlay
-		nodeSelectionConfig := &overlay.NodeSelectionConfig{
-			UptimeCount:           overlayConfig.Node.UptimeCount,
-			UptimeRatio:           overlayConfig.Node.UptimeRatio,
-			AuditSuccessRatio:     overlayConfig.Node.AuditSuccessRatio,
-			AuditCount:            overlayConfig.Node.AuditCount,
-			NewNodeAuditThreshold: overlayConfig.Node.NewNodeAuditThreshold,
-			NewNodePercentage:     overlayConfig.Node.NewNodePercentage,
+		statDBConfig := config.StatDB
+		nodeSelectionConfig := &statdb.NodeSelectionConfig{
+			UptimeCount:           statDBConfig.Node.UptimeCount,
+			UptimeRatio:           statDBConfig.Node.UptimeRatio,
+			AuditSuccessRatio:     statDBConfig.Node.AuditSuccessRatio,
+			AuditCount:            statDBConfig.Node.AuditCount,
+			NewNodeAuditThreshold: statDBConfig.Node.NewNodeAuditThreshold,
+			NewNodePercentage:     statDBConfig.Node.NewNodePercentage,
 		}
 
 		peer.Repair.Repairer = repairer.NewService(
@@ -393,7 +374,7 @@
 			peer.Transport,
 			peer.Metainfo.Service,
 			peer.Metainfo.Allocation,
-			peer.Overlay.Service,
+			peer.DB.StatDB(),
 			signing.SignerFromFullIdentity(peer.Identity),
 			nodeSelectionConfig,
 		)
