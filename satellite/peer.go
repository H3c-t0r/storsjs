--- conflicted
+++ resolved
@@ -399,77 +399,6 @@
 			config.StripeCoinPayments.AccountBalanceUpdateInterval)
 	}
 
-<<<<<<< HEAD
-	{ // setup console
-		log.Debug("Setting up console")
-		consoleConfig := config.Console
-
-		peer.Console.Listener, err = net.Listen("tcp", consoleConfig.Address)
-		if err != nil {
-			return nil, errs.Combine(err, peer.Close())
-		}
-
-		if consoleConfig.AuthTokenSecret == "" {
-			return nil, errs.New("Auth token secret required")
-		}
-
-		peer.Console.Service, err = console.NewService(
-			peer.Log.Named("console:service"),
-			&consoleauth.Hmac{Secret: []byte(consoleConfig.AuthTokenSecret)},
-			peer.DB.Console(),
-			peer.DB.Rewards(),
-			peer.Payments.Accounts,
-			consoleConfig.PasswordCost,
-		)
-
-		if err != nil {
-			return nil, errs.Combine(err, peer.Close())
-		}
-
-		peer.Console.Endpoint = consoleweb.NewServer(
-			peer.Log.Named("console:endpoint"),
-			consoleConfig,
-			peer.Console.Service,
-			peer.Mail.Service,
-			peer.Console.Listener,
-		)
-	}
-
-	{ // setup marketing portal
-		log.Debug("Setting up marketing server")
-		marketingConfig := config.Marketing
-
-		peer.Marketing.Listener, err = net.Listen("tcp", marketingConfig.Address)
-		if err != nil {
-			return nil, errs.Combine(err, peer.Close())
-		}
-
-		peer.Marketing.Endpoint, err = marketingweb.NewServer(
-			peer.Log.Named("marketing:endpoint"),
-			marketingConfig,
-			peer.DB.Rewards(),
-			nil,
-			peer.Marketing.Listener,
-		)
-		if err != nil {
-			return nil, errs.Combine(err, peer.Close())
-		}
-	}
-
-	{ // setup node stats endpoint
-		log.Debug("Setting up node stats endpoint")
-
-		peer.NodeStats.Endpoint = nodestats.NewEndpoint(
-			peer.Log.Named("nodestats:endpoint"),
-			peer.Overlay.DB,
-			peer.DB.StoragenodeAccounting())
-
-		pb.RegisterNodeStatsServer(peer.Server.GRPC(), peer.NodeStats.Endpoint)
-		pb.DRPCRegisterNodeStats(peer.Server.DRPC(), peer.NodeStats.Endpoint)
-	}
-
-=======
->>>>>>> 015350e2
 	{ // setup graceful exit
 		log.Debug("Setting up graceful")
 		peer.GracefulExit.Chore = gracefulexit.NewChore(peer.Log.Named("graceful exit chore"), peer.DB.GracefulExit(), peer.Overlay.DB, peer.Metainfo.Loop, config.GracefulExit)
