// Copyright (C) 2019 Storj Labs, Inc.
// See LICENSE for copying information.

package metainfo

import (
	"context"
	"time"

	"github.com/gogo/protobuf/proto"
	"github.com/zeebo/errs"

	"storj.io/storj/pkg/pb"
	"storj.io/storj/pkg/storj"
	"storj.io/storj/storage"
)

var (
	// LoopError is a standard error class for this component.
	LoopError = errs.Class("metainfo loop error")
	// LoopClosedError is a loop closed error
	LoopClosedError = LoopError.New("loop closed")
)

// Observer is an interface defining an observer that can subscribe to the metainfo loop.
type Observer interface {
	RemoteSegment(context.Context, storj.Path, *pb.Pointer) error
	RemoteObject(context.Context, storj.Path, *pb.Pointer) error
	InlineSegment(context.Context, storj.Path, *pb.Pointer) error
}

type observerContext struct {
	Observer
	ctx  context.Context
	done chan error
}

func (observer *observerContext) HandleError(err error) bool {
	if err != nil {
		observer.done <- err
		observer.Finish()
		return true
	}
	return false
}

func (observer *observerContext) Finish() {
	close(observer.done)
}

func (observer *observerContext) Wait() error {
	return <-observer.done
}

// LoopConfig contains configurable values for the metainfo loop.
type LoopConfig struct {
	CoalesceDuration time.Duration `help:"how long to wait for new observers before starting iteration" releaseDefault:"5s" devDefault:"5s"`
}

// Loop is a metainfo loop service.
type Loop struct {
	config   LoopConfig
	metainfo *Service
	join     chan *observerContext
	done     chan struct{}
	cancel   func()
}

// NewLoop creates a new metainfo loop service.
func NewLoop(config LoopConfig, metainfo *Service) *Loop {
	return &Loop{
		metainfo: metainfo,
		config:   config,
		join:     make(chan *observerContext),
		done:     make(chan struct{}),
	}
}

// Join will join the looper for one full cycle until completion and then returns.
// On ctx cancel the observer will return without completely finishing.
// Only on full complete iteration it will return nil.
func (loop *Loop) Join(ctx context.Context, observer Observer) (err error) {
	defer mon.Task()(&ctx)(&err)

	obsContext := &observerContext{
		Observer: observer,
		ctx:      ctx,
		done:     make(chan error),
	}

	select {
	case loop.join <- obsContext:
	case <-ctx.Done():
		return ctx.Err()
	case <-loop.done:
		return LoopClosedError
	}

	return obsContext.Wait()
}

// Run starts the looping service.
func (loop *Loop) Run(ctx context.Context) (err error) {
	defer mon.Task()(&ctx)(&err)

	ctx, cancel := context.WithCancel(ctx)
	loop.cancel = cancel
	defer close(loop.done)

	for {
		err := loop.runOnce(ctx)
		if err != nil {
			return err
		}
	}
}

// runOnce goes through metainfo one time and sends information to observers
func (loop *Loop) runOnce(ctx context.Context) (err error) {
	defer mon.Task()(&ctx)(&err)

	var observers []*observerContext
	defer func() {
		for _, observer := range observers {
			observer.Finish()
		}
	}()

	// wait for the first observer, or exit because context is canceled
	select {
	case observer := <-loop.join:
		observers = append(observers, observer)
	case <-ctx.Done():
		return ctx.Err()
	}

	// after the first observer is found, set timer for CoalesceDuration and add any observers that try to join before the timer is up
	timer := time.NewTimer(loop.config.CoalesceDuration)
waitformore:
	for {
		select {
		case observer := <-loop.join:
			observers = append(observers, observer)
		case <-timer.C:
			break waitformore
		case <-ctx.Done():
			for _, observer := range observers {
				observer.HandleError(ctx.Err())
			}
			observers = nil
			return ctx.Err()
		}
	}

	err = loop.metainfo.Iterate(ctx, "", "", true, false,
		func(ctx context.Context, it storage.Iterator) error {
			var item storage.ListItem

			// iterate over every segment in metainfo
			for it.Next(ctx, &item) {
				pointer := &pb.Pointer{}

				err = proto.Unmarshal(item.Value, pointer)
				if err != nil {
					// TODO: figure out what to do
					// return LoopError.New("error unmarshalling pointer %s", err)
					continue
				}

				path := item.Key.String()
				pathElements := storj.SplitPath(path)
				isLastSeg := len(pathElements) >= 2 && pathElements[1] == "l"

				nextObservers := observers[:0]

<<<<<<< HEAD
				// send segment info to every observer

=======
>>>>>>> 519af7f4
				for _, observer := range observers {
					// TODO: move single observer handling into a separate func
					remote := pointer.GetRemote()
					if remote != nil {
						if observer.HandleError(observer.RemoteSegment(ctx, path, pointer)) {
							continue
						}
						if isLastSeg {
							if observer.HandleError(observer.RemoteObject(ctx, path, pointer)) {
								continue
							}
						}
					} else if observer.HandleError(observer.InlineSegment(ctx, path, pointer)) {
						continue
					}

					select {
					case <-observer.ctx.Done():
						observer.HandleError(observer.ctx.Err())
						continue
					default:
					}

					// for the next segment, only iterate over observers that did not have an error or canceled context
					nextObservers = append(nextObservers, observer)
				}

				observers = nextObservers
				if len(observers) == 0 {
					return nil
				}

				// if context has been canceled, send the error to observers and exit. Otherwise, continue
				select {
				case <-ctx.Done():
					for _, observer := range observers {
						observer.HandleError(ctx.Err())
					}
					// clear observers slice so they aren't double closed
					observers = nil
					return ctx.Err()
				default:
				}
			}
			return nil
		})

	if err != nil {
		for _, observer := range observers {
			observer.HandleError(err)
		}
		return err
	}
	return nil
}

// Wait waits for run to be finished.
func (loop *Loop) Wait() {
	<-loop.done
}<|MERGE_RESOLUTION|>--- conflicted
+++ resolved
@@ -173,11 +173,6 @@
 
 				nextObservers := observers[:0]
 
-<<<<<<< HEAD
-				// send segment info to every observer
-
-=======
->>>>>>> 519af7f4
 				for _, observer := range observers {
 					// TODO: move single observer handling into a separate func
 					remote := pointer.GetRemote()
