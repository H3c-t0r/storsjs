--- conflicted
+++ resolved
@@ -3,20 +3,17 @@
 
 package rewards
 
-<<<<<<< HEAD
-import "github.com/zeebo/errs"
-
-var (
-	// NoMatchPartnerIDErr is the error class used when an offer has reached its redemption capacity
-	NoMatchPartnerIDErr = errs.Class("partner not exist")
-=======
 import (
 	"encoding/base64"
 	"encoding/json"
 	"path"
 
 	"github.com/zeebo/errs"
->>>>>>> 238e264a
+)
+
+var (
+	// NoMatchPartnerIDErr is the error class used when an offer has reached its redemption capacity
+	NoMatchPartnerIDErr = errs.Class("partner not exist")
 )
 
 // PartnerInfo contains the name and ID of an Open Source Partner
@@ -77,8 +74,6 @@
 	}
 }
 
-<<<<<<< HEAD
-=======
 // GeneratePartnerLink returns base64 encoded partner referral link
 func GeneratePartnerLink(offerName string) ([]string, error) {
 	pID, err := GetPartnerID(offerName)
@@ -102,7 +97,6 @@
 	return referralLinks, nil
 }
 
->>>>>>> 238e264a
 // GetPartnerID returns partner ID based on partner name
 func GetPartnerID(partnerName string) (partnerID string, err error) {
 	partners := LoadPartnerInfos()
