--- conflicted
+++ resolved
@@ -58,11 +58,7 @@
 	FreeCredit = OfferType(1)
 	// Referral is a type of offers used for Referral Program
 	Referral = OfferType(2)
-<<<<<<< HEAD
-	// Partner is an OfferType used be the Open Source Partner Program
-=======
 	// Partner is a type of offers used for Open Source Partner Program
->>>>>>> e260f9f1
 	Partner = OfferType(3)
 )
 
