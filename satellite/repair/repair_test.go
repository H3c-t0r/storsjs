--- conflicted
+++ resolved
@@ -1155,31 +1155,21 @@
 
 				reputationService := satellite.Repairer.Reputation
 
-<<<<<<< HEAD
 				nodesReputation := make(map[storj.NodeID]reputation.Info)
 				for _, piece := range availablePieces {
 					info, err := reputationService.Get(ctx, piece.StorageNode)
 					require.NoError(t, err)
 					nodesReputation[piece.StorageNode] = *info
 				}
-=======
-		satellite.Repair.Repairer.TestingSetMinFailures(1) // expect one node with bad data
-		satellite.Repair.Checker.Loop.Restart()
-		satellite.Repair.Checker.Loop.TriggerWait()
-		satellite.Repair.Checker.Loop.Pause()
-		satellite.Repair.Repairer.Loop.Restart()
-		satellite.Repair.Repairer.Loop.TriggerWait()
-		satellite.Repair.Repairer.Loop.Pause()
-		satellite.Repair.Repairer.WaitForPendingRepairs()
->>>>>>> e0542c2d
-
-				satellite.Repair.Checker.Loop.Restart()
-				satellite.Repair.Checker.Loop.TriggerWait()
-				satellite.Repair.Checker.Loop.Pause()
-				satellite.Repair.Repairer.Loop.Restart()
-				satellite.Repair.Repairer.Loop.TriggerWait()
-				satellite.Repair.Repairer.Loop.Pause()
-				satellite.Repair.Repairer.WaitForPendingRepairs()
+        
+        satellite.Repair.Repairer.TestingSetMinFailures(1) // expect one node with bad data
+        satellite.Repair.Checker.Loop.Restart()
+        satellite.Repair.Checker.Loop.TriggerWait()
+        satellite.Repair.Checker.Loop.Pause()
+        satellite.Repair.Repairer.Loop.Restart()
+        satellite.Repair.Repairer.Loop.TriggerWait()
+        satellite.Repair.Repairer.Loop.Pause()
+        satellite.Repair.Repairer.WaitForPendingRepairs()
 
 				nodesReputationAfter := make(map[storj.NodeID]reputation.Info)
 				for _, piece := range availablePieces {
