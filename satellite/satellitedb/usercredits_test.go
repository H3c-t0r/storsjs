// Copyright (C) 2019 Storj Labs, Inc.
// See LICENSE for copying information.

package satellitedb_test

import (
	"context"
	"testing"
	"time"

<<<<<<< HEAD
=======
	"github.com/skyrings/skyring-common/tools/uuid"
>>>>>>> 0e528bc5
	"github.com/stretchr/testify/require"

	"storj.io/storj/internal/testcontext"
	"storj.io/storj/internal/testrand"
	"storj.io/storj/satellite"
	"storj.io/storj/satellite/console"
<<<<<<< HEAD
	"storj.io/storj/satellite/marketing"
=======
	"storj.io/storj/satellite/rewards"
>>>>>>> 0e528bc5
	"storj.io/storj/satellite/satellitedb/satellitedbtest"
)

func TestUsercredits(t *testing.T) {
	t.Parallel()

	satellitedbtest.Run(t, func(t *testing.T, db satellite.DB) {
		ctx := testcontext.New(t)
		defer ctx.Cleanup()

		consoleDB := db.Console()

		user, referrer, offer := setupData(ctx, t, db)
		randomID := testrand.UUID()

		// test foreign key constraint for inserting a new user credit entry with randomID
		var invalidUserCredits = []console.UserCredit{
			{
				UserID:               randomID,
				OfferID:              offer.ID,
				ReferredBy:           referrer.ID,
				CreditsEarnedInCents: 100,
				ExpiresAt:            time.Now().UTC().AddDate(0, 1, 0),
			},
			{
				UserID:               user.ID,
				OfferID:              10,
				ReferredBy:           referrer.ID,
				CreditsEarnedInCents: 100,
				ExpiresAt:            time.Now().UTC().AddDate(0, 1, 0),
			},
			{
				UserID:               user.ID,
				OfferID:              offer.ID,
				ReferredBy:           randomID,
				CreditsEarnedInCents: 100,
				ExpiresAt:            time.Now().UTC().AddDate(0, 1, 0),
			},
		}

		for _, ivc := range invalidUserCredits {
			_, err := consoleDB.UserCredits().Create(ctx, ivc)
			require.Error(t, err)
		}

		type result struct {
			remainingCharge int
			usage           console.UserCreditUsage
			hasErr          bool
		}

		var validUserCredits = []struct {
			userCredit     console.UserCredit
			chargedCredits int
			expected       result
		}{
			{
				userCredit: console.UserCredit{
					UserID:               user.ID,
					OfferID:              offer.ID,
					ReferredBy:           referrer.ID,
					CreditsEarnedInCents: 100,
					ExpiresAt:            time.Now().UTC().AddDate(0, 1, 0),
				},
				chargedCredits: 120,
				expected: result{
					remainingCharge: 20,
					usage: console.UserCreditUsage{
						AvailableCredits: 0,
						UsedCredits:      100,
						Referred:         0,
					},
					hasErr: false,
				},
			},
			{
				// simulate a credit that's already expired
				userCredit: console.UserCredit{
					UserID:               user.ID,
					OfferID:              offer.ID,
					ReferredBy:           referrer.ID,
					CreditsEarnedInCents: 100,
					ExpiresAt:            time.Now().UTC().AddDate(0, 0, -5),
				},
				chargedCredits: 60,
				expected: result{
					remainingCharge: 60,
					usage: console.UserCreditUsage{
						AvailableCredits: 0,
						UsedCredits:      100,
						Referred:         0,
					},
					hasErr: true,
				},
			},
			{
				// simulate a credit that's not expired
				userCredit: console.UserCredit{
					UserID:               user.ID,
					OfferID:              offer.ID,
					ReferredBy:           referrer.ID,
					CreditsEarnedInCents: 100,
					ExpiresAt:            time.Now().UTC().AddDate(0, 0, 5),
				},
				chargedCredits: 80,
				expected: result{
					remainingCharge: 0,
					usage: console.UserCreditUsage{
						AvailableCredits: 20,
						UsedCredits:      180,
						Referred:         0,
					},
					hasErr: false,
				},
			},
		}

		for i, vc := range validUserCredits {
			_, err := consoleDB.UserCredits().Create(ctx, vc.userCredit)
			require.NoError(t, err)

			{
				remainingCharge, err := consoleDB.UserCredits().UpdateAvailableCredits(ctx, vc.chargedCredits, vc.userCredit.UserID, time.Now().UTC())
				if vc.expected.hasErr {
					require.Error(t, err)
				} else {
					require.NoError(t, err)
				}
				require.Equal(t, vc.expected.remainingCharge, remainingCharge)
			}

			{
				usage, err := consoleDB.UserCredits().GetCreditUsage(ctx, vc.userCredit.UserID, time.Now().UTC())
				require.NoError(t, err)
				require.Equal(t, vc.expected.usage, *usage)
			}

			{
				referred, err := consoleDB.UserCredits().GetCreditUsage(ctx, referrer.ID, time.Now().UTC())
				require.NoError(t, err)
				require.Equal(t, int64(i+1), referred.Referred)
			}
		}
	})
}

func setupData(ctx context.Context, t *testing.T, db satellite.DB) (user *console.User, referrer *console.User, offer *rewards.Offer) {
	consoleDB := db.Console()
<<<<<<< HEAD
	marketingDB := db.Marketing()
=======
	offersDB := db.Rewards()
	// create user
	var userPassHash [8]byte
	_, err := rand.Read(userPassHash[:])
	require.NoError(t, err)
>>>>>>> 0e528bc5

	userPassHash := testrand.Bytes(8)
	referrerPassHash := testrand.Bytes(8)

	var err error

	// create an user
	user, err = consoleDB.Users().Insert(ctx, &console.User{
		FullName:     "John Doe",
		Email:        "john@mail.test",
		PasswordHash: userPassHash,
		Status:       console.Active,
	})
	require.NoError(t, err)

	//create an user as referrer
	referrer, err = consoleDB.Users().Insert(ctx, &console.User{
		FullName:     "referrer",
		Email:        "referrer@mail.test",
		PasswordHash: referrerPassHash,
		Status:       console.Active,
	})
	require.NoError(t, err)

	// create offer
	offer, err = offersDB.Create(ctx, &rewards.NewOffer{
		Name:                      "test",
		Description:               "test offer 1",
		AwardCreditInCents:        100,
		InviteeCreditInCents:      50,
		AwardCreditDurationDays:   60,
		InviteeCreditDurationDays: 30,
		RedeemableCap:             50,
		ExpiresAt:                 time.Now().UTC().Add(time.Hour * 1),
		Status:                    rewards.Active,
		Type:                      rewards.Referral,
	})
	require.NoError(t, err)

	return user, referrer, offer
}<|MERGE_RESOLUTION|>--- conflicted
+++ resolved
@@ -8,21 +8,14 @@
 	"testing"
 	"time"
 
-<<<<<<< HEAD
-=======
 	"github.com/skyrings/skyring-common/tools/uuid"
->>>>>>> 0e528bc5
 	"github.com/stretchr/testify/require"
 
 	"storj.io/storj/internal/testcontext"
 	"storj.io/storj/internal/testrand"
 	"storj.io/storj/satellite"
 	"storj.io/storj/satellite/console"
-<<<<<<< HEAD
-	"storj.io/storj/satellite/marketing"
-=======
 	"storj.io/storj/satellite/rewards"
->>>>>>> 0e528bc5
 	"storj.io/storj/satellite/satellitedb/satellitedbtest"
 )
 
@@ -171,15 +164,11 @@
 
 func setupData(ctx context.Context, t *testing.T, db satellite.DB) (user *console.User, referrer *console.User, offer *rewards.Offer) {
 	consoleDB := db.Console()
-<<<<<<< HEAD
-	marketingDB := db.Marketing()
-=======
 	offersDB := db.Rewards()
 	// create user
 	var userPassHash [8]byte
 	_, err := rand.Read(userPassHash[:])
 	require.NoError(t, err)
->>>>>>> 0e528bc5
 
 	userPassHash := testrand.Bytes(8)
 	referrerPassHash := testrand.Bytes(8)
