--- conflicted
+++ resolved
@@ -9,12 +9,11 @@
 	"fmt"
 	"time"
 
-	"storj.io/storj/private/date"
-
 	"github.com/skyrings/skyring-common/tools/uuid"
 	"github.com/zeebo/errs"
 
 	"storj.io/storj/pkg/pb"
+	"storj.io/storj/private/date"
 	"storj.io/storj/private/dbutil"
 	"storj.io/storj/private/memory"
 	"storj.io/storj/satellite/accounting"
@@ -436,14 +435,9 @@
 // GetBucketTotals retrieves bucket usage totals for period of time
 func (db *ProjectAccounting) GetBucketTotals(ctx context.Context, projectID uuid.UUID, cursor accounting.BucketUsageCursor, since, before time.Time) (_ *accounting.BucketUsagePage, err error) {
 	defer mon.Task()(&ctx)(&err)
-<<<<<<< HEAD
 	// to be in sync with orders endpoint.
 	since = date.TimeTruncateDown(since)
-	search := cursor.Search + "%"
-=======
-	since = timeTruncateDown(since)
 	bucketPrefix := []byte(cursor.Search)
->>>>>>> de0aefaa
 
 	if cursor.Limit > 50 {
 		cursor.Limit = 50
