// Copyright (C) 2019 Storj Labs, Inc.
// See LICENSE for copying information.

package satellitedb

import (
	"github.com/zeebo/errs"
	"go.uber.org/zap"

	"storj.io/storj/internal/dbutil"
	"storj.io/storj/internal/dbutil/pgutil"
	"storj.io/storj/pkg/accounting"
	"storj.io/storj/pkg/bwagreement"
	"storj.io/storj/pkg/certdb"
	"storj.io/storj/pkg/datarepair/irreparable"
	"storj.io/storj/pkg/datarepair/queue"
	"storj.io/storj/pkg/overlay"
	"storj.io/storj/pkg/statdb"
	"storj.io/storj/satellite"
	"storj.io/storj/satellite/console"
	dbx "storj.io/storj/satellite/satellitedb/dbx"
)

var (
	// Error is the default satellitedb errs class
	Error = errs.Class("satellitedb")
)

//go:generate go run ../../scripts/lockedgen.go -o locked.go -p satellitedb -i storj.io/storj/satellite.DB

// DB contains access to different database tables
type DB struct {
	log    *zap.Logger
	db     *dbx.DB
	driver string
}

// New creates instance of database (supports: postgres, sqlite3)
<<<<<<< HEAD
func New(log *zap.Logger, databaseURL string) (satellite.DB, error) {
	driver, source, err := utils.SplitDBURL(databaseURL)
=======
func New(databaseURL string) (satellite.DB, error) {
	driver, source, err := dbutil.SplitConnstr(databaseURL)
>>>>>>> 1a5a9903
	if err != nil {
		return nil, err
	}

	db, err := dbx.Open(driver, source)
	if err != nil {
		return nil, Error.New("failed opening database %q, %q: %v",
			driver, source, err)
	}

	core := &DB{log: log, db: db, driver: driver}
	if driver == "sqlite3" {
		return newLocked(core), nil
	}
	return core, nil
}

// NewInMemory creates instance of Sqlite in memory satellite database
func NewInMemory(log *zap.Logger) (satellite.DB, error) {
	return New(log, "sqlite3://file::memory:?mode=memory")
}

// Close is used to close db connection
func (db *DB) Close() error {
	return db.db.Close()
}

// CreateSchema creates a schema if it doesn't exist.
func (db *DB) CreateSchema(schema string) error {
	switch db.driver {
	case "postgres":
		return pgutil.CreateSchema(db.db, schema)
	}
	return nil
}

// TestDBAccess for raw database access,
// should not be used outside of migration tests.
func (db *DB) TestDBAccess() *dbx.DB { return db.db }

// DropSchema drops the named schema
func (db *DB) DropSchema(schema string) error {
	switch db.driver {
	case "postgres":
		return pgutil.DropSchema(db.db, schema)
	}
	return nil
}

// BandwidthAgreement is a getter for bandwidth agreement repository
func (db *DB) BandwidthAgreement() bwagreement.DB {
	return &bandwidthagreement{db: db.db}
}

// CertDB is a getter for uplink's specific info like public key, id, etc...
func (db *DB) CertDB() certdb.DB {
	return &certDB{db: db.db}
}

// // PointerDB is a getter for PointerDB repository
// func (db *DB) PointerDB() pointerdb.DB {
// 	return &pointerDB{db: db.db}
// }

// StatDB is a getter for StatDB repository
func (db *DB) StatDB() statdb.DB {
	return &statDB{db: db.db}
}

// OverlayCache is a getter for overlay cache repository
func (db *DB) OverlayCache() overlay.DB {
	return &overlaycache{db: db.db}
}

// RepairQueue is a getter for RepairQueue repository
func (db *DB) RepairQueue() queue.RepairQueue {
	return &repairQueue{db: db.db}
}

// Accounting returns database for tracking bandwidth agreements over time
func (db *DB) Accounting() accounting.DB {
	return &accountingDB{db: db.db}
}

// Irreparable returns database for storing segments that failed repair
func (db *DB) Irreparable() irreparable.DB {
	return &irreparableDB{db: db.db}
}

// Console returns database for storing users, projects and api keys
func (db *DB) Console() console.DB {
	return &ConsoleDB{
		db:      db.db,
		methods: db.db,
	}
}<|MERGE_RESOLUTION|>--- conflicted
+++ resolved
@@ -36,13 +36,8 @@
 }
 
 // New creates instance of database (supports: postgres, sqlite3)
-<<<<<<< HEAD
 func New(log *zap.Logger, databaseURL string) (satellite.DB, error) {
-	driver, source, err := utils.SplitDBURL(databaseURL)
-=======
-func New(databaseURL string) (satellite.DB, error) {
 	driver, source, err := dbutil.SplitConnstr(databaseURL)
->>>>>>> 1a5a9903
 	if err != nil {
 		return nil, err
 	}
