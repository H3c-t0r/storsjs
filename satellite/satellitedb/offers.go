--- conflicted
+++ resolved
@@ -25,13 +25,8 @@
 }
 
 // ListAll returns all offersDB from the db
-<<<<<<< HEAD
-func (db *offersDB) ListAll(ctx context.Context) ([]rewards.Offer, error) {
+func (db *offersDB) ListAll(ctx context.Context) (rewards.Offers, error) {
 	offersDbx, err := db.db.All_Offer_OrderBy_Asc_Id(ctx)
-=======
-func (db *offersDB) ListAll(ctx context.Context) (rewards.Offers, error) {
-	offersDbx, err := db.db.All_Offer(ctx)
->>>>>>> 6e57b102
 	if err != nil {
 		return nil, offerErr.Wrap(err)
 	}
@@ -57,9 +52,16 @@
 
 	rows := db.db.DB.QueryRowContext(ctx, db.db.Rebind(statement), rewards.Active, offerType, time.Now().UTC(), offerType, rewards.Default)
 
-	var awardCreditInCents, inviteeCreditInCents int
+	var (
+		awardCreditInCents        int
+		inviteeCreditInCents      int
+		awardCreditDurationDays   sql.NullInt64
+		inviteeCreditDurationDays sql.NullInt64
+		redeemableCap             sql.NullInt64
+	)
+
 	o := rewards.Offer{}
-	err := rows.Scan(&o.ID, &o.Name, &o.Description, &awardCreditInCents, &inviteeCreditInCents, &o.AwardCreditDurationDays, &o.InviteeCreditDurationDays, &o.RedeemableCap, &o.ExpiresAt, &o.CreatedAt, &o.Status, &o.Type)
+	err := rows.Scan(&o.ID, &o.Name, &o.Description, &awardCreditInCents, &inviteeCreditInCents, &awardCreditDurationDays, &inviteeCreditDurationDays, &redeemableCap, &o.ExpiresAt, &o.CreatedAt, &o.Status, &o.Type)
 	if err == sql.ErrNoRows {
 		return nil, offerErr.New("no current offer")
 	}
@@ -68,6 +70,9 @@
 	}
 	o.AwardCredit = currency.Cents(awardCreditInCents)
 	o.InviteeCredit = currency.Cents(inviteeCreditInCents)
+	o.RedeemableCap = int(redeemableCap.Int64)
+	o.AwardCreditDurationDays = int(awardCreditDurationDays.Int64)
+	o.InviteeCreditDurationDays = int(inviteeCreditDurationDays.Int64)
 
 	return &o, nil
 }
@@ -158,7 +163,6 @@
 
 	return offers, errList.Err()
 }
-
 func convertDBOffer(offerDbx *dbx.Offer) (*rewards.Offer, error) {
 	if offerDbx == nil {
 		return nil, offerErr.New("offerDbx parameter is nil")
@@ -181,12 +185,7 @@
 		Description:               offerDbx.Description,
 		AwardCredit:               currency.Cents(offerDbx.AwardCreditInCents),
 		InviteeCredit:             currency.Cents(offerDbx.InviteeCreditInCents),
-<<<<<<< HEAD
 		RedeemableCap:             redeemableCap,
-		NumRedeemed:               offerDbx.NumRedeemed,
-=======
-		RedeemableCap:             offerDbx.RedeemableCap,
->>>>>>> 6e57b102
 		ExpiresAt:                 offerDbx.ExpiresAt,
 		AwardCreditDurationDays:   awardCreditDurationDays,
 		InviteeCreditDurationDays: inviteeCreditDurationDays,
