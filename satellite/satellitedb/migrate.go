// Copyright (C) 2019 Storj Labs, Inc.
// See LICENSE for copying information.

package satellitedb

import (
	"database/sql"
	"strconv"

	"github.com/golang/protobuf/proto"
	"github.com/zeebo/errs"
	"go.uber.org/zap"

	"storj.io/storj/internal/dbutil/pgutil"
	"storj.io/storj/internal/migrate"
	"storj.io/storj/pkg/pb"
	"storj.io/storj/satellite/console"
	"storj.io/storj/satellite/satellitedb/pbold"
)

// ErrMigrate is for tracking migration errors
var ErrMigrate = errs.Class("migrate")

// CreateTables is a method for creating all tables for database
func (db *DB) CreateTables() error {
	switch db.driver {
	case "postgres":
		schema, err := pgutil.ParseSchemaFromConnstr(db.source)
		if err != nil {
			return errs.New("error parsing schema: %+v", err)
		}
		if schema != "" {
			err = db.CreateSchema(schema)
			if err != nil {
				return errs.New("error creating schema: %+v", err)
			}
		}
		migration := db.PostgresMigration()
		return migration.Run(db.log.Named("migrate"), db.db)
	default:
		return migrate.Create("database", db.db)
	}
}

// PostgresMigration returns steps needed for migrating postgres database.
func (db *DB) PostgresMigration() *migrate.Migration {
	return &migrate.Migration{
		Table: "versions",
		Steps: []*migrate.Step{
			{
				// some databases may have already this done, although the version may not match
				Description: "Initial setup",
				Version:     0,
				Action: migrate.SQL{
					`CREATE TABLE IF NOT EXISTS accounting_raws (
						id bigserial NOT NULL,
						node_id bytea NOT NULL,
						interval_end_time timestamp with time zone NOT NULL,
						data_total double precision NOT NULL,
						data_type integer NOT NULL,
						created_at timestamp with time zone NOT NULL,
						PRIMARY KEY ( id )
					)`,
					`CREATE TABLE IF NOT EXISTS accounting_rollups (
						id bigserial NOT NULL,
						node_id bytea NOT NULL,
						start_time timestamp with time zone NOT NULL,
						put_total bigint NOT NULL,
						get_total bigint NOT NULL,
						get_audit_total bigint NOT NULL,
						get_repair_total bigint NOT NULL,
						put_repair_total bigint NOT NULL,
						at_rest_total double precision NOT NULL,
						PRIMARY KEY ( id )
					)`,
					`CREATE TABLE IF NOT EXISTS accounting_timestamps (
						name text NOT NULL,
						value timestamp with time zone NOT NULL,
						PRIMARY KEY ( name )
					)`,
					`CREATE TABLE IF NOT EXISTS bwagreements (
						serialnum text NOT NULL,
						data bytea NOT NULL,
						storage_node bytea NOT NULL,
						action bigint NOT NULL,
						total bigint NOT NULL,
						created_at timestamp with time zone NOT NULL,
						expires_at timestamp with time zone NOT NULL,
						PRIMARY KEY ( serialnum )
					)`,
					`CREATE TABLE IF NOT EXISTS injuredsegments (
						id bigserial NOT NULL,
						info bytea NOT NULL,
						PRIMARY KEY ( id )
					)`,
					`CREATE TABLE IF NOT EXISTS irreparabledbs (
						segmentpath bytea NOT NULL,
						segmentdetail bytea NOT NULL,
						pieces_lost_count bigint NOT NULL,
						seg_damaged_unix_sec bigint NOT NULL,
						repair_attempt_count bigint NOT NULL,
						PRIMARY KEY ( segmentpath )
					)`,
					`CREATE TABLE IF NOT EXISTS nodes (
						id bytea NOT NULL,
						audit_success_count bigint NOT NULL,
						total_audit_count bigint NOT NULL,
						audit_success_ratio double precision NOT NULL,
						uptime_success_count bigint NOT NULL,
						total_uptime_count bigint NOT NULL,
						uptime_ratio double precision NOT NULL,
						created_at timestamp with time zone NOT NULL,
						updated_at timestamp with time zone NOT NULL,
						PRIMARY KEY ( id )
					)`,
					`CREATE TABLE IF NOT EXISTS overlay_cache_nodes (
						node_id bytea NOT NULL,
						node_type integer NOT NULL,
						address text NOT NULL,
						protocol integer NOT NULL,
						operator_email text NOT NULL,
						operator_wallet text NOT NULL,
						free_bandwidth bigint NOT NULL,
						free_disk bigint NOT NULL,
						latency_90 bigint NOT NULL,
						audit_success_ratio double precision NOT NULL,
						audit_uptime_ratio double precision NOT NULL,
						audit_count bigint NOT NULL,
						audit_success_count bigint NOT NULL,
						uptime_count bigint NOT NULL,
						uptime_success_count bigint NOT NULL,
						PRIMARY KEY ( node_id ),
						UNIQUE ( node_id )
					)`,
					`CREATE TABLE IF NOT EXISTS projects (
						id bytea NOT NULL,
						name text NOT NULL,
						description text NOT NULL,
						created_at timestamp with time zone NOT NULL,
						PRIMARY KEY ( id )
					)`,
					`CREATE TABLE IF NOT EXISTS users (
						id bytea NOT NULL,
						first_name text NOT NULL,
						last_name text NOT NULL,
						email text NOT NULL,
						password_hash bytea NOT NULL,
						status integer NOT NULL,
						created_at timestamp with time zone NOT NULL,
						PRIMARY KEY ( id )
					)`,
					`CREATE TABLE IF NOT EXISTS api_keys (
						id bytea NOT NULL,
						project_id bytea NOT NULL REFERENCES projects( id ) ON DELETE CASCADE,
						key bytea NOT NULL,
						name text NOT NULL,
						created_at timestamp with time zone NOT NULL,
						PRIMARY KEY ( id ),
						UNIQUE ( key ),
						UNIQUE ( name, project_id )
					)`,
					`CREATE TABLE IF NOT EXISTS project_members (
						member_id bytea NOT NULL REFERENCES users( id ) ON DELETE CASCADE,
						project_id bytea NOT NULL REFERENCES projects( id ) ON DELETE CASCADE,
						created_at timestamp with time zone NOT NULL,
						PRIMARY KEY ( member_id, project_id )
					)`,
				},
			},
			{
				// some databases may have already this done, although the version may not match
				Description: "Adjust table naming",
				Version:     1,
				Action: migrate.Func(func(log *zap.Logger, db migrate.DB, tx *sql.Tx) error {
					hasStorageNodeID, err := postgresHasColumn(tx, "bwagreements", "storage_node_id")
					if err != nil {
						return ErrMigrate.Wrap(err)
					}
					if !hasStorageNodeID {
						// - storage_node bytea NOT NULL,
						// + storage_node_id bytea NOT NULL,
						_, err := tx.Exec(`ALTER TABLE bwagreements RENAME COLUMN storage_node TO storage_node_id;`)
						if err != nil {
							return ErrMigrate.Wrap(err)
						}
					}

					hasUplinkID, err := postgresHasColumn(tx, "bwagreements", "uplink_id")
					if err != nil {
						return ErrMigrate.Wrap(err)
					}
					if !hasUplinkID {
						// + uplink_id bytea NOT NULL,
						_, err := tx.Exec(`
							ALTER TABLE bwagreements ADD COLUMN uplink_id BYTEA;
						`)
						if err != nil {
							return ErrMigrate.Wrap(err)
						}

						err = func() error {
							_, err = tx.Exec(`
							DECLARE bwagreements_cursor CURSOR FOR
							SELECT serialnum, data FROM bwagreements
							FOR UPDATE`)
							if err != nil {
								return ErrMigrate.Wrap(err)
							}
							defer func() {
								_, closeErr := tx.Exec(`CLOSE bwagreements_cursor`)
								err = errs.Combine(err, closeErr)
							}()

							for {
								var serialnum, data []byte

								err := tx.QueryRow(`FETCH NEXT FROM bwagreements_cursor`).Scan(&serialnum, &data)
								if err != nil {
									if err == sql.ErrNoRows {
										break
									}
									return ErrMigrate.Wrap(err)
								}

								var rba pbold.Order
								if err := proto.Unmarshal(data, &rba); err != nil {
									return ErrMigrate.Wrap(err)
								}

								_, err = tx.Exec(`
									UPDATE bwagreements SET uplink_id = $1
									WHERE CURRENT OF bwagreements_cursor`, rba.PayerAllocation.UplinkId.Bytes())
								if err != nil {
									return ErrMigrate.Wrap(err)
								}
							}
							return nil
						}()
						if err != nil {
							return err
						}

						_, err = tx.Exec(`
							ALTER TABLE bwagreements ALTER COLUMN uplink_id SET NOT NULL;
							ALTER TABLE bwagreements DROP COLUMN data;
						`)
						if err != nil {
							return ErrMigrate.Wrap(err)
						}
					}
					return nil
				}),
			},
			{
				// some databases may have already this done, although the version may not match
				Description: "Remove bucket infos",
				Version:     2,
				Action: migrate.SQL{
					`DROP TABLE IF EXISTS bucket_infos CASCADE`,
				},
			},
			{
				// some databases may have already this done, although the version may not match
				Description: "Add certificates table",
				Version:     3,
				Action: migrate.SQL{
					`CREATE TABLE IF NOT EXISTS certRecords (
						publickey bytea NOT NULL,
						id bytea NOT NULL,
						update_at timestamp with time zone NOT NULL,
						PRIMARY KEY ( id )
					)`,
				},
			},
			{
				// some databases may have already this done, although the version may not match
				Description: "Adjust users table",
				Version:     4,
				Action: migrate.Func(func(log *zap.Logger, db migrate.DB, tx *sql.Tx) error {
					// - email text,
					// + email text NOT NULL,
					emailNullable, err := postgresColumnNullability(tx, "users", "email")
					if err != nil {
						return ErrMigrate.Wrap(err)
					}
					if emailNullable {
						_, err := tx.Exec(`
							ALTER TABLE users ALTER COLUMN email SET NOT NULL;
						`)
						if err != nil {
							return ErrMigrate.Wrap(err)
						}
					}

					// + status integer NOT NULL,
					hasStatus, err := postgresHasColumn(tx, "users", "status")
					if err != nil {
						return ErrMigrate.Wrap(err)
					}
					if !hasStatus {
						_, err := tx.Exec(`
							ALTER TABLE users ADD COLUMN status INTEGER;
							UPDATE users SET status = ` + strconv.Itoa(int(console.Active)) + `;
							ALTER TABLE users ALTER COLUMN status SET NOT NULL;
						`)
						if err != nil {
							return ErrMigrate.Wrap(err)
						}
					}

					// - UNIQUE ( email )
					_, err = tx.Exec(`
						ALTER TABLE users DROP CONSTRAINT IF EXISTS users_email_key;
					`)
					if err != nil {
						return ErrMigrate.Wrap(err)
					}

					return nil
				}),
			},
			{
				Description: "Add wallet column",
				Version:     5,
				Action: migrate.SQL{
					`ALTER TABLE nodes ADD wallet TEXT;
					ALTER TABLE nodes ADD email TEXT;
					UPDATE nodes SET wallet = '';
					UPDATE nodes SET email = '';
					ALTER TABLE nodes ALTER COLUMN wallet SET NOT NULL;
					ALTER TABLE nodes ALTER COLUMN email SET NOT NULL;`,
				},
			},
			{
				Description: "Add bucket usage rollup table",
				Version:     6,
				Action: migrate.SQL{
					`CREATE TABLE bucket_usages (
  						id bytea NOT NULL,
  						bucket_id bytea NOT NULL,
  						rollup_end_time timestamp with time zone NOT NULL,
  						remote_stored_data bigint NOT NULL,
  						inline_stored_data bigint NOT NULL,
  						remote_segments integer NOT NULL,
  						inline_segments integer NOT NULL,
  						objects integer NOT NULL,
  						metadata_size bigint NOT NULL,
  						repair_egress bigint NOT NULL,
  						get_egress bigint NOT NULL,
  						audit_egress bigint NOT NULL,
  						PRIMARY KEY ( id ),
						UNIQUE ( rollup_end_time, bucket_id )
					)`,
				},
			},
			{
				Description: "Add index on bwagreements",
				Version:     7,
				Action: migrate.SQL{
					`CREATE INDEX IF NOT EXISTS bwa_created_at ON bwagreements (created_at)`,
				},
			},
			{
				Description: "Add registration_tokens table",
				Version:     8,
				Action: migrate.SQL{
					`CREATE TABLE registration_tokens (
                         secret bytea NOT NULL,
						 owner_id bytea,
						 project_limit integer NOT NULL,
						 created_at timestamp with time zone NOT NULL,
						 PRIMARY KEY ( secret ),
						 UNIQUE ( owner_id )
					)`,
				},
			},
			{
				Description: "Add new tables for tracking used serials, bandwidth and storage",
				Version:     9,
				Action: migrate.SQL{
					`CREATE TABLE serial_numbers (
						id serial NOT NULL,
						serial_number bytea NOT NULL,
						bucket_id bytea NOT NULL,
						expires_at timestamp NOT NULL,
						PRIMARY KEY ( id )
					)`,
					`CREATE INDEX serial_numbers_expires_at_index ON serial_numbers ( expires_at )`,
					`CREATE UNIQUE INDEX serial_number_index ON serial_numbers ( serial_number )`,
					`CREATE TABLE used_serials (
						serial_number_id integer NOT NULL REFERENCES serial_numbers( id ) ON DELETE CASCADE,
						storage_node_id bytea NOT NULL,
						PRIMARY KEY ( serial_number_id, storage_node_id )
					)`,
					`CREATE TABLE storagenode_bandwidth_rollups (
						storagenode_id bytea NOT NULL,
						interval_start timestamp NOT NULL,
						interval_seconds integer NOT NULL,
						action integer NOT NULL,
						allocated bigint NOT NULL,
						settled bigint NOT NULL,
						PRIMARY KEY ( storagenode_id, interval_start, action )
					)`,
					`CREATE INDEX storagenode_id_interval_start_interval_seconds_index ON storagenode_bandwidth_rollups (
						storagenode_id,
						interval_start,
						interval_seconds
					)`,
					`CREATE TABLE storagenode_storage_rollups (
						storagenode_id bytea NOT NULL,
						interval_start timestamp NOT NULL,
						interval_seconds integer NOT NULL,
						total bigint NOT NULL,
						PRIMARY KEY ( storagenode_id, interval_start )
					)`,
					`CREATE TABLE bucket_bandwidth_rollups (
						bucket_id bytea NOT NULL,
						interval_start timestamp NOT NULL,
						interval_seconds integer NOT NULL,
						action integer NOT NULL,
						inline bigint NOT NULL,
						allocated bigint NOT NULL,
						settled bigint NOT NULL,
						PRIMARY KEY ( bucket_id, interval_start, action )
					)`,
					`CREATE INDEX bucket_id_interval_start_interval_seconds_index ON bucket_bandwidth_rollups (
						bucket_id,
						interval_start,
						interval_seconds
					)`,
					`CREATE TABLE bucket_storage_rollups (
						bucket_id bytea NOT NULL,
						interval_start timestamp NOT NULL,
						interval_seconds integer NOT NULL,
						inline bigint NOT NULL,
						remote bigint NOT NULL,
						PRIMARY KEY ( bucket_id, interval_start )
					)`,
					`ALTER TABLE bucket_usages DROP CONSTRAINT bucket_usages_rollup_end_time_bucket_id_key`,
					`CREATE UNIQUE INDEX bucket_id_rollup_end_time_index ON bucket_usages (
						bucket_id,
						rollup_end_time )`,
				},
			},
			{
				Description: "users first_name to full_name, last_name to short_name",
				Version:     10,
				Action: migrate.SQL{
					`ALTER TABLE users RENAME COLUMN first_name TO full_name;
					ALTER TABLE users ALTER COLUMN last_name DROP NOT NULL;
					ALTER TABLE users RENAME COLUMN last_name TO short_name;`,
				},
			},
			{
				Description: "drops interval seconds from storage_rollups, renames x_storage_rollups to x_storage_tallies, adds fields to bucket_storage_tallies",
				Version:     11,
				Action: migrate.SQL{
					`ALTER TABLE storagenode_storage_rollups RENAME TO storagenode_storage_tallies`,
					`ALTER TABLE bucket_storage_rollups RENAME TO bucket_storage_tallies`,

					`ALTER TABLE storagenode_storage_tallies DROP COLUMN interval_seconds`,
					`ALTER TABLE bucket_storage_tallies DROP COLUMN interval_seconds`,

					`ALTER TABLE bucket_storage_tallies ADD remote_segments_count integer;
					UPDATE bucket_storage_tallies SET remote_segments_count = 0;
					ALTER TABLE bucket_storage_tallies ALTER COLUMN remote_segments_count SET NOT NULL;`,

					`ALTER TABLE bucket_storage_tallies ADD inline_segments_count integer;
					UPDATE bucket_storage_tallies SET inline_segments_count = 0;
					ALTER TABLE bucket_storage_tallies ALTER COLUMN inline_segments_count SET NOT NULL;`,

					`ALTER TABLE bucket_storage_tallies ADD object_count integer;
					UPDATE bucket_storage_tallies SET object_count = 0;
					ALTER TABLE bucket_storage_tallies ALTER COLUMN object_count SET NOT NULL;`,

					`ALTER TABLE bucket_storage_tallies ADD metadata_size bigint;
					UPDATE bucket_storage_tallies SET metadata_size = 0;
					ALTER TABLE bucket_storage_tallies ALTER COLUMN metadata_size SET NOT NULL;`,
				},
			},
			{
				Description: "Merge overlay_cache_nodes into nodes table",
				Version:     12,
				Action: migrate.SQL{
					// Add the new columns to the nodes table
					`ALTER TABLE nodes ADD address TEXT NOT NULL DEFAULT '';
					 ALTER TABLE nodes ADD protocol INTEGER NOT NULL DEFAULT 0;
					 ALTER TABLE nodes ADD type INTEGER NOT NULL DEFAULT 2;
					 ALTER TABLE nodes ADD free_bandwidth BIGINT NOT NULL DEFAULT -1;
					 ALTER TABLE nodes ADD free_disk BIGINT NOT NULL DEFAULT -1;
					 ALTER TABLE nodes ADD latency_90 BIGINT NOT NULL DEFAULT 0;
					 ALTER TABLE nodes ADD last_contact_success TIMESTAMP WITH TIME ZONE NOT NULL DEFAULT 'epoch';
					 ALTER TABLE nodes ADD last_contact_failure TIMESTAMP WITH TIME ZONE NOT NULL DEFAULT 'epoch';`,
					// Copy data from overlay_cache_nodes to nodes
					`UPDATE nodes
					 SET address=overlay.address,
					     protocol=overlay.protocol,
						 type=overlay.node_type,
						 free_bandwidth=overlay.free_bandwidth,
						 free_disk=overlay.free_disk,
						 latency_90=overlay.latency_90
					 FROM (SELECT node_id, node_type, address, protocol, free_bandwidth, free_disk, latency_90
						   FROM overlay_cache_nodes) AS overlay
					 WHERE nodes.id=overlay.node_id;`,
					// Delete the overlay cache_nodes table
					`DROP TABLE overlay_cache_nodes CASCADE;`,
				},
			},
			{
				Description: "Change bucket_id to bucket_name and project_id",
				Version:     13,
				Action: migrate.SQL{
					// Modify columns: bucket_id --> bucket_name + project_id for table bucket_storage_tallies
					`ALTER TABLE bucket_storage_tallies ADD project_id bytea;`,
					`UPDATE bucket_storage_tallies SET project_id=SUBSTRING(bucket_id FROM 1 FOR 16);`,
					`ALTER TABLE bucket_storage_tallies ALTER COLUMN project_id SET NOT NULL;`,
					`ALTER TABLE bucket_storage_tallies RENAME COLUMN bucket_id TO bucket_name;`,
					`UPDATE bucket_storage_tallies SET bucket_name=SUBSTRING(bucket_name from 18);`,

					// Update the primary key for bucket_storage_tallies
					`ALTER TABLE bucket_storage_tallies DROP CONSTRAINT bucket_storage_rollups_pkey;`,
					`ALTER TABLE bucket_storage_tallies ADD CONSTRAINT bucket_storage_tallies_pk PRIMARY KEY (bucket_name, project_id, interval_start);`,

					// Modify columns: bucket_id --> bucket_name + project_id for table bucket_bandwidth_rollups
					`ALTER TABLE bucket_bandwidth_rollups ADD project_id bytea;`,
					`UPDATE bucket_bandwidth_rollups SET project_id=SUBSTRING(bucket_id FROM 1 FOR 16);`,
					`ALTER TABLE bucket_bandwidth_rollups ALTER COLUMN project_id SET NOT NULL;`,
					`ALTER TABLE bucket_bandwidth_rollups RENAME COLUMN bucket_id TO bucket_name;`,
					`UPDATE bucket_bandwidth_rollups SET bucket_name=SUBSTRING(bucket_name from 18);`,

					// Update index for bucket_bandwidth_rollups
					`DROP INDEX IF EXISTS bucket_id_interval_start_interval_seconds_index;`,
					`CREATE INDEX bucket_name_project_id_interval_start_interval_seconds ON bucket_bandwidth_rollups (
						bucket_name,
						project_id,
						interval_start,
						interval_seconds
					);`,

					// Update the primary key for bucket_bandwidth_rollups
					`ALTER TABLE bucket_bandwidth_rollups DROP CONSTRAINT bucket_bandwidth_rollups_pkey;`,
					`ALTER TABLE bucket_bandwidth_rollups ADD CONSTRAINT bucket_bandwidth_rollups_pk PRIMARY KEY (bucket_name, project_id, interval_start, action);`,
				},
			},
			{
				Description: "Add new Columns to store version information",
				Version:     14,
				Action: migrate.SQL{
					`ALTER TABLE nodes ADD major bigint NOT NULL DEFAULT 0;
					ALTER TABLE nodes ADD minor bigint NOT NULL DEFAULT 1;
					ALTER TABLE nodes ADD patch bigint NOT NULL DEFAULT 0;
					ALTER TABLE nodes ADD hash TEXT NOT NULL DEFAULT '';
					ALTER TABLE nodes ADD timestamp TIMESTAMP WITH TIME ZONE NOT NULL DEFAULT 'epoch';
					ALTER TABLE nodes ADD release bool NOT NULL DEFAULT FALSE;`,
				},
			},
			{
				Description: "Default Node Type should be invalid",
				Version:     15,
				Action: migrate.SQL{
					`ALTER TABLE nodes ALTER COLUMN type SET DEFAULT 0;`,
				},
			},
			{
				Description: "Add path to injuredsegment to prevent duplicates",
				Version:     16,
				Action: migrate.Func(func(log *zap.Logger, db migrate.DB, tx *sql.Tx) error {
					_, err := tx.Exec(`
						ALTER TABLE injuredsegments ADD path text;
						ALTER TABLE injuredsegments RENAME COLUMN info TO data;
						ALTER TABLE injuredsegments ADD attempted timestamp;
						ALTER TABLE injuredsegments DROP CONSTRAINT IF EXISTS id_pkey;`)
					if err != nil {
						return ErrMigrate.Wrap(err)
					}
					// add 'path' using a cursor
					err = func() error {
						_, err = tx.Exec(`DECLARE injured_cursor CURSOR FOR SELECT data FROM injuredsegments FOR UPDATE`)
						if err != nil {
							return ErrMigrate.Wrap(err)
						}
						defer func() {
							_, closeErr := tx.Exec(`CLOSE injured_cursor`)
							err = errs.Combine(err, closeErr)
						}()
						for {
							var seg pb.InjuredSegment
							err := tx.QueryRow(`FETCH NEXT FROM injured_cursor`).Scan(&seg)
							if err != nil {
								if err == sql.ErrNoRows {
									break
								}
								return ErrMigrate.Wrap(err)
							}
							_, err = tx.Exec(`UPDATE injuredsegments SET path = $1 WHERE CURRENT OF injured_cursor`, seg.Path)
							if err != nil {
								return ErrMigrate.Wrap(err)
							}
						}
						return nil
					}()
					if err != nil {
						return err
					}
					// keep changing
					_, err = tx.Exec(`
						DELETE FROM injuredsegments a USING injuredsegments b WHERE a.id < b.id AND a.path = b.path;
						ALTER TABLE injuredsegments DROP COLUMN id;
						ALTER TABLE injuredsegments ALTER COLUMN path SET NOT NULL;
						ALTER TABLE injuredsegments ADD PRIMARY KEY (path);`)
					if err != nil {
						return ErrMigrate.Wrap(err)
					}
					return nil
				}),
			},
			{
				Description: "Fix audit and uptime ratios for new nodes",
				Version:     17,
				Action: migrate.SQL{`
					UPDATE nodes SET audit_success_ratio = 1 WHERE total_audit_count = 0;
					UPDATE nodes SET uptime_ratio = 1 WHERE total_uptime_count = 0;`,
				},
			},
			{
				Description: "Drops storagenode_storage_tally table, Renames accounting_raws to storagenode_storage_tally, and Drops data_type and created_at columns",
				Version:     18,
				Action: migrate.SQL{
					`DROP TABLE storagenode_storage_tallies CASCADE`,
					`ALTER TABLE accounting_raws RENAME TO storagenode_storage_tallies`,
					`ALTER TABLE storagenode_storage_tallies DROP COLUMN data_type`,
					`ALTER TABLE storagenode_storage_tallies DROP COLUMN created_at`,
				},
			},
			{
				Description: "Added new table to store reset password tokens",
				Version:     19,
				Action: migrate.SQL{`
					CREATE TABLE reset_password_tokens (
						secret bytea NOT NULL,
						owner_id bytea NOT NULL,
						created_at timestamp with time zone NOT NULL,
						PRIMARY KEY ( secret ),
						UNIQUE ( owner_id )
					);`,
				},
			},
			{
				Description: "Adds pending_audits table, adds 'contained' column to nodes table",
				Version:     20,
				Action: migrate.SQL{
					`ALTER TABLE nodes ADD contained boolean;
					UPDATE nodes SET contained = false;
					ALTER TABLE nodes ALTER COLUMN contained SET NOT NULL;`,

					`CREATE TABLE pending_audits (
						node_id bytea NOT NULL,
						piece_id bytea NOT NULL,
						stripe_index bigint NOT NULL,
						share_size bigint NOT NULL,
						expected_share_hash bytea NOT NULL,
						reverify_count bigint NOT NULL,
						PRIMARY KEY ( node_id )
					);`,
				},
			},
			{
				Description: "Add last_ip column and index",
				Version:     21,
				Action: migrate.SQL{
					`ALTER TABLE nodes ADD last_ip TEXT;
					UPDATE nodes SET last_ip = '';
					ALTER TABLE nodes ALTER COLUMN last_ip SET NOT NULL;
					CREATE INDEX IF NOT EXISTS node_last_ip ON nodes (last_ip)`,
				},
			},
			{
				Description: "Create new tables for free credits program",
				Version:     22,
				Action: migrate.SQL{`
					CREATE TABLE offers (
						id serial NOT NULL,
						name text NOT NULL,
						description text NOT NULL,
						type integer NOT NULL,
						credit_in_cents integer NOT NULL,
						award_credit_duration_days integer NOT NULL,
						invitee_credit_duration_days integer NOT NULL,
						redeemable_cap integer NOT NULL,
						num_redeemed integer NOT NULL,
						expires_at timestamp with time zone,
						created_at timestamp with time zone NOT NULL,
						status integer NOT NULL,
						PRIMARY KEY ( id )
					);`,
				},
			},
			{
				Description: "Drops and recreates api key table to handle macaroons and adds revocation table",
				Version:     23,
				Action: migrate.SQL{
					`DROP TABLE api_keys CASCADE`,
					`CREATE TABLE api_keys (
						id bytea NOT NULL,
						project_id bytea NOT NULL REFERENCES projects( id ) ON DELETE CASCADE,
						head bytea NOT NULL,
						name text NOT NULL,
						secret bytea NOT NULL,
						created_at timestamp with time zone NOT NULL,
						PRIMARY KEY ( id ),
						UNIQUE ( head ),
						UNIQUE ( name, project_id )
					);`,
				},
			},
			{
				Description: "Add usage_limit column to projects table",
				Version:     24,
				Action: migrate.SQL{
					`ALTER TABLE projects ADD usage_limit bigint NOT NULL DEFAULT 0;`,
				},
			},
			{
				Description: "Add disqualified column to nodes table",
				Version:     25,
				Action: migrate.SQL{
					`ALTER TABLE nodes ADD disqualified boolean NOT NULL DEFAULT false;`,
				},
			},
			{
				Description: "Add invitee_credit_in_gb and award_credit_in_gb columns, delete type and credit_in_cents columns",
				Version:     26,
				Action: migrate.SQL{
					`ALTER TABLE offers DROP COLUMN credit_in_cents;`,
					`ALTER TABLE offers ADD COLUMN award_credit_in_cents integer NOT NULL DEFAULT 0;`,
					`ALTER TABLE offers ADD COLUMN invitee_credit_in_cents integer NOT NULL DEFAULT 0;`,
					`ALTER TABLE offers ALTER COLUMN expires_at SET NOT NULL;`,
				},
			},
			{
				Description: "Create value attribution table",
				Version:     27,
				Action: migrate.SQL{
					`CREATE TABLE value_attributions (
						bucket_id bytea NOT NULL,
						partner_id bytea NOT NULL,
						last_updated timestamp NOT NULL,
						PRIMARY KEY ( bucket_id )
					)`,
				},
			},
			{
				Description: "Remove agreements table",
				Version:     28,
				Action: migrate.SQL{
					`DROP TABLE bwagreements`,
				},
			},
			{
				Description: "Add userpaymentinfos, projectpaymentinfos, projectinvoicestamps",
				Version:     29,
				Action: migrate.SQL{
					`CREATE TABLE user_payments (
						user_id bytea NOT NULL REFERENCES users( id ) ON DELETE CASCADE,
						customer_id bytea NOT NULL,
						created_at timestamp with time zone NOT NULL,
						PRIMARY KEY ( user_id ),
						UNIQUE ( customer_id )
					);`,
					`CREATE TABLE project_payments (
						project_id bytea NOT NULL REFERENCES projects( id ) ON DELETE CASCADE,
						payer_id bytea NOT NULL REFERENCES user_payments( user_id ) ON DELETE CASCADE,
						payment_method_id bytea NOT NULL,
						created_at timestamp with time zone NOT NULL,
						PRIMARY KEY ( project_id )
					);`,
					`CREATE TABLE project_invoice_stamps (
						project_id bytea NOT NULL REFERENCES projects( id ) ON DELETE CASCADE,
						invoice_id bytea NOT NULL,
						start_date timestamp with time zone NOT NULL,
						end_date timestamp with time zone NOT NULL,
						created_at timestamp with time zone NOT NULL,
						PRIMARY KEY ( project_id, start_date, end_date ),
						UNIQUE ( invoice_id )
					);`,
				},
			},
			{
				Description: "Alter value attribution table. Remove bucket_id. Add project_id and bucket_name as primary key",
				Version:     30,
				Action: migrate.SQL{
					`ALTER TABLE value_attributions DROP CONSTRAINT value_attributions_pkey;`,
					`ALTER TABLE value_attributions ADD project_id bytea;`,
					`UPDATE value_attributions SET project_id=SUBSTRING(bucket_id FROM 1 FOR 16);`,
					`ALTER TABLE value_attributions ALTER COLUMN project_id SET NOT NULL;`,
					`ALTER TABLE value_attributions RENAME COLUMN bucket_id TO bucket_name;`,
					`UPDATE value_attributions SET bucket_name=SUBSTRING(bucket_name from 18);`,
					`ALTER TABLE value_attributions ADD PRIMARY KEY (project_id, bucket_name);`,
				},
			},
			{
				Description: "Add user_credit table",
				Version:     31,
				Action: migrate.SQL{
					`CREATE TABLE user_credits (
						id serial NOT NULL,
						user_id bytea NOT NULL REFERENCES users( id ),
						offer_id integer NOT NULL REFERENCES offers( id ),
						referred_by bytea REFERENCES users( id ),
						credits_earned_in_cents integer NOT NULL,
						credits_used_in_cents integer NOT NULL,
						expires_at timestamp with time zone NOT NULL,
						created_at timestamp with time zone NOT NULL,
						PRIMARY KEY ( id )
					);`,
				},
			},
			{
				Description: "Change type of disqualified column of nodes table to timestamp",
				Version:     32,
				Action: migrate.SQL{
					`ALTER TABLE nodes
						ALTER COLUMN disqualified DROP DEFAULT,
						ALTER COLUMN disqualified DROP NOT NULL,
						ALTER COLUMN disqualified TYPE timestamp with time zone USING
							CASE disqualified
								WHEN true THEN TIMESTAMP WITH TIME ZONE '2019-06-15 00:00:00+00'
								ELSE NULL
							END`,
				},
			},
			{
				Description: "Add alpha and beta columns for reputations",
				Version:     33,
				Action: migrate.SQL{
					`ALTER TABLE nodes ADD COLUMN audit_reputation_alpha double precision NOT NULL DEFAULT 1;`,
					`ALTER TABLE nodes ADD COLUMN audit_reputation_beta double precision NOT NULL DEFAULT 0;`,
					`ALTER TABLE nodes ADD COLUMN uptime_reputation_alpha double precision NOT NULL DEFAULT 1;`,
					`ALTER TABLE nodes ADD COLUMN uptime_reputation_beta double precision NOT NULL DEFAULT 0;`,
				},
			},
			{
				Description: "Remove ratio columns from node reputations",
				Version:     34,
				Action: migrate.SQL{
					`ALTER TABLE nodes DROP COLUMN audit_success_ratio;`,
					`ALTER TABLE nodes DROP COLUMN uptime_ratio;`,
				},
			},
			{
				Description: "Fix reputations to preserve a baseline",
				Version:     35,
				Action: migrate.SQL{
					`UPDATE nodes SET audit_reputation_alpha = GREATEST(audit_success_count, 50);`,
					`UPDATE nodes SET audit_reputation_beta = total_audit_count - audit_success_count;`,
					`UPDATE nodes SET uptime_reputation_alpha = GREATEST(uptime_success_count, 100);`,
					`UPDATE nodes SET uptime_reputation_beta = total_uptime_count - uptime_success_count;`,
				},
			},
			{
				Description: "Update Last_IP column to be masked",
				Version:     36,
				Action: migrate.SQL{
					`UPDATE nodes SET last_ip = host(network(set_masklen(last_ip::INET, 24))) WHERE last_ip <> '' AND family(last_ip::INET) = 4;`,
					`UPDATE nodes SET last_ip = host(network(set_masklen(last_ip::INET, 64))) WHERE last_ip <> '' AND family(last_ip::INET) = 16;`,
					`ALTER TABLE nodes RENAME last_ip TO last_net;`,
				},
			},
			{
				Description: "Update project_id column from 36 byte string based UUID to 16 byte UUID",
				Version:     37,
				Action: migrate.SQL{
					`
					update bucket_bandwidth_rollups as a
					set allocated = a.allocated + b.allocated,
						settled = a.settled + b.settled
					from bucket_bandwidth_rollups as b
					where a.interval_start = b.interval_start
					  and a.bucket_name = b.bucket_name
					  and a.action = b.action
					  and a.project_id = decode(replace(encode(b.project_id, 'escape'), '-', ''), 'hex')  
					  and length(b.project_id) = 36
					  and length(a.project_id) = 16
					;`,
					`
					delete from bucket_bandwidth_rollups as b
					using bucket_bandwidth_rollups as a
					where a.interval_start = b.interval_start
					  and a.bucket_name = b.bucket_name
					  and a.action = b.action
					  and a.project_id = decode(replace(encode(b.project_id, 'escape'), '-', ''), 'hex')  
					  and length(b.project_id) = 36
					  and length(a.project_id) = 16
					;`,
					`UPDATE bucket_storage_tallies SET project_id = decode(replace(encode(project_id, 'escape'), '-', ''), 'hex') WHERE length(project_id) = 36;`,
					`UPDATE bucket_bandwidth_rollups SET project_id = decode(replace(encode(project_id, 'escape'), '-', ''), 'hex') WHERE length(project_id) = 36;`,
				},
			},
			{
				Description: "Add bucket metadata table",
				Version:     38,
				Action: migrate.SQL{
					`CREATE TABLE bucket_metainfos (
						id bytea NOT NULL,
						project_id bytea NOT NULL REFERENCES projects( id ),
						name bytea NOT NULL,
						path_cipher integer NOT NULL,
						created_at timestamp with time zone NOT NULL,
						default_segment_size integer NOT NULL,
						default_encryption_cipher_suite integer NOT NULL,
						default_encryption_block_size integer NOT NULL,
						default_redundancy_algorithm integer NOT NULL,
						default_redundancy_share_size integer NOT NULL,
						default_redundancy_required_shares integer NOT NULL,
						default_redundancy_repair_shares integer NOT NULL,
						default_redundancy_optimal_shares integer NOT NULL,
						default_redundancy_total_shares integer NOT NULL,
						PRIMARY KEY ( id ),
						UNIQUE ( name, project_id )
					);`,
				},
			},
			{
				Description: "Remove disqualification flag for failing uptime checks",
				Version:     39,
				Action: migrate.SQL{
					`UPDATE nodes SET disqualified=NULL WHERE disqualified IS NOT NULL AND audit_reputation_alpha / (audit_reputation_alpha + audit_reputation_beta) >= 0.6;`,
				},
			},
			{
				Description: "Add unique id for project payments. Add is_default property",
				Version:     40,
				Action: migrate.SQL{
					`DROP TABLE project_payments CASCADE`,
					`CREATE TABLE project_payments (
						id bytea NOT NULL,
						project_id bytea NOT NULL REFERENCES projects( id ) ON DELETE CASCADE,
						payer_id bytea NOT NULL REFERENCES user_payments( user_id ) ON DELETE CASCADE,
						payment_method_id bytea NOT NULL,
						is_default boolean NOT NULL,
						created_at timestamp with time zone NOT NULL,
						PRIMARY KEY ( id )
					);`,
				},
			},
			{
<<<<<<< HEAD
				Description: "Remove num_redeemed column in offers table",
				Version:     41,
				Action: migrate.SQL{
					`ALTER TABLE offers DROP num_redeemed;`,
=======
				Description: "Move InjuredSegment path from string to bytes",
				Version:     41,
				Action: migrate.SQL{
					`ALTER TABLE injuredsegments RENAME COLUMN path TO path_old;`,
					`ALTER TABLE injuredsegments ADD COLUMN path bytea;`,
					`UPDATE injuredsegments SET path = decode(path_old, 'escape');`,
					`ALTER TABLE injuredsegments ALTER COLUMN path SET NOT NULL;`,
					`ALTER TABLE injuredsegments DROP COLUMN path_old;`,
					`ALTER TABLE injuredsegments ADD CONSTRAINT injuredsegments_pk PRIMARY KEY (path);`,
>>>>>>> d52f764e
				},
			},
		},
	}
}

func postgresHasColumn(tx *sql.Tx, table, column string) (bool, error) {
	var columnName string
	err := tx.QueryRow(`
		SELECT column_name FROM information_schema.COLUMNS
			WHERE table_schema = CURRENT_SCHEMA
				AND table_name = $1
				AND column_name = $2
		`, table, column).Scan(&columnName)
	if err == sql.ErrNoRows {
		return false, nil
	}
	if err != nil {
		return false, ErrMigrate.Wrap(err)
	}

	return columnName == column, nil
}

func postgresColumnNullability(tx *sql.Tx, table, column string) (bool, error) {
	var nullability string
	err := tx.QueryRow(`
		SELECT is_nullable FROM information_schema.COLUMNS
			WHERE table_schema = CURRENT_SCHEMA
				AND table_name = $1
				AND column_name = $2
		`, table, column).Scan(&nullability)
	if err != nil {
		return false, ErrMigrate.Wrap(err)
	}
	return nullability == "YES", nil
}<|MERGE_RESOLUTION|>--- conflicted
+++ resolved
@@ -944,12 +944,6 @@
 				},
 			},
 			{
-<<<<<<< HEAD
-				Description: "Remove num_redeemed column in offers table",
-				Version:     41,
-				Action: migrate.SQL{
-					`ALTER TABLE offers DROP num_redeemed;`,
-=======
 				Description: "Move InjuredSegment path from string to bytes",
 				Version:     41,
 				Action: migrate.SQL{
@@ -959,7 +953,13 @@
 					`ALTER TABLE injuredsegments ALTER COLUMN path SET NOT NULL;`,
 					`ALTER TABLE injuredsegments DROP COLUMN path_old;`,
 					`ALTER TABLE injuredsegments ADD CONSTRAINT injuredsegments_pk PRIMARY KEY (path);`,
->>>>>>> d52f764e
+				},
+			},
+			{
+				Description: "Remove num_redeemed column in offers table",
+				Version:     42,
+				Action: migrate.SQL{
+					`ALTER TABLE offers DROP num_redeemed;`,
 				},
 			},
 		},
