--- conflicted
+++ resolved
@@ -530,8 +530,7 @@
 					`ALTER TABLE bucket_bandwidth_rollups ADD CONSTRAINT bucket_bandwidth_rollups_pk PRIMARY KEY (bucket_name, project_id, interval_start, action);`,
 				},
 			},
-			{
-<<<<<<< HEAD
+      {
 				Description: "Add path to injuredsegment to prevent duplicates",
 				Version:     14,
 				Action: migrate.Func(func(log *zap.Logger, db migrate.DB, tx *sql.Tx) error {
@@ -585,7 +584,6 @@
 					}
 					return nil
 				}),
-=======
 				Description: "Add new Columns to store version information",
 				Version:     14,
 				Action: migrate.SQL{
@@ -596,7 +594,6 @@
 					ALTER TABLE nodes ADD timestamp TIMESTAMP WITH TIME ZONE NOT NULL DEFAULT 'epoch';
 					ALTER TABLE nodes ADD release bool NOT NULL DEFAULT FALSE;`,
 				},
->>>>>>> db2f4615
 			},
 		},
 	}
