--- conflicted
+++ resolved
@@ -431,9 +431,17 @@
 				},
 			},
 			{
-<<<<<<< HEAD
+				Description: "users first_name to full_name, last_name to short_name",
+				Version:     10,
+				Action: migrate.SQL{
+					`ALTER TABLE users RENAME COLUMN first_name TO full_name;
+					ALTER TABLE users ALTER COLUMN last_name DROP NOT NULL;
+					ALTER TABLE users RENAME COLUMN last_name TO short_name;`,
+				},
+			},
+			{
 				Description: "Merge overlay_cache_nodes into nodes table",
-				Version:     10,
+				Version:     11,
 				Action: migrate.SQL{
 					// Add the new columns to the nodes table
 					`ALTER TABLE nodes ADD address TEXT;
@@ -470,14 +478,6 @@
 					 WHERE nodes.id=overlay.node_id;`,
 					// Delete the overlay cache_nodes table
 					`DROP TABLE IF EXISTS overlay_cache_nodes CASCADE;`,
-=======
-				Description: "users first_name to full_name, last_name to short_name",
-				Version:     10,
-				Action: migrate.SQL{
-					`ALTER TABLE users RENAME COLUMN first_name TO full_name;
-					 ALTER TABLE users ALTER COLUMN last_name DROP NOT NULL;
-					 ALTER TABLE users RENAME COLUMN last_name TO short_name;`,
->>>>>>> 86bf3dee
 				},
 			},
 		},
