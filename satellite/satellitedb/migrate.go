--- conflicted
+++ resolved
@@ -611,9 +611,18 @@
 				},
 			},
 			{
-<<<<<<< HEAD
+				Description: "Drops storagenode_storage_tally table, Renames accounting_raws to storagenode_storage_tally, and Drops data_type and created_at columns",
+				Version:     18,
+				Action: migrate.SQL{
+					`DROP TABLE storagenode_storage_tallies CASCADE`,
+					`ALTER TABLE accounting_raws RENAME TO storagenode_storage_tallies`,
+					`ALTER TABLE storagenode_storage_tallies DROP COLUMN data_type`,
+					`ALTER TABLE storagenode_storage_tallies DROP COLUMN created_at`,
+				},
+			},
+			{
 				Description: "Added new table to store reset password tokens",
-				Version:     18,
+				Version:     19,
 				Action: migrate.SQL{`
 					CREATE TABLE reset_password_tokens (
 						secret bytea NOT NULL,
@@ -622,15 +631,6 @@
 						PRIMARY KEY ( secret ),
 						UNIQUE ( owner_id )
 					);`,
-=======
-				Description: "Drops storagenode_storage_tally table, Renames accounting_raws to storagenode_storage_tally, and Drops data_type and created_at columns",
-				Version:     18,
-				Action: migrate.SQL{
-					`DROP TABLE storagenode_storage_tallies CASCADE`,
-					`ALTER TABLE accounting_raws RENAME TO storagenode_storage_tallies`,
-					`ALTER TABLE storagenode_storage_tallies DROP COLUMN data_type`,
-					`ALTER TABLE storagenode_storage_tallies DROP COLUMN created_at`,
->>>>>>> 3471174d
 				},
 			},
 		},
