--- conflicted
+++ resolved
@@ -1354,9 +1354,16 @@
 			},
 			{
 				DB:          db.db,
-<<<<<<< HEAD
+				Description: "Removing unused bucket_usages table",
+				Version:     64,
+				Action: migrate.SQL{
+					`DROP TABLE bucket_usages CASCADE;`,
+				},
+			},
+			{
+				DB:          db.db,
 				Description: "Add payments update balance intents",
-				Version:     64,
+				Version:     65,
 				Action: migrate.SQL{
 					`CREATE TABLE stripecoinpayments_invoice_project_records (
 						id bytea NOT NULL,
@@ -1371,12 +1378,6 @@
 						PRIMARY KEY ( id ),
 						UNIQUE ( project_id, period_start, period_end )
 					);`,
-=======
-				Description: "Removing unused bucket_usages table",
-				Version:     64,
-				Action: migrate.SQL{
-					`DROP TABLE bucket_usages CASCADE;`,
->>>>>>> 5abb91af
 				},
 			},
 		},
