--- conflicted
+++ resolved
@@ -664,9 +664,18 @@
 				},
 			},
 			{
-<<<<<<< HEAD
+				Description: "Add last_ip column and index",
+				Version:     21,
+				Action: migrate.SQL{
+					`ALTER TABLE nodes ADD last_ip TEXT;
+					UPDATE nodes SET last_ip = '';
+					ALTER TABLE nodes ALTER COLUMN last_ip SET NOT NULL;
+					CREATE INDEX IF NOT EXISTS node_last_ip ON nodes (last_ip)`,
+				},
+			},
+			{
 				Description: "Create new tables for free credits program",
-				Version:     21,
+				Version:     22,
 				Action: migrate.SQL{`
 					CREATE TABLE offers (
 						id serial NOT NULL,
@@ -683,15 +692,6 @@
 						status integer NOT NULL,
 						PRIMARY KEY ( id )
 					);`,
-=======
-				Description: "Add last_ip column and index",
-				Version:     21,
-				Action: migrate.SQL{
-					`ALTER TABLE nodes ADD last_ip TEXT;
-					UPDATE nodes SET last_ip = '';
-					ALTER TABLE nodes ALTER COLUMN last_ip SET NOT NULL;
-					CREATE INDEX IF NOT EXISTS node_last_ip ON nodes (last_ip)`,
->>>>>>> 4058c29c
 				},
 			},
 		},
