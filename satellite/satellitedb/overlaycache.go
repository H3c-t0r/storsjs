// Copyright (C) 2019 Storj Labs, Inc.
// See LICENSE for copying information.

package satellitedb

import (
	"context"
	"database/sql"
	"encoding/hex"
	"fmt"
	"sort"
	"strings"
	"time"

	"github.com/lib/pq"
	"github.com/spacemonkeygo/monkit/v3"
	"github.com/zeebo/errs"

	"storj.io/common/pb"
	"storj.io/common/storj"
	"storj.io/private/version"
	"storj.io/storj/satellite/overlay"
	"storj.io/storj/satellite/satellitedb/dbx"
)

var (
	mon = monkit.Package()
)

var _ overlay.DB = (*overlaycache)(nil)

type overlaycache struct {
	db *satelliteDB
}

<<<<<<< HEAD
func (cache *overlaycache) SelectStorageNodes(ctx context.Context, reputableNodeCount, newNodeCount int, criteria *overlay.NodeCriteria) (nodes []*overlay.NodeDossier, err error) {
=======
func (cache *overlaycache) SelectStorageNodes(ctx context.Context, count int, criteria *overlay.NodeCriteria) (nodes []*overlay.SelectedNode, err error) {
>>>>>>> d77f3b87
	defer mon.Task()(&ctx)(&err)

	if newNodeCount == 0 && reputableNodeCount == 0 {
		return nil, nil
	}
	safeNewNodeQuery := ""
	newNodeArgs := []interface{}{}
	if newNodeCount > 0 {
		safeNewNodeQuery, newNodeArgs, err = buildConditions(ctx, criteria, true)
		if err != nil {
			return nil, err
		}
	}
	safeReputableNodeQuery, reputableNodeArgs, err := buildConditions(ctx, criteria, false)
	if err != nil {
		return nil, err
	}

	if !criteria.DistinctIP {
		newNodeQuery, moreNewNodeArgs := buildSelection(ctx, newNodeCount, safeNewNodeQuery)
		newNodeArgs = append(newNodeArgs, moreNewNodeArgs...)

		reputableNodeQuery, moreReputableNodeArgs := buildSelection(ctx, reputableNodeCount, safeReputableNodeQuery)
		reputableNodeArgs = append(reputableNodeArgs, moreReputableNodeArgs...)

		finalQuery := newNodeQuery + " UNION ALL " + reputableNodeQuery
		finalArgs := []interface{}{}
		finalArgs = append(finalArgs, newNodeArgs...)
		finalArgs = append(finalArgs, reputableNodeArgs...)

		rows, err := cache.db.Query(ctx, cache.db.Rebind(finalQuery), finalArgs...)
		if err != nil {
			fmt.Printf("***indistinct:\n\nfinal query:\n%s\nfinal args:\n%#v", finalQuery, finalArgs)
			return nil, Error.Wrap(err)
		}
		defer func() { err = errs.Combine(err, rows.Close()) }()

		var nodes []*overlay.NodeDossier
		for rows.Next() {
			dbNode := &dbx.Node{}
			err = rows.Scan(&dbNode.Id, &dbNode.Type, &dbNode.Address, &dbNode.LastNet, &dbNode.LastIpPort,
				&dbNode.FreeDisk, &dbNode.TotalAuditCount, &dbNode.AuditSuccessCount,
				&dbNode.TotalUptimeCount, &dbNode.UptimeSuccessCount, &dbNode.Disqualified, &dbNode.Suspended,
				&dbNode.AuditReputationAlpha, &dbNode.AuditReputationBeta,
			)
			if err != nil {
				return nil, err
			}

			dossier, err := convertDBNode(ctx, dbNode)
			if err != nil {
				return nil, err
			}
			nodes = append(nodes, dossier)
		}
		return nodes, nil
	}

	totalCount := newNodeCount + reputableNodeCount
	receivedNewNodeCount := 0
	receivedNodeNetworks := make(map[string]struct{})

	for i := 0; i < 3; i++ {
		newNodeQuery := ""
		moreNewNodeArgs := []interface{}{}
		if receivedNewNodeCount < newNodeCount {
			newNodeQuery, moreNewNodeArgs = buildSelectionDistinct(ctx, criteria.ExcludedNetworks, newNodeCount, safeNewNodeQuery, true)
			newNodeArgs = append(newNodeArgs, moreNewNodeArgs...)
			newNodeQuery += "  UNION ALL "
		}
		reputableNodeQuery, moreReputableNodeArgs := buildSelectionDistinct(ctx, criteria.ExcludedNetworks, reputableNodeCount, safeReputableNodeQuery, false)
		reputableNodeArgs = append(reputableNodeArgs, moreReputableNodeArgs...)

		finalQuery := newNodeQuery + reputableNodeQuery
		finalArgs := []interface{}{}
		finalArgs = append(finalArgs, newNodeArgs...)
		finalArgs = append(finalArgs, reputableNodeArgs...)

		rows, err := cache.db.Query(ctx, cache.db.Rebind(finalQuery), finalArgs...)
		if err != nil {
			fmt.Printf("***distinct:\n\nfinal query:\n%s\nfinal args:\n%#v", finalQuery, finalArgs)
			return nil, Error.Wrap(err)
		}
		defer func() { err = errs.Combine(err, rows.Close()) }()

		var moreNodes []*overlay.NodeDossier
		for rows.Next() {
			var isNew bool
			dbNode := &dbx.Node{}
			err = rows.Scan(&dbNode.LastNet,
				&dbNode.Id, &dbNode.Type, &dbNode.Address, &dbNode.LastIpPort, &dbNode.FreeDisk, &dbNode.TotalAuditCount,
				&dbNode.AuditSuccessCount, &dbNode.TotalUptimeCount, &dbNode.UptimeSuccessCount,
				&dbNode.AuditReputationAlpha, &dbNode.AuditReputationBeta, &isNew,
			)
			if err != nil {
				return nil, err
			}
			// checking for last net collision among reputable and new nodes since we can't check within the query
			if _, ok := receivedNodeNetworks[dbNode.LastNet]; ok {
				continue
			}
			if isNew {
				receivedNewNodeCount++
				receivedNodeNetworks[dbNode.LastNet] = struct{}{}
			}
			dossier, err := convertDBNode(ctx, dbNode)
			if err != nil {
				return nil, err
			}
			moreNodes = append(moreNodes, dossier)
		}
		for _, n := range moreNodes {
			nodes = append(nodes, n)
			criteria.ExcludedIDs = append(criteria.ExcludedIDs, n.ID)
			criteria.ExcludedNetworks = append(criteria.ExcludedNetworks, n.LastNet)
		}
		if len(nodes) == totalCount {
			break
		}
	}
	return nodes, nil
}

<<<<<<< HEAD
func buildConditions(ctx context.Context, criteria *overlay.NodeCriteria, isNewNodeQuery bool) (query string, args []interface{}, err error) {
=======
func (cache *overlaycache) SelectNewStorageNodes(ctx context.Context, count int, criteria *overlay.NodeCriteria) (nodes []*overlay.SelectedNode, err error) {
	defer mon.Task()(&ctx)(&err)
>>>>>>> d77f3b87

	nodeType := int(pb.NodeType_STORAGE)

	// initiated with reputable node conditions
	reputationCondition := `
	AND total_audit_count >= ?
	AND total_uptime_count >= ?`

	if isNewNodeQuery {
		reputationCondition = `
		AND (total_audit_count < ? OR total_uptime_count < ?)
		`
	}

	safeNodeQuery := `
	WHERE disqualified IS NULL
	AND suspended IS NULL
	AND exit_initiated_at IS NULL
	AND type = ?
	AND free_disk >= ?
	` + reputationCondition + `
	AND last_contact_success > ?`
	args = append(make([]interface{}, 0),
		nodeType, criteria.FreeDisk, criteria.AuditCount,
		criteria.UptimeCount, time.Now().Add(-criteria.OnlineWindow))

	if criteria.MinimumVersion != "" {
		v, err := version.NewSemVer(criteria.MinimumVersion)
		if err != nil {
			return "", nil, Error.New("invalid node selection criteria version: %v", err)
		}
		safeNodeQuery += `
				AND (major > ? OR (major = ? AND (minor > ? OR (minor = ? AND patch >= ?))))
				AND release`
		args = append(args, v.Major, v.Major, v.Minor, v.Minor, v.Patch)
	}

<<<<<<< HEAD
	safeExcludeNodes := ""
	if len(criteria.ExcludedIDs) > 0 {
		safeExcludeNodes = ` AND id NOT IN (?` + strings.Repeat(", ?", len(criteria.ExcludedIDs)-1) + `)`
		for _, id := range criteria.ExcludedIDs {
			args = append(args, id.Bytes())
=======
	if !criteria.DistinctIP {
		nodes, err = cache.queryNodes(ctx, criteria.ExcludedIDs, count, safeQuery, args...)
		if err != nil {
			return nil, err
		}
		return nodes, nil
	}

	for i := 0; i < 3; i++ {
		moreNodes, err := cache.queryNodesDistinct(ctx, criteria.ExcludedIDs, criteria.ExcludedNetworks, count-len(nodes), safeQuery, criteria.DistinctIP, args...)
		if err != nil {
			return nil, err
		}
		for _, n := range moreNodes {
			nodes = append(nodes, n)
			criteria.ExcludedIDs = append(criteria.ExcludedIDs, n.ID)
			criteria.ExcludedNetworks = append(criteria.ExcludedNetworks, n.LastNet)
		}
		if len(nodes) == count {
			break
>>>>>>> d77f3b87
		}
	}
	safeNodeQuery += safeExcludeNodes

	return safeNodeQuery, args, nil
}

// GetNodesNetwork returns the /24 subnet for each storage node, order is not guaranteed.
func (cache *overlaycache) GetNodesNetwork(ctx context.Context, nodeIDs []storj.NodeID) (nodeNets []string, err error) {
	defer mon.Task()(&ctx)(&err)

	var rows *sql.Rows
	rows, err = cache.db.Query(ctx, cache.db.Rebind(`
		SELECT last_net FROM nodes
			WHERE id = any($1::bytea[])
		`), postgresNodeIDList(nodeIDs),
	)
	if err != nil {
		return nil, err
	}
	defer func() { err = errs.Combine(err, rows.Close()) }()

	for rows.Next() {
		var ip string
		err = rows.Scan(&ip)
		if err != nil {
			return nil, err
		}
		nodeNets = append(nodeNets, ip)
	}
	return nodeNets, Error.Wrap(rows.Err())
}

<<<<<<< HEAD
func buildSelection(ctx context.Context, count int, safeQuery string) (query string, args []interface{}) {
	defer mon.Task()(&ctx)(nil)

	args = append(args, count)

	query = `(SELECT id, type, address, last_net, last_ip_port,
		free_disk, total_audit_count, audit_success_count,
		total_uptime_count, uptime_success_count, disqualified, suspended,
		audit_reputation_alpha, audit_reputation_beta
=======
func (cache *overlaycache) queryNodes(ctx context.Context, excludedNodes []storj.NodeID, count int, safeQuery string, args ...interface{}) (_ []*overlay.SelectedNode, err error) {
	defer mon.Task()(&ctx)(&err)

	if count == 0 {
		return nil, nil
	}

	safeExcludeNodes := ""
	if len(excludedNodes) > 0 {
		safeExcludeNodes = ` AND id NOT IN (?` + strings.Repeat(", ?", len(excludedNodes)-1) + `)`
		for _, id := range excludedNodes {
			args = append(args, id.Bytes())
		}
	}

	args = append(args, count)

	var rows *sql.Rows
	rows, err = cache.db.Query(ctx, cache.db.Rebind(`
		SELECT last_net, id, address, last_ip_port
>>>>>>> d77f3b87
		FROM nodes
		` + safeQuery + `
		ORDER BY RANDOM()
<<<<<<< HEAD
		LIMIT ?)`
=======
		LIMIT ?`), args...)

	if err != nil {
		return nil, err
	}
	defer func() { err = errs.Combine(err, rows.Close()) }()

	var nodes []*overlay.SelectedNode
	for rows.Next() {
		var node overlay.SelectedNode
		node.Address = &pb.NodeAddress{Transport: pb.NodeTransport_TCP_TLS_GRPC}

		err = rows.Scan(&node.LastNet, &node.ID, &node.Address.Address, &node.LastIPPort)
		if err != nil {
			return nil, err
		}

		nodes = append(nodes, &node)
	}
>>>>>>> d77f3b87

	return query, args
}

<<<<<<< HEAD
func buildSelectionDistinct(ctx context.Context, excludedNodeNetworks []string, count int, safeQuery string, isNewNodeRequest bool) (query string, args []interface{}) {
	defer mon.Task()(&ctx)(nil)
=======
func (cache *overlaycache) queryNodesDistinct(ctx context.Context, excludedIDs []storj.NodeID, excludedNodeNetworks []string, count int, safeQuery string, distinctIP bool, args ...interface{}) (_ []*overlay.SelectedNode, err error) {
	defer mon.Task()(&ctx)(&err)
>>>>>>> d77f3b87

	isNewNodeFlag := "false"
	if isNewNodeRequest {
		isNewNodeFlag = "true"
	}

	safeExcludeNetworks := ""
	if len(excludedNodeNetworks) > 0 {
		safeExcludeNetworks = ` AND last_net NOT IN (?` + strings.Repeat(", ?", len(excludedNodeNetworks)-1) + `)`
		for _, ip := range excludedNodeNetworks {
			args = append(args, ip)
		}
	}
	args = append(args, count)

	query = `
		(SELECT *
		FROM (
			SELECT DISTINCT ON (last_net) last_net,    -- choose at most 1 node from this network
<<<<<<< HEAD
			id, type, address, last_ip_port, free_disk, total_audit_count,
			audit_success_count, total_uptime_count, uptime_success_count,
			audit_reputation_alpha, audit_reputation_beta, ` + isNewNodeFlag + `
=======
			id, address, last_ip_port
>>>>>>> d77f3b87
			FROM nodes
			` + safeQuery + safeExcludeNetworks + `
			AND last_net <> ''                         -- select nodes with a network set
			ORDER BY last_net, RANDOM()                -- equal chance of choosing any qualified node at this network
		) filteredcandidates
		ORDER BY RANDOM()                                  -- do the actual node selection from filtered pool
		LIMIT ?)`

<<<<<<< HEAD
	return query, args
=======
	var nodes []*overlay.SelectedNode
	for rows.Next() {
		var node overlay.SelectedNode
		node.Address = &pb.NodeAddress{Transport: pb.NodeTransport_TCP_TLS_GRPC}

		err = rows.Scan(&node.LastNet, &node.ID, &node.Address.Address, &node.LastIPPort)
		if err != nil {
			return nil, err
		}

		nodes = append(nodes, &node)
	}

	return nodes, Error.Wrap(rows.Err())
>>>>>>> d77f3b87
}

// Get looks up the node by nodeID
func (cache *overlaycache) Get(ctx context.Context, id storj.NodeID) (_ *overlay.NodeDossier, err error) {
	defer mon.Task()(&ctx)(&err)

	if id.IsZero() {
		return nil, overlay.ErrEmptyNode
	}

	node, err := cache.db.Get_Node_By_Id(ctx, dbx.Node_Id(id.Bytes()))
	if err == sql.ErrNoRows {
		return nil, overlay.ErrNodeNotFound.New("%v", id)
	}
	if err != nil {
		return nil, err
	}

	return convertDBNode(ctx, node)
}

// GetOnlineNodesForGetDelete returns a map of nodes for the supplied nodeIDs
func (cache *overlaycache) GetOnlineNodesForGetDelete(ctx context.Context, nodeIDs []storj.NodeID, onlineWindow time.Duration) (_ map[storj.NodeID]*overlay.SelectedNode, err error) {
	defer mon.Task()(&ctx)(&err)

	var rows *sql.Rows
	rows, err = cache.db.Query(ctx, cache.db.Rebind(`
		SELECT last_net, id, address, last_ip_port
		FROM nodes
		WHERE id = any($1::bytea[])
			AND disqualified IS NULL
			AND last_contact_success > $2
	`), postgresNodeIDList(nodeIDs), time.Now().Add(-onlineWindow))
	if err != nil {
		return nil, err
	}
	defer func() { err = errs.Combine(err, rows.Close()) }()

	nodes := make(map[storj.NodeID]*overlay.SelectedNode)
	for rows.Next() {
		var node overlay.SelectedNode
		node.Address = &pb.NodeAddress{Transport: pb.NodeTransport_TCP_TLS_GRPC}

		err = rows.Scan(&node.LastNet, &node.ID, &node.Address.Address, &node.LastIPPort)
		if err != nil {
			return nil, err
		}
		nodes[node.ID] = &node
	}

	return nodes, Error.Wrap(rows.Err())
}

// KnownOffline filters a set of nodes to offline nodes
func (cache *overlaycache) KnownOffline(ctx context.Context, criteria *overlay.NodeCriteria, nodeIds storj.NodeIDList) (offlineNodes storj.NodeIDList, err error) {
	defer mon.Task()(&ctx)(&err)

	if len(nodeIds) == 0 {
		return nil, Error.New("no ids provided")
	}

	// get offline nodes
	var rows *sql.Rows
	rows, err = cache.db.Query(ctx, cache.db.Rebind(`
		SELECT id FROM nodes
			WHERE id = any($1::bytea[])
			AND last_contact_success < $2
		`), postgresNodeIDList(nodeIds), time.Now().Add(-criteria.OnlineWindow),
	)
	if err != nil {
		return nil, err
	}
	defer func() { err = errs.Combine(err, rows.Close()) }()

	for rows.Next() {
		var id storj.NodeID
		err = rows.Scan(&id)
		if err != nil {
			return nil, err
		}
		offlineNodes = append(offlineNodes, id)
	}
	return offlineNodes, Error.Wrap(rows.Err())
}

// KnownUnreliableOrOffline filters a set of nodes to unreliable or offlines node, independent of new
func (cache *overlaycache) KnownUnreliableOrOffline(ctx context.Context, criteria *overlay.NodeCriteria, nodeIds storj.NodeIDList) (badNodes storj.NodeIDList, err error) {
	defer mon.Task()(&ctx)(&err)

	if len(nodeIds) == 0 {
		return nil, Error.New("no ids provided")
	}

	// get reliable and online nodes
	var rows *sql.Rows
	rows, err = cache.db.Query(ctx, cache.db.Rebind(`
		SELECT id FROM nodes
			WHERE id = any($1::bytea[])
			AND disqualified IS NULL
			AND suspended IS NULL
			AND last_contact_success > $2
		`), postgresNodeIDList(nodeIds), time.Now().Add(-criteria.OnlineWindow),
	)
	if err != nil {
		return nil, err
	}
	defer func() { err = errs.Combine(err, rows.Close()) }()

	goodNodes := make(map[storj.NodeID]struct{}, len(nodeIds))
	for rows.Next() {
		var id storj.NodeID
		err = rows.Scan(&id)
		if err != nil {
			return nil, err
		}
		goodNodes[id] = struct{}{}
	}
	for _, id := range nodeIds {
		if _, ok := goodNodes[id]; !ok {
			badNodes = append(badNodes, id)
		}
	}
	return badNodes, Error.Wrap(rows.Err())
}

// KnownReliable filters a set of nodes to reliable (online and qualified) nodes.
func (cache *overlaycache) KnownReliable(ctx context.Context, onlineWindow time.Duration, nodeIDs storj.NodeIDList) (nodes []*pb.Node, err error) {
	defer mon.Task()(&ctx)(&err)

	if len(nodeIDs) == 0 {
		return nil, Error.New("no ids provided")
	}

	// get online nodes
	rows, err := cache.db.Query(ctx, cache.db.Rebind(`
		SELECT id, last_net, last_ip_port, address, protocol
			FROM nodes
			WHERE id = any($1::bytea[])
			AND disqualified IS NULL
			AND suspended IS NULL
			AND last_contact_success > $2
		`), postgresNodeIDList(nodeIDs), time.Now().Add(-onlineWindow),
	)
	if err != nil {
		return nil, err
	}
	defer func() { err = errs.Combine(err, rows.Close()) }()

	for rows.Next() {
		row := &dbx.Node{}
		err = rows.Scan(&row.Id, &row.LastNet, &row.LastIpPort, &row.Address, &row.Protocol)
		if err != nil {
			return nil, err
		}
		node, err := convertDBNode(ctx, row)
		if err != nil {
			return nil, err
		}
		nodes = append(nodes, &node.Node)
	}
	return nodes, Error.Wrap(rows.Err())
}

// Reliable returns all reliable nodes.
func (cache *overlaycache) Reliable(ctx context.Context, criteria *overlay.NodeCriteria) (nodes storj.NodeIDList, err error) {
	// get reliable and online nodes
	rows, err := cache.db.Query(ctx, cache.db.Rebind(`
		SELECT id FROM nodes
		WHERE disqualified IS NULL
		AND suspended IS NULL
		AND last_contact_success > ?
	`), time.Now().Add(-criteria.OnlineWindow))
	if err != nil {
		return nil, err
	}
	defer func() {
		err = errs.Combine(err, rows.Close())
	}()

	for rows.Next() {
		var id storj.NodeID
		err = rows.Scan(&id)
		if err != nil {
			return nil, err
		}
		nodes = append(nodes, id)
	}
	return nodes, Error.Wrap(rows.Err())
}

// Update updates node address
func (cache *overlaycache) UpdateAddress(ctx context.Context, info *overlay.NodeDossier, defaults overlay.NodeSelectionConfig) (err error) {
	defer mon.Task()(&ctx)(&err)

	if info == nil || info.Id.IsZero() {
		return overlay.ErrEmptyNode
	}

	address := info.Address
	if address == nil {
		address = &pb.NodeAddress{}
	}
	query := `
			INSERT INTO nodes
			(
				id, address, last_net, protocol, type,
				email, wallet, free_disk,
				uptime_success_count, total_uptime_count,
				last_contact_success,
				last_contact_failure,
				audit_reputation_alpha, audit_reputation_beta,
				major, minor, patch, hash, timestamp, release,
				last_ip_port
			)
			VALUES (
				$1, $2, $3, $4, $5,
				'', '', -1,
				0, 0,
				$8::timestamptz,
				'0001-01-01 00:00:00+00'::timestamptz,
				$6, $7,
				0, 0, 0, '', '0001-01-01 00:00:00+00'::timestamptz, false,
				$9
			)
			ON CONFLICT (id)
			DO UPDATE
			SET
				address=$2,
				last_net=$3,
				protocol=$4,
				last_ip_port=$9
			`
	_, err = cache.db.ExecContext(ctx, query,
		// args $1 - $5
		info.Id.Bytes(), address.Address, info.LastNet, int(address.Transport), int(pb.NodeType_INVALID),
		// args $6 - $7
		defaults.AuditReputationAlpha0, defaults.AuditReputationBeta0,
		// args $8
		time.Now(),
		// args $9
		info.LastIPPort,
	)
	return Error.Wrap(err)
}

// BatchUpdateStats updates multiple storagenode's stats in one transaction
func (cache *overlaycache) BatchUpdateStats(ctx context.Context, updateRequests []*overlay.UpdateRequest, batchSize int) (failed storj.NodeIDList, err error) {
	defer mon.Task()(&ctx)(&err)
	if len(updateRequests) == 0 {
		return failed, nil
	}

	// ensure updates happen in-order
	sort.Slice(updateRequests, func(i, k int) bool {
		return updateRequests[i].NodeID.Less(updateRequests[k].NodeID)
	})

	doUpdate := func(updateSlice []*overlay.UpdateRequest) (duf storj.NodeIDList, err error) {
		appendAll := func() {
			for _, ur := range updateRequests {
				duf = append(duf, ur.NodeID)
			}
		}

		doAppendAll := true
		err = cache.db.WithTx(ctx, func(ctx context.Context, tx *dbx.Tx) (err error) {
			var allSQL string
			for _, updateReq := range updateSlice {
				dbNode, err := tx.Get_Node_By_Id(ctx, dbx.Node_Id(updateReq.NodeID.Bytes()))
				if err != nil {
					doAppendAll = false
					return err
				}

				// do not update reputation if node is disqualified
				if dbNode.Disqualified != nil {
					continue
				}

				updateNodeStats := populateUpdateNodeStats(dbNode, updateReq)
				sql := buildUpdateStatement(updateNodeStats)

				allSQL += sql
			}

			if allSQL != "" {
				results, err := tx.Tx.Exec(ctx, allSQL)
				if err != nil {
					return err
				}

				_, err = results.RowsAffected()
				if err != nil {
					return err
				}
			}
			return nil
		})
		if err != nil {
			if doAppendAll {
				appendAll()
			}
			return duf, Error.Wrap(err)
		}
		return duf, nil
	}

	var errlist errs.Group
	length := len(updateRequests)
	for i := 0; i < length; i += batchSize {
		end := i + batchSize
		if end > length {
			end = length
		}

		failedBatch, err := doUpdate(updateRequests[i:end])
		if err != nil && len(failedBatch) > 0 {
			for _, fb := range failedBatch {
				errlist.Add(err)
				failed = append(failed, fb)
			}
		}
	}
	return failed, errlist.Err()
}

// UpdateStats a single storagenode's stats in the db
func (cache *overlaycache) UpdateStats(ctx context.Context, updateReq *overlay.UpdateRequest) (stats *overlay.NodeStats, err error) {
	defer mon.Task()(&ctx)(&err)
	nodeID := updateReq.NodeID

	var dbNode *dbx.Node
	err = cache.db.WithTx(ctx, func(ctx context.Context, tx *dbx.Tx) (err error) {
		dbNode, err = tx.Get_Node_By_Id(ctx, dbx.Node_Id(nodeID.Bytes()))
		if err != nil {
			return err
		}
		// do not update reputation if node is disqualified
		if dbNode.Disqualified != nil {
			return nil
		}

		updateFields := populateUpdateFields(dbNode, updateReq)

		dbNode, err = tx.Update_Node_By_Id(ctx, dbx.Node_Id(nodeID.Bytes()), updateFields)
		if err != nil {
			return err
		}

		// Cleanup containment table too
		_, err = tx.Delete_PendingAudits_By_NodeId(ctx, dbx.PendingAudits_NodeId(nodeID.Bytes()))
		return err
	})
	if err != nil {
		return nil, Error.Wrap(err)
	}

	// TODO: Allegedly tx.Get_Node_By_Id and tx.Update_Node_By_Id should never return a nil value for dbNode,
	// however we've seen from some crashes that it does. We need to track down the cause of these crashes
	// but for now we're adding a nil check to prevent a panic.
	if dbNode == nil {
		return nil, Error.New("unable to get node by ID: %v", nodeID)
	}
	return getNodeStats(dbNode), nil
}

// UpdateNodeInfo updates the following fields for a given node ID:
// wallet, email for node operator, free disk, and version
func (cache *overlaycache) UpdateNodeInfo(ctx context.Context, nodeID storj.NodeID, nodeInfo *pb.InfoResponse) (stats *overlay.NodeDossier, err error) {
	defer mon.Task()(&ctx)(&err)

	var updateFields dbx.Node_Update_Fields
	if nodeInfo != nil {
		if nodeInfo.GetType() != pb.NodeType_INVALID {
			updateFields.Type = dbx.Node_Type(int(nodeInfo.GetType()))
		}
		if nodeInfo.GetOperator() != nil {
			updateFields.Wallet = dbx.Node_Wallet(nodeInfo.GetOperator().GetWallet())
			updateFields.Email = dbx.Node_Email(nodeInfo.GetOperator().GetEmail())
		}
		if nodeInfo.GetCapacity() != nil {
			updateFields.FreeDisk = dbx.Node_FreeDisk(nodeInfo.GetCapacity().GetFreeDisk())
		}
		if nodeInfo.GetVersion() != nil {
			semVer, err := version.NewSemVer(nodeInfo.GetVersion().GetVersion())
			if err != nil {
				return nil, errs.New("unable to convert version to semVer")
			}
			updateFields.Major = dbx.Node_Major(int64(semVer.Major))
			updateFields.Minor = dbx.Node_Minor(int64(semVer.Minor))
			updateFields.Patch = dbx.Node_Patch(int64(semVer.Patch))
			updateFields.Hash = dbx.Node_Hash(nodeInfo.GetVersion().GetCommitHash())
			updateFields.Timestamp = dbx.Node_Timestamp(nodeInfo.GetVersion().Timestamp)
			updateFields.Release = dbx.Node_Release(nodeInfo.GetVersion().GetRelease())
		}
	}

	updatedDBNode, err := cache.db.Update_Node_By_Id(ctx, dbx.Node_Id(nodeID.Bytes()), updateFields)
	if err != nil {
		return nil, Error.Wrap(err)
	}

	return convertDBNode(ctx, updatedDBNode)
}

// UpdateUptime updates a single storagenode's uptime stats in the db
func (cache *overlaycache) UpdateUptime(ctx context.Context, nodeID storj.NodeID, isUp bool) (stats *overlay.NodeStats, err error) {
	defer mon.Task()(&ctx)(&err)

	var dbNode *dbx.Node
	err = cache.db.WithTx(ctx, func(ctx context.Context, tx *dbx.Tx) (err error) {
		dbNode, err = tx.Get_Node_By_Id(ctx, dbx.Node_Id(nodeID.Bytes()))
		if err != nil {
			return err
		}
		// do not update reputation if node is disqualified
		if dbNode.Disqualified != nil {
			return nil
		}

		updateFields := dbx.Node_Update_Fields{}
		totalUptimeCount := dbNode.TotalUptimeCount

		lastContactSuccess := dbNode.LastContactSuccess
		lastContactFailure := dbNode.LastContactFailure
		mon.Meter("uptime_updates").Mark(1)
		if isUp {
			totalUptimeCount++
			updateFields.UptimeSuccessCount = dbx.Node_UptimeSuccessCount(dbNode.UptimeSuccessCount + 1)
			updateFields.LastContactSuccess = dbx.Node_LastContactSuccess(time.Now())

			mon.Meter("uptime_update_successes").Mark(1)
			// we have seen this node in the past 24 hours
			if time.Since(lastContactFailure) > time.Hour*24 {
				mon.Meter("uptime_seen_24h").Mark(1)
			}
			// we have seen this node in the past week
			if time.Since(lastContactFailure) > time.Hour*24*7 {
				mon.Meter("uptime_seen_week").Mark(1)
			}
		} else {
			updateFields.LastContactFailure = dbx.Node_LastContactFailure(time.Now())

			mon.Meter("uptime_update_failures").Mark(1)
			// it's been over 24 hours since we've seen this node
			if time.Since(lastContactSuccess) > time.Hour*24 {
				mon.Meter("uptime_not_seen_24h").Mark(1)
			}
			// it's been over a week since we've seen this node
			if time.Since(lastContactSuccess) > time.Hour*24*7 {
				mon.Meter("uptime_not_seen_week").Mark(1)
			}
		}

		updateFields.TotalUptimeCount = dbx.Node_TotalUptimeCount(totalUptimeCount)
		dbNode, err = tx.Update_Node_By_Id(ctx, dbx.Node_Id(nodeID.Bytes()), updateFields)
		return err
	})
	if err != nil {
		return nil, Error.Wrap(err)
	}

	// TODO: Allegedly tx.Get_Node_By_Id and tx.Update_Node_By_Id should never return a nil value for dbNode,
	// however we've seen from some crashes that it does. We need to track down the cause of these crashes
	// but for now we're adding a nil check to prevent a panic.
	if dbNode == nil {
		return nil, Error.New("unable to get node by ID: %v", nodeID)
	}

	return getNodeStats(dbNode), nil
}

// DisqualifyNode disqualifies a storage node.
func (cache *overlaycache) DisqualifyNode(ctx context.Context, nodeID storj.NodeID) (err error) {
	defer mon.Task()(&ctx)(&err)
	updateFields := dbx.Node_Update_Fields{}
	updateFields.Disqualified = dbx.Node_Disqualified(time.Now().UTC())

	dbNode, err := cache.db.Update_Node_By_Id(ctx, dbx.Node_Id(nodeID.Bytes()), updateFields)
	if err != nil {
		return err
	}
	if dbNode == nil {
		return errs.New("unable to get node by ID: %v", nodeID)
	}
	return nil
}

// SuspendNode suspends a storage node.
func (cache *overlaycache) SuspendNode(ctx context.Context, nodeID storj.NodeID, suspendedAt time.Time) (err error) {
	defer mon.Task()(&ctx)(&err)
	updateFields := dbx.Node_Update_Fields{}
	updateFields.Suspended = dbx.Node_Suspended(suspendedAt.UTC())

	dbNode, err := cache.db.Update_Node_By_Id(ctx, dbx.Node_Id(nodeID.Bytes()), updateFields)
	if err != nil {
		return err
	}
	if dbNode == nil {
		return errs.New("unable to get node by ID: %v", nodeID)
	}
	return nil
}

// UnsuspendNode unsuspends a storage node.
func (cache *overlaycache) UnsuspendNode(ctx context.Context, nodeID storj.NodeID) (err error) {
	defer mon.Task()(&ctx)(&err)
	updateFields := dbx.Node_Update_Fields{}
	updateFields.Suspended = dbx.Node_Suspended_Null()

	dbNode, err := cache.db.Update_Node_By_Id(ctx, dbx.Node_Id(nodeID.Bytes()), updateFields)
	if err != nil {
		return err
	}
	if dbNode == nil {
		return errs.New("unable to get node by ID: %v", nodeID)
	}
	return nil
}

// AllPieceCounts returns a map of node IDs to piece counts from the db.
// NB: a valid, partial piece map can be returned even if node ID parsing error(s) are returned.
func (cache *overlaycache) AllPieceCounts(ctx context.Context) (_ map[storj.NodeID]int, err error) {
	defer mon.Task()(&ctx)(&err)

	// NB: `All_Node_Id_Node_PieceCount_By_PieceCount_Not_Number` selects node
	// ID and piece count from the nodes table where piece count is not zero.
	rows, err := cache.db.All_Node_Id_Node_PieceCount_By_PieceCount_Not_Number(ctx)
	if err != nil {
		return nil, Error.Wrap(err)
	}

	pieceCounts := make(map[storj.NodeID]int)
	nodeIDErrs := errs.Group{}
	for _, row := range rows {
		nodeID, err := storj.NodeIDFromBytes(row.Id)
		if err != nil {
			nodeIDErrs.Add(err)
			continue
		}
		pieceCounts[nodeID] = int(row.PieceCount)
	}

	return pieceCounts, nodeIDErrs.Err()
}

func (cache *overlaycache) UpdatePieceCounts(ctx context.Context, pieceCounts map[storj.NodeID]int) (err error) {
	defer mon.Task()(&ctx)(&err)
	if len(pieceCounts) == 0 {
		return nil
	}

	// TODO: pass in the apprioriate struct to database, rather than constructing it here
	type NodeCount struct {
		ID    storj.NodeID
		Count int64
	}
	var counts []NodeCount

	for nodeid, count := range pieceCounts {
		counts = append(counts, NodeCount{
			ID:    nodeid,
			Count: int64(count),
		})
	}
	sort.Slice(counts, func(i, k int) bool {
		return counts[i].ID.Less(counts[k].ID)
	})

	var nodeIDs []storj.NodeID
	var countNumbers []int64
	for _, count := range counts {
		nodeIDs = append(nodeIDs, count.ID)
		countNumbers = append(countNumbers, count.Count)
	}

	_, err = cache.db.ExecContext(ctx, `
		UPDATE nodes
			SET piece_count = update.count
		FROM (
			SELECT unnest($1::bytea[]) as id, unnest($2::bigint[]) as count
		) as update
		WHERE nodes.id = update.id
	`, postgresNodeIDList(nodeIDs), pq.Array(countNumbers))

	return Error.Wrap(err)
}

// GetExitingNodes returns nodes who have initiated a graceful exit and is not disqualified, but have not completed it.
func (cache *overlaycache) GetExitingNodes(ctx context.Context) (exitingNodes []*overlay.ExitStatus, err error) {
	defer mon.Task()(&ctx)(&err)

	rows, err := cache.db.Query(ctx, cache.db.Rebind(`
		SELECT id, exit_initiated_at, exit_loop_completed_at, exit_finished_at, exit_success FROM nodes
		WHERE exit_initiated_at IS NOT NULL
		AND exit_finished_at IS NULL
		AND disqualified is NULL
	`))
	if err != nil {
		return nil, err
	}
	defer func() { err = errs.Combine(err, rows.Close()) }()

	for rows.Next() {
		var exitingNodeStatus overlay.ExitStatus
		err = rows.Scan(&exitingNodeStatus.NodeID, &exitingNodeStatus.ExitInitiatedAt, &exitingNodeStatus.ExitLoopCompletedAt, &exitingNodeStatus.ExitFinishedAt, &exitingNodeStatus.ExitSuccess)
		if err != nil {
			return nil, err
		}
		exitingNodes = append(exitingNodes, &exitingNodeStatus)
	}
	return exitingNodes, Error.Wrap(rows.Err())
}

// GetExitStatus returns a node's graceful exit status.
func (cache *overlaycache) GetExitStatus(ctx context.Context, nodeID storj.NodeID) (_ *overlay.ExitStatus, err error) {
	defer mon.Task()(&ctx)(&err)

	rows, err := cache.db.Query(ctx, cache.db.Rebind(`
		SELECT id, exit_initiated_at, exit_loop_completed_at, exit_finished_at, exit_success
		FROM nodes
		WHERE id = ?
	`), nodeID)
	if err != nil {
		return nil, Error.Wrap(err)
	}
	defer func() { err = errs.Combine(err, rows.Close()) }()

	exitStatus := &overlay.ExitStatus{}
	if rows.Next() {
		err = rows.Scan(&exitStatus.NodeID, &exitStatus.ExitInitiatedAt, &exitStatus.ExitLoopCompletedAt, &exitStatus.ExitFinishedAt, &exitStatus.ExitSuccess)
		if err != nil {
			return nil, err
		}
	}

	return exitStatus, Error.Wrap(rows.Err())
}

// GetGracefulExitCompletedByTimeFrame returns nodes who have completed graceful exit within a time window (time window is around graceful exit completion).
func (cache *overlaycache) GetGracefulExitCompletedByTimeFrame(ctx context.Context, begin, end time.Time) (exitedNodes storj.NodeIDList, err error) {
	defer mon.Task()(&ctx)(&err)

	rows, err := cache.db.Query(ctx, cache.db.Rebind(`
		SELECT id FROM nodes
		WHERE exit_initiated_at IS NOT NULL
		AND exit_finished_at IS NOT NULL
		AND exit_finished_at >= ?
		AND exit_finished_at < ?
	`), begin, end)
	if err != nil {
		return nil, err
	}
	defer func() {
		err = errs.Combine(err, rows.Close())
	}()

	for rows.Next() {
		var id storj.NodeID
		err = rows.Scan(&id)
		if err != nil {
			return nil, err
		}
		exitedNodes = append(exitedNodes, id)
	}
	return exitedNodes, Error.Wrap(rows.Err())
}

// GetGracefulExitIncompleteByTimeFrame returns nodes who have initiated, but not completed graceful exit within a time window (time window is around graceful exit initiation).
func (cache *overlaycache) GetGracefulExitIncompleteByTimeFrame(ctx context.Context, begin, end time.Time) (exitingNodes storj.NodeIDList, err error) {
	defer mon.Task()(&ctx)(&err)

	rows, err := cache.db.Query(ctx, cache.db.Rebind(`
		SELECT id FROM nodes
		WHERE exit_initiated_at IS NOT NULL
		AND exit_finished_at IS NULL
		AND exit_initiated_at >= ?
		AND exit_initiated_at < ?
	`), begin, end)
	if err != nil {
		return nil, err
	}
	defer func() {
		err = errs.Combine(err, rows.Close())
	}()

	// TODO return more than just ID
	for rows.Next() {
		var id storj.NodeID
		err = rows.Scan(&id)
		if err != nil {
			return nil, err
		}
		exitingNodes = append(exitingNodes, id)
	}
	return exitingNodes, Error.Wrap(rows.Err())
}

// UpdateExitStatus is used to update a node's graceful exit status.
func (cache *overlaycache) UpdateExitStatus(ctx context.Context, request *overlay.ExitStatusRequest) (_ *overlay.NodeDossier, err error) {
	defer mon.Task()(&ctx)(&err)

	nodeID := request.NodeID

	updateFields := populateExitStatusFields(request)

	dbNode, err := cache.db.Update_Node_By_Id(ctx, dbx.Node_Id(nodeID.Bytes()), updateFields)
	if err != nil {
		return nil, Error.Wrap(err)
	}

	if dbNode == nil {
		return nil, Error.Wrap(errs.New("unable to get node by ID: %v", nodeID))
	}

	return convertDBNode(ctx, dbNode)
}

// GetSuccesfulNodesNotCheckedInSince returns all nodes that last check-in was successful, but haven't checked-in within a given duration.
func (cache *overlaycache) GetSuccesfulNodesNotCheckedInSince(ctx context.Context, duration time.Duration) (nodeLastContacts []overlay.NodeLastContact, err error) {
	// get successful nodes that have not checked-in with the hour
	defer mon.Task()(&ctx)(&err)

	dbxNodes, err := cache.db.DB.All_Node_Id_Node_Address_Node_LastIpPort_Node_LastContactSuccess_Node_LastContactFailure_By_LastContactSuccess_Less_And_LastContactSuccess_Greater_LastContactFailure_And_Disqualified_Is_Null_OrderBy_Asc_LastContactSuccess(
		ctx, dbx.Node_LastContactSuccess(time.Now().UTC().Add(-duration)))
	if err != nil {
		return nil, Error.Wrap(err)
	}

	for _, node := range dbxNodes {
		nodeID, err := storj.NodeIDFromBytes(node.Id)
		if err != nil {
			return nil, err
		}

		nodeLastContact := overlay.NodeLastContact{
			ID:                 nodeID,
			Address:            node.Address,
			LastContactSuccess: node.LastContactSuccess.UTC(),
			LastContactFailure: node.LastContactFailure.UTC(),
		}
		if node.LastIpPort != nil {
			nodeLastContact.LastIPPort = *node.LastIpPort
		}

		nodeLastContacts = append(nodeLastContacts, nodeLastContact)
	}

	return nodeLastContacts, nil
}

func populateExitStatusFields(req *overlay.ExitStatusRequest) dbx.Node_Update_Fields {
	dbxUpdateFields := dbx.Node_Update_Fields{}

	if !req.ExitInitiatedAt.IsZero() {
		dbxUpdateFields.ExitInitiatedAt = dbx.Node_ExitInitiatedAt(req.ExitInitiatedAt)
	}
	if !req.ExitLoopCompletedAt.IsZero() {
		dbxUpdateFields.ExitLoopCompletedAt = dbx.Node_ExitLoopCompletedAt(req.ExitLoopCompletedAt)
	}
	if !req.ExitFinishedAt.IsZero() {
		dbxUpdateFields.ExitFinishedAt = dbx.Node_ExitFinishedAt(req.ExitFinishedAt)
	}
	dbxUpdateFields.ExitSuccess = dbx.Node_ExitSuccess(req.ExitSuccess)

	return dbxUpdateFields
}

// GetOfflineNodesLimited returns a list of the first N offline nodes ordered by least recently contacted.
func (cache *overlaycache) GetOfflineNodesLimited(ctx context.Context, limit int) (nodeLastContacts []overlay.NodeLastContact, err error) {
	defer mon.Task()(&ctx)(&err)

	dbxNodes, err := cache.db.DB.Limited_Node_Id_Node_Address_Node_LastIpPort_Node_LastContactSuccess_Node_LastContactFailure_By_LastContactSuccess_Less_LastContactFailure_And_Disqualified_Is_Null_OrderBy_Asc_LastContactFailure(
		ctx, limit, 0)
	if err != nil {
		return nil, Error.Wrap(err)
	}
	for _, node := range dbxNodes {
		nodeID, err := storj.NodeIDFromBytes(node.Id)
		if err != nil {
			return nil, err
		}

		nodeLastContact := overlay.NodeLastContact{
			ID:                 nodeID,
			Address:            node.Address,
			LastContactSuccess: node.LastContactSuccess.UTC(),
			LastContactFailure: node.LastContactFailure.UTC(),
		}
		if node.LastIpPort != nil {
			nodeLastContact.LastIPPort = *node.LastIpPort
		}

		nodeLastContacts = append(nodeLastContacts, nodeLastContact)
	}

	return nodeLastContacts, nil
}

func convertDBNode(ctx context.Context, info *dbx.Node) (_ *overlay.NodeDossier, err error) {
	defer mon.Task()(&ctx)(&err)
	if info == nil {
		return nil, Error.New("missing info")
	}

	id, err := storj.NodeIDFromBytes(info.Id)
	if err != nil {
		return nil, err
	}
	ver, err := version.NewSemVer(fmt.Sprintf("%d.%d.%d", info.Major, info.Minor, info.Patch))
	if err != nil {
		return nil, err
	}

	exitStatus := overlay.ExitStatus{NodeID: id}
	exitStatus.ExitInitiatedAt = info.ExitInitiatedAt
	exitStatus.ExitLoopCompletedAt = info.ExitLoopCompletedAt
	exitStatus.ExitFinishedAt = info.ExitFinishedAt

	node := &overlay.NodeDossier{
		Node: pb.Node{
			Id: id,
			Address: &pb.NodeAddress{
				Address:   info.Address,
				Transport: pb.NodeTransport(info.Protocol),
			},
		},
		Type: pb.NodeType(info.Type),
		Operator: pb.NodeOperator{
			Email:  info.Email,
			Wallet: info.Wallet,
		},
		Capacity: pb.NodeCapacity{
			FreeDisk: info.FreeDisk,
		},
		Reputation: *getNodeStats(info),
		Version: pb.NodeVersion{
			Version:    ver.String(),
			CommitHash: info.Hash,
			Timestamp:  info.Timestamp,
			Release:    info.Release,
		},
		Contained:    info.Contained,
		Disqualified: info.Disqualified,
		Suspended:    info.Suspended,
		PieceCount:   info.PieceCount,
		ExitStatus:   exitStatus,
		CreatedAt:    info.CreatedAt,
		LastNet:      info.LastNet,
	}
	if info.LastIpPort != nil {
		node.LastIPPort = *info.LastIpPort
	}

	return node, nil
}

func getNodeStats(dbNode *dbx.Node) *overlay.NodeStats {
	nodeStats := &overlay.NodeStats{
		Latency90:                   dbNode.Latency90,
		AuditCount:                  dbNode.TotalAuditCount,
		AuditSuccessCount:           dbNode.AuditSuccessCount,
		UptimeCount:                 dbNode.TotalUptimeCount,
		UptimeSuccessCount:          dbNode.UptimeSuccessCount,
		LastContactSuccess:          dbNode.LastContactSuccess,
		LastContactFailure:          dbNode.LastContactFailure,
		AuditReputationAlpha:        dbNode.AuditReputationAlpha,
		AuditReputationBeta:         dbNode.AuditReputationBeta,
		Disqualified:                dbNode.Disqualified,
		UnknownAuditReputationAlpha: dbNode.UnknownAuditReputationAlpha,
		UnknownAuditReputationBeta:  dbNode.UnknownAuditReputationBeta,
		Suspended:                   dbNode.Suspended,
	}
	return nodeStats
}

// updateReputation uses the Beta distribution model to determine a node's reputation.
// lambda is the "forgetting factor" which determines how much past info is kept when determining current reputation score.
// w is the normalization weight that affects how severely new updates affect the current reputation distribution.
func updateReputation(isSuccess bool, alpha, beta, lambda, w float64, totalCount int64) (newAlpha, newBeta float64, updatedCount int64) {
	// v is a single feedback value that allows us to update both alpha and beta
	var v float64 = -1
	if isSuccess {
		v = 1
	}
	newAlpha = lambda*alpha + w*(1+v)/2
	newBeta = lambda*beta + w*(1-v)/2
	return newAlpha, newBeta, totalCount + 1
}

func buildUpdateStatement(update updateNodeStats) string {
	if update.NodeID.IsZero() {
		return ""
	}
	atLeastOne := false
	sql := "UPDATE nodes SET "
	if update.TotalAuditCount.set {
		atLeastOne = true
		sql += fmt.Sprintf("total_audit_count = %v", update.TotalAuditCount.value)
	}
	if update.TotalUptimeCount.set {
		if atLeastOne {
			sql += ","
		}
		atLeastOne = true
		sql += fmt.Sprintf("total_uptime_count = %v", update.TotalUptimeCount.value)
	}
	if update.AuditReputationAlpha.set {
		if atLeastOne {
			sql += ","
		}
		atLeastOne = true
		sql += fmt.Sprintf("audit_reputation_alpha = %v", update.AuditReputationAlpha.value)
	}
	if update.AuditReputationBeta.set {
		if atLeastOne {
			sql += ","
		}
		atLeastOne = true
		sql += fmt.Sprintf("audit_reputation_beta = %v", update.AuditReputationBeta.value)
	}
	if update.Disqualified.set {
		if atLeastOne {
			sql += ","
		}
		atLeastOne = true
		sql += fmt.Sprintf("disqualified = '%v'", update.Disqualified.value.Format(time.RFC3339Nano))
	}
	if update.Suspended.set {
		if atLeastOne {
			sql += ","
		}
		atLeastOne = true
		if update.Suspended.isNil {
			sql += fmt.Sprintf("suspended = NULL")
		} else {
			sql += fmt.Sprintf("suspended = '%v'", update.Suspended.value.Format(time.RFC3339Nano))
		}
	}
	if update.UptimeSuccessCount.set {
		if atLeastOne {
			sql += ","
		}
		atLeastOne = true
		sql += fmt.Sprintf("uptime_success_count = %v", update.UptimeSuccessCount.value)
	}
	if update.LastContactSuccess.set {
		if atLeastOne {
			sql += ","
		}
		atLeastOne = true
		sql += fmt.Sprintf("last_contact_success = '%v'", update.LastContactSuccess.value.Format(time.RFC3339Nano))
	}
	if update.LastContactFailure.set {
		if atLeastOne {
			sql += ","
		}
		atLeastOne = true
		sql += fmt.Sprintf("last_contact_failure = '%v'", update.LastContactFailure.value.Format(time.RFC3339Nano))
	}
	if update.AuditSuccessCount.set {
		if atLeastOne {
			sql += ","
		}
		atLeastOne = true
		sql += fmt.Sprintf("audit_success_count = %v", update.AuditSuccessCount.value)
	}
	if update.Contained.set {
		if atLeastOne {
			sql += ","
		}

		atLeastOne = true
		sql += fmt.Sprintf("contained = %v", update.Contained.value)
	}
	if !atLeastOne {
		return ""
	}
	hexNodeID := hex.EncodeToString(update.NodeID.Bytes())

	sql += fmt.Sprintf(" WHERE nodes.id = decode('%v', 'hex');\n", hexNodeID)
	sql += fmt.Sprintf("DELETE FROM pending_audits WHERE pending_audits.node_id = decode('%v', 'hex');\n", hexNodeID)

	return sql
}

type int64Field struct {
	set   bool
	value int64
}

type float64Field struct {
	set   bool
	value float64
}

type boolField struct {
	set   bool
	value bool
}

type timeField struct {
	set   bool
	isNil bool
	value time.Time
}

type updateNodeStats struct {
	NodeID                      storj.NodeID
	TotalAuditCount             int64Field
	TotalUptimeCount            int64Field
	AuditReputationAlpha        float64Field
	AuditReputationBeta         float64Field
	Disqualified                timeField
	UnknownAuditReputationAlpha float64Field
	UnknownAuditReputationBeta  float64Field
	Suspended                   timeField
	UptimeSuccessCount          int64Field
	LastContactSuccess          timeField
	LastContactFailure          timeField
	AuditSuccessCount           int64Field
	Contained                   boolField
}

func populateUpdateNodeStats(dbNode *dbx.Node, updateReq *overlay.UpdateRequest) updateNodeStats {
	// there are three audit outcomes: success, failure, and unknown
	// if a node fails enough audits, it gets disqualified
	// if a node gets enough "unknown" audits, it gets put into suspension
	// if a node gets enough successful audits, and is in suspension, it gets removed from suspension

	auditAlpha := dbNode.AuditReputationAlpha
	auditBeta := dbNode.AuditReputationBeta
	unknownAuditAlpha := dbNode.UnknownAuditReputationAlpha
	unknownAuditBeta := dbNode.UnknownAuditReputationBeta
	totalAuditCount := dbNode.TotalAuditCount

	var updatedTotalAuditCount int64

	switch updateReq.AuditOutcome {
	case overlay.AuditSuccess:
		// for a successful audit, increase reputation for normal *and* unknown audits
		auditAlpha, auditBeta, updatedTotalAuditCount = updateReputation(
			true,
			auditAlpha,
			auditBeta,
			updateReq.AuditLambda,
			updateReq.AuditWeight,
			totalAuditCount,
		)
		// we will use updatedTotalAuditCount from the updateReputation call above
		unknownAuditAlpha, unknownAuditBeta, _ = updateReputation(
			true,
			unknownAuditAlpha,
			unknownAuditBeta,
			updateReq.AuditLambda,
			updateReq.AuditWeight,
			totalAuditCount,
		)
	case overlay.AuditFailure:
		// for audit failure, only update normal alpha/beta
		auditAlpha, auditBeta, updatedTotalAuditCount = updateReputation(
			false,
			auditAlpha,
			auditBeta,
			updateReq.AuditLambda,
			updateReq.AuditWeight,
			totalAuditCount,
		)
	case overlay.AuditUnknown:
		// for audit unknown, only update unknown alpha/beta
		unknownAuditAlpha, unknownAuditBeta, updatedTotalAuditCount = updateReputation(
			false,
			unknownAuditAlpha,
			unknownAuditBeta,
			updateReq.AuditLambda,
			updateReq.AuditWeight,
			totalAuditCount,
		)

	}
	mon.FloatVal("audit_reputation_alpha").Observe(auditAlpha)                //locked
	mon.FloatVal("audit_reputation_beta").Observe(auditBeta)                  //locked
	mon.FloatVal("unknown_audit_reputation_alpha").Observe(unknownAuditAlpha) //locked
	mon.FloatVal("unknown_audit_reputation_beta").Observe(unknownAuditBeta)   //locked

	totalUptimeCount := dbNode.TotalUptimeCount
	if updateReq.IsUp {
		totalUptimeCount++
	}

	updateFields := updateNodeStats{
		NodeID:                      updateReq.NodeID,
		TotalAuditCount:             int64Field{set: true, value: updatedTotalAuditCount},
		TotalUptimeCount:            int64Field{set: true, value: totalUptimeCount},
		AuditReputationAlpha:        float64Field{set: true, value: auditAlpha},
		AuditReputationBeta:         float64Field{set: true, value: auditBeta},
		UnknownAuditReputationAlpha: float64Field{set: true, value: unknownAuditAlpha},
		UnknownAuditReputationBeta:  float64Field{set: true, value: unknownAuditBeta},
	}

	auditRep := auditAlpha / (auditAlpha + auditBeta)
	if auditRep <= updateReq.AuditDQ {
		updateFields.Disqualified = timeField{set: true, value: time.Now().UTC()}
	}

	// if unknown audit rep goes below threshold, suspend node. Otherwise unsuspend node.
	unknownAuditRep := unknownAuditAlpha / (unknownAuditAlpha + unknownAuditBeta)
	if unknownAuditRep <= updateReq.AuditDQ {
		updateFields.Suspended = timeField{set: true, value: time.Now().UTC()}
	} else {
		updateFields.Suspended = timeField{set: true, isNil: true}
	}

	// TODO if node has been suspended for longer than threshold, and audit outcome is failure or unknown, disqualify node.

	if updateReq.IsUp {
		updateFields.UptimeSuccessCount = int64Field{set: true, value: dbNode.UptimeSuccessCount + 1}
		updateFields.LastContactSuccess = timeField{set: true, value: time.Now()}
	} else {
		updateFields.LastContactFailure = timeField{set: true, value: time.Now()}
	}

	if updateReq.AuditOutcome == overlay.AuditSuccess {
		updateFields.AuditSuccessCount = int64Field{set: true, value: dbNode.AuditSuccessCount + 1}
	}

	// Updating node stats always exits it from containment mode
	updateFields.Contained = boolField{set: true, value: false}

	return updateFields
}

func populateUpdateFields(dbNode *dbx.Node, updateReq *overlay.UpdateRequest) dbx.Node_Update_Fields {

	update := populateUpdateNodeStats(dbNode, updateReq)
	updateFields := dbx.Node_Update_Fields{}
	if update.TotalAuditCount.set {
		updateFields.TotalAuditCount = dbx.Node_TotalAuditCount(update.TotalAuditCount.value)
	}
	if update.TotalUptimeCount.set {
		updateFields.TotalUptimeCount = dbx.Node_TotalUptimeCount(update.TotalUptimeCount.value)
	}
	if update.AuditReputationAlpha.set {
		updateFields.AuditReputationAlpha = dbx.Node_AuditReputationAlpha(update.AuditReputationAlpha.value)
	}
	if update.AuditReputationBeta.set {
		updateFields.AuditReputationBeta = dbx.Node_AuditReputationBeta(update.AuditReputationBeta.value)
	}
	if update.Disqualified.set {
		updateFields.Disqualified = dbx.Node_Disqualified(update.Disqualified.value)
	}
	if update.UnknownAuditReputationAlpha.set {
		updateFields.UnknownAuditReputationAlpha = dbx.Node_UnknownAuditReputationAlpha(update.UnknownAuditReputationAlpha.value)
	}
	if update.UnknownAuditReputationBeta.set {
		updateFields.UnknownAuditReputationBeta = dbx.Node_UnknownAuditReputationBeta(update.UnknownAuditReputationBeta.value)
	}
	if update.Suspended.set {
		if update.Suspended.isNil {
			updateFields.Suspended = dbx.Node_Suspended_Null()
		} else {
			updateFields.Suspended = dbx.Node_Suspended(update.Suspended.value)
		}
	}
	if update.UptimeSuccessCount.set {
		updateFields.UptimeSuccessCount = dbx.Node_UptimeSuccessCount(update.UptimeSuccessCount.value)
	}
	if update.LastContactSuccess.set {
		updateFields.LastContactSuccess = dbx.Node_LastContactSuccess(update.LastContactSuccess.value)
	}
	if update.LastContactFailure.set {
		updateFields.LastContactFailure = dbx.Node_LastContactFailure(update.LastContactFailure.value)
	}
	if update.AuditSuccessCount.set {
		updateFields.AuditSuccessCount = dbx.Node_AuditSuccessCount(update.AuditSuccessCount.value)
	}
	if update.Contained.set {
		updateFields.Contained = dbx.Node_Contained(update.Contained.value)
	}
	if updateReq.AuditOutcome == overlay.AuditSuccess {
		updateFields.AuditSuccessCount = dbx.Node_AuditSuccessCount(dbNode.AuditSuccessCount + 1)
	}

	return updateFields
}

// UpdateCheckIn updates a single storagenode with info from when the the node last checked in.
func (cache *overlaycache) UpdateCheckIn(ctx context.Context, node overlay.NodeCheckInInfo, timestamp time.Time, config overlay.NodeSelectionConfig) (err error) {
	defer mon.Task()(&ctx)(&err)

	if node.Address.GetAddress() == "" {
		return Error.New("error UpdateCheckIn: missing the storage node address")
	}

	semVer, err := version.NewSemVer(node.Version.GetVersion())
	if err != nil {
		return Error.New("unable to convert version to semVer")
	}

	query := `
			INSERT INTO nodes
			(
				id, address, last_net, protocol, type,
				email, wallet, free_disk,
				uptime_success_count, total_uptime_count,
				last_contact_success,
				last_contact_failure,
				audit_reputation_alpha, audit_reputation_beta,
				unknown_audit_reputation_alpha, unknown_audit_reputation_beta,
				major, minor, patch, hash, timestamp, release,
				last_ip_port
			)
			VALUES (
				$1, $2, $3, $4, $5,
				$6, $7, $8,
				$9::bool::int, 1,
				CASE WHEN $9::bool IS TRUE THEN $18::timestamptz
					ELSE '0001-01-01 00:00:00+00'::timestamptz
				END,
				CASE WHEN $9::bool IS FALSE THEN $18::timestamptz
					ELSE '0001-01-01 00:00:00+00'::timestamptz
				END,
				$10, $11,
				$10, $11,
				$12, $13, $14, $15, $16, $17,
				$19
			)
			ON CONFLICT (id)
			DO UPDATE
			SET
				address=$2,
				last_net=$3,
				protocol=$4,
				email=$6,
				wallet=$7,
				free_disk=$8,
				major=$12, minor=$13, patch=$14, hash=$15, timestamp=$16, release=$17,
				total_uptime_count=nodes.total_uptime_count+1,
				uptime_success_count = nodes.uptime_success_count + $9::bool::int,
				last_contact_success = CASE WHEN $9::bool IS TRUE
					THEN $18::timestamptz
					ELSE nodes.last_contact_success
				END,
				last_contact_failure = CASE WHEN $9::bool IS FALSE
					THEN $18::timestamptz
					ELSE nodes.last_contact_failure
				END,
				last_ip_port=$19;
			`
	_, err = cache.db.ExecContext(ctx, query,
		// args $1 - $5
		node.NodeID.Bytes(), node.Address.GetAddress(), node.LastNet, node.Address.GetTransport(), int(pb.NodeType_STORAGE),
		// args $6 - $8
		node.Operator.GetEmail(), node.Operator.GetWallet(), node.Capacity.GetFreeDisk(),
		// args $9
		node.IsUp,
		// args $10 - $11
		config.AuditReputationAlpha0, config.AuditReputationBeta0,
		// args $12 - $17
		semVer.Major, semVer.Minor, semVer.Patch, node.Version.GetCommitHash(), node.Version.Timestamp, node.Version.GetRelease(),
		// args $18
		timestamp,
		// args $19
		node.LastIPPort,
	)
	if err != nil {
		return Error.Wrap(err)
	}

	return nil
}<|MERGE_RESOLUTION|>--- conflicted
+++ resolved
@@ -33,11 +33,7 @@
 	db *satelliteDB
 }
 
-<<<<<<< HEAD
-func (cache *overlaycache) SelectStorageNodes(ctx context.Context, reputableNodeCount, newNodeCount int, criteria *overlay.NodeCriteria) (nodes []*overlay.NodeDossier, err error) {
-=======
-func (cache *overlaycache) SelectStorageNodes(ctx context.Context, count int, criteria *overlay.NodeCriteria) (nodes []*overlay.SelectedNode, err error) {
->>>>>>> d77f3b87
+func (cache *overlaycache) SelectStorageNodes(ctx context.Context, reputableNodeCount, newNodeCount int, criteria *overlay.NodeCriteria) (nodes []*overlay.SelectedNode, err error) {
 	defer mon.Task()(&ctx)(&err)
 
 	if newNodeCount == 0 && reputableNodeCount == 0 {
@@ -75,23 +71,15 @@
 		}
 		defer func() { err = errs.Combine(err, rows.Close()) }()
 
-		var nodes []*overlay.NodeDossier
+		var nodes []*overlay.SelectedNode
 		for rows.Next() {
-			dbNode := &dbx.Node{}
-			err = rows.Scan(&dbNode.Id, &dbNode.Type, &dbNode.Address, &dbNode.LastNet, &dbNode.LastIpPort,
-				&dbNode.FreeDisk, &dbNode.TotalAuditCount, &dbNode.AuditSuccessCount,
-				&dbNode.TotalUptimeCount, &dbNode.UptimeSuccessCount, &dbNode.Disqualified, &dbNode.Suspended,
-				&dbNode.AuditReputationAlpha, &dbNode.AuditReputationBeta,
-			)
+			var node overlay.SelectedNode
+			node.Address = &pb.NodeAddress{Transport: pb.NodeTransport_TCP_TLS_GRPC}
+			err = rows.Scan(&node.LastNet, &node.ID, &node.Address.Address, &node.LastIPPort)
 			if err != nil {
 				return nil, err
 			}
-
-			dossier, err := convertDBNode(ctx, dbNode)
-			if err != nil {
-				return nil, err
-			}
-			nodes = append(nodes, dossier)
+			nodes = append(nodes, &node)
 		}
 		return nodes, nil
 	}
@@ -123,31 +111,24 @@
 		}
 		defer func() { err = errs.Combine(err, rows.Close()) }()
 
-		var moreNodes []*overlay.NodeDossier
+		var moreNodes []*overlay.SelectedNode
 		for rows.Next() {
 			var isNew bool
-			dbNode := &dbx.Node{}
-			err = rows.Scan(&dbNode.LastNet,
-				&dbNode.Id, &dbNode.Type, &dbNode.Address, &dbNode.LastIpPort, &dbNode.FreeDisk, &dbNode.TotalAuditCount,
-				&dbNode.AuditSuccessCount, &dbNode.TotalUptimeCount, &dbNode.UptimeSuccessCount,
-				&dbNode.AuditReputationAlpha, &dbNode.AuditReputationBeta, &isNew,
-			)
+			var node overlay.SelectedNode
+			node.Address = &pb.NodeAddress{Transport: pb.NodeTransport_TCP_TLS_GRPC}
+			err = rows.Scan(&node.LastNet, &node.ID, &node.Address.Address, &node.LastIPPort)
 			if err != nil {
 				return nil, err
 			}
 			// checking for last net collision among reputable and new nodes since we can't check within the query
-			if _, ok := receivedNodeNetworks[dbNode.LastNet]; ok {
+			if _, ok := receivedNodeNetworks[node.LastNet]; ok {
 				continue
 			}
 			if isNew {
 				receivedNewNodeCount++
-				receivedNodeNetworks[dbNode.LastNet] = struct{}{}
+				receivedNodeNetworks[node.LastNet] = struct{}{}
 			}
-			dossier, err := convertDBNode(ctx, dbNode)
-			if err != nil {
-				return nil, err
-			}
-			moreNodes = append(moreNodes, dossier)
+			moreNodes = append(moreNodes, &node)
 		}
 		for _, n := range moreNodes {
 			nodes = append(nodes, n)
@@ -161,12 +142,7 @@
 	return nodes, nil
 }
 
-<<<<<<< HEAD
 func buildConditions(ctx context.Context, criteria *overlay.NodeCriteria, isNewNodeQuery bool) (query string, args []interface{}, err error) {
-=======
-func (cache *overlaycache) SelectNewStorageNodes(ctx context.Context, count int, criteria *overlay.NodeCriteria) (nodes []*overlay.SelectedNode, err error) {
-	defer mon.Task()(&ctx)(&err)
->>>>>>> d77f3b87
 
 	nodeType := int(pb.NodeType_STORAGE)
 
@@ -204,34 +180,11 @@
 		args = append(args, v.Major, v.Major, v.Minor, v.Minor, v.Patch)
 	}
 
-<<<<<<< HEAD
 	safeExcludeNodes := ""
 	if len(criteria.ExcludedIDs) > 0 {
 		safeExcludeNodes = ` AND id NOT IN (?` + strings.Repeat(", ?", len(criteria.ExcludedIDs)-1) + `)`
 		for _, id := range criteria.ExcludedIDs {
 			args = append(args, id.Bytes())
-=======
-	if !criteria.DistinctIP {
-		nodes, err = cache.queryNodes(ctx, criteria.ExcludedIDs, count, safeQuery, args...)
-		if err != nil {
-			return nil, err
-		}
-		return nodes, nil
-	}
-
-	for i := 0; i < 3; i++ {
-		moreNodes, err := cache.queryNodesDistinct(ctx, criteria.ExcludedIDs, criteria.ExcludedNetworks, count-len(nodes), safeQuery, criteria.DistinctIP, args...)
-		if err != nil {
-			return nil, err
-		}
-		for _, n := range moreNodes {
-			nodes = append(nodes, n)
-			criteria.ExcludedIDs = append(criteria.ExcludedIDs, n.ID)
-			criteria.ExcludedNetworks = append(criteria.ExcludedNetworks, n.LastNet)
-		}
-		if len(nodes) == count {
-			break
->>>>>>> d77f3b87
 		}
 	}
 	safeNodeQuery += safeExcludeNodes
@@ -265,75 +218,22 @@
 	return nodeNets, Error.Wrap(rows.Err())
 }
 
-<<<<<<< HEAD
 func buildSelection(ctx context.Context, count int, safeQuery string) (query string, args []interface{}) {
 	defer mon.Task()(&ctx)(nil)
 
 	args = append(args, count)
 
-	query = `(SELECT id, type, address, last_net, last_ip_port,
-		free_disk, total_audit_count, audit_success_count,
-		total_uptime_count, uptime_success_count, disqualified, suspended,
-		audit_reputation_alpha, audit_reputation_beta
-=======
-func (cache *overlaycache) queryNodes(ctx context.Context, excludedNodes []storj.NodeID, count int, safeQuery string, args ...interface{}) (_ []*overlay.SelectedNode, err error) {
-	defer mon.Task()(&ctx)(&err)
-
-	if count == 0 {
-		return nil, nil
-	}
-
-	safeExcludeNodes := ""
-	if len(excludedNodes) > 0 {
-		safeExcludeNodes = ` AND id NOT IN (?` + strings.Repeat(", ?", len(excludedNodes)-1) + `)`
-		for _, id := range excludedNodes {
-			args = append(args, id.Bytes())
-		}
-	}
-
-	args = append(args, count)
-
-	var rows *sql.Rows
-	rows, err = cache.db.Query(ctx, cache.db.Rebind(`
-		SELECT last_net, id, address, last_ip_port
->>>>>>> d77f3b87
+	query = `(SELECT last_net, id, address, last_ip_port
 		FROM nodes
 		` + safeQuery + `
 		ORDER BY RANDOM()
-<<<<<<< HEAD
 		LIMIT ?)`
-=======
-		LIMIT ?`), args...)
-
-	if err != nil {
-		return nil, err
-	}
-	defer func() { err = errs.Combine(err, rows.Close()) }()
-
-	var nodes []*overlay.SelectedNode
-	for rows.Next() {
-		var node overlay.SelectedNode
-		node.Address = &pb.NodeAddress{Transport: pb.NodeTransport_TCP_TLS_GRPC}
-
-		err = rows.Scan(&node.LastNet, &node.ID, &node.Address.Address, &node.LastIPPort)
-		if err != nil {
-			return nil, err
-		}
-
-		nodes = append(nodes, &node)
-	}
->>>>>>> d77f3b87
 
 	return query, args
 }
 
-<<<<<<< HEAD
 func buildSelectionDistinct(ctx context.Context, excludedNodeNetworks []string, count int, safeQuery string, isNewNodeRequest bool) (query string, args []interface{}) {
 	defer mon.Task()(&ctx)(nil)
-=======
-func (cache *overlaycache) queryNodesDistinct(ctx context.Context, excludedIDs []storj.NodeID, excludedNodeNetworks []string, count int, safeQuery string, distinctIP bool, args ...interface{}) (_ []*overlay.SelectedNode, err error) {
-	defer mon.Task()(&ctx)(&err)
->>>>>>> d77f3b87
 
 	isNewNodeFlag := "false"
 	if isNewNodeRequest {
@@ -353,13 +253,7 @@
 		(SELECT *
 		FROM (
 			SELECT DISTINCT ON (last_net) last_net,    -- choose at most 1 node from this network
-<<<<<<< HEAD
-			id, type, address, last_ip_port, free_disk, total_audit_count,
-			audit_success_count, total_uptime_count, uptime_success_count,
-			audit_reputation_alpha, audit_reputation_beta, ` + isNewNodeFlag + `
-=======
-			id, address, last_ip_port
->>>>>>> d77f3b87
+			id, address, last_ip_port, ` + isNewNodeFlag + `
 			FROM nodes
 			` + safeQuery + safeExcludeNetworks + `
 			AND last_net <> ''                         -- select nodes with a network set
@@ -368,24 +262,7 @@
 		ORDER BY RANDOM()                                  -- do the actual node selection from filtered pool
 		LIMIT ?)`
 
-<<<<<<< HEAD
 	return query, args
-=======
-	var nodes []*overlay.SelectedNode
-	for rows.Next() {
-		var node overlay.SelectedNode
-		node.Address = &pb.NodeAddress{Transport: pb.NodeTransport_TCP_TLS_GRPC}
-
-		err = rows.Scan(&node.LastNet, &node.ID, &node.Address.Address, &node.LastIPPort)
-		if err != nil {
-			return nil, err
-		}
-
-		nodes = append(nodes, &node)
-	}
-
-	return nodes, Error.Wrap(rows.Err())
->>>>>>> d77f3b87
 }
 
 // Get looks up the node by nodeID
