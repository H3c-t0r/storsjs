--- conflicted
+++ resolved
@@ -117,7 +117,6 @@
 	return err
 }
 
-<<<<<<< HEAD
 // LockRate locks conversion rate for transaction.
 func (db *coinPaymentsTransactions) LockRate(ctx context.Context, id coinpayments.TransactionID, rate *big.Float) error {
 	buff, err := rate.GobEncode()
@@ -138,24 +137,27 @@
 
 	dbxRate, err := db.db.Get_StripecoinpaymentsTxConversionRate_By_TxId(ctx,
 		dbx.StripecoinpaymentsTxConversionRate_TxId(id.String()),
-=======
+	)
+	if err != nil {
+		return nil, err
+	}
+
+	if err = rate.GobDecode(dbxRate.Rate); err != nil {
+		return nil, errs.Wrap(err)
+	}
+
+	return rate, nil
+}
+
 // ListAccount returns all transaction for specific user.
 func (db *coinPaymentsTransactions) ListAccount(ctx context.Context, userID uuid.UUID) ([]stripecoinpayments.Transaction, error) {
 	dbxTXs, err := db.db.All_CoinpaymentsTransaction_By_UserId_OrderBy_Desc_CreatedAt(ctx,
 		dbx.CoinpaymentsTransaction_UserId(userID[:]),
->>>>>>> 4c822b63
 	)
 	if err != nil {
 		return nil, err
 	}
 
-<<<<<<< HEAD
-	if err = rate.GobDecode(dbxRate.Rate); err != nil {
-		return nil, errs.Wrap(err)
-	}
-
-	return rate, nil
-=======
 	var txs []stripecoinpayments.Transaction
 	for _, dbxTX := range dbxTXs {
 		tx, err := fromDBXCoinpaymentsTransaction(dbxTX)
@@ -167,7 +169,6 @@
 	}
 
 	return txs, nil
->>>>>>> 4c822b63
 }
 
 // ListPending returns paginated list of pending transactions.
