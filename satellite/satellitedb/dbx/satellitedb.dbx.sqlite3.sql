-- AUTOGENERATED BY gopkg.in/spacemonkeygo/dbx.v1
-- DO NOT EDIT
CREATE TABLE accounting_rollups (
	id INTEGER NOT NULL,
	node_id BLOB NOT NULL,
	start_time TIMESTAMP NOT NULL,
	put_total INTEGER NOT NULL,
	get_total INTEGER NOT NULL,
	get_audit_total INTEGER NOT NULL,
	get_repair_total INTEGER NOT NULL,
	put_repair_total INTEGER NOT NULL,
	at_rest_total REAL NOT NULL,
	PRIMARY KEY ( id )
);
CREATE TABLE accounting_timestamps (
	name TEXT NOT NULL,
	value TIMESTAMP NOT NULL,
	PRIMARY KEY ( name )
);
CREATE TABLE bucket_bandwidth_rollups (
	bucket_name BLOB NOT NULL,
	project_id BLOB NOT NULL,
	interval_start TIMESTAMP NOT NULL,
	interval_seconds INTEGER NOT NULL,
	action INTEGER NOT NULL,
	inline INTEGER NOT NULL,
	allocated INTEGER NOT NULL,
	settled INTEGER NOT NULL,
	PRIMARY KEY ( bucket_name, project_id, interval_start, action )
);
CREATE TABLE bucket_storage_tallies (
	bucket_name BLOB NOT NULL,
	project_id BLOB NOT NULL,
	interval_start TIMESTAMP NOT NULL,
	inline INTEGER NOT NULL,
	remote INTEGER NOT NULL,
	remote_segments_count INTEGER NOT NULL,
	inline_segments_count INTEGER NOT NULL,
	object_count INTEGER NOT NULL,
	metadata_size INTEGER NOT NULL,
	PRIMARY KEY ( bucket_name, project_id, interval_start )
);
CREATE TABLE bucket_usages (
	id BLOB NOT NULL,
	bucket_id BLOB NOT NULL,
	rollup_end_time TIMESTAMP NOT NULL,
	remote_stored_data INTEGER NOT NULL,
	inline_stored_data INTEGER NOT NULL,
	remote_segments INTEGER NOT NULL,
	inline_segments INTEGER NOT NULL,
	objects INTEGER NOT NULL,
	metadata_size INTEGER NOT NULL,
	repair_egress INTEGER NOT NULL,
	get_egress INTEGER NOT NULL,
	audit_egress INTEGER NOT NULL,
	PRIMARY KEY ( id )
);
CREATE TABLE certRecords (
	publickey BLOB NOT NULL,
	id BLOB NOT NULL,
	update_at TIMESTAMP NOT NULL,
	PRIMARY KEY ( id )
);
CREATE TABLE injuredsegments (
	path BLOB NOT NULL,
	data BLOB NOT NULL,
	attempted TIMESTAMP,
	PRIMARY KEY ( path )
);
CREATE TABLE irreparabledbs (
	segmentpath BLOB NOT NULL,
	segmentdetail BLOB NOT NULL,
	pieces_lost_count INTEGER NOT NULL,
	seg_damaged_unix_sec INTEGER NOT NULL,
	repair_attempt_count INTEGER NOT NULL,
	PRIMARY KEY ( segmentpath )
);
CREATE TABLE nodes (
	id BLOB NOT NULL,
	address TEXT NOT NULL,
	last_net TEXT NOT NULL,
	protocol INTEGER NOT NULL,
	type INTEGER NOT NULL,
	email TEXT NOT NULL,
	wallet TEXT NOT NULL,
	free_bandwidth INTEGER NOT NULL,
	free_disk INTEGER NOT NULL,
	major INTEGER NOT NULL,
	minor INTEGER NOT NULL,
	patch INTEGER NOT NULL,
	hash TEXT NOT NULL,
	timestamp TIMESTAMP NOT NULL,
	release INTEGER NOT NULL,
	latency_90 INTEGER NOT NULL,
	audit_success_count INTEGER NOT NULL,
	total_audit_count INTEGER NOT NULL,
	uptime_success_count INTEGER NOT NULL,
	total_uptime_count INTEGER NOT NULL,
	created_at TIMESTAMP NOT NULL,
	updated_at TIMESTAMP NOT NULL,
	last_contact_success TIMESTAMP NOT NULL,
	last_contact_failure TIMESTAMP NOT NULL,
	contained INTEGER NOT NULL,
	disqualified TIMESTAMP,
	audit_reputation_alpha REAL NOT NULL,
	audit_reputation_beta REAL NOT NULL,
	uptime_reputation_alpha REAL NOT NULL,
	uptime_reputation_beta REAL NOT NULL,
	PRIMARY KEY ( id )
);
CREATE TABLE offers (
	id INTEGER NOT NULL,
	name TEXT NOT NULL,
	description TEXT NOT NULL,
	award_credit_in_cents INTEGER NOT NULL,
	invitee_credit_in_cents INTEGER NOT NULL,
<<<<<<< HEAD
	award_credit_duration_days INTEGER,
	invitee_credit_duration_days INTEGER,
	redeemable_cap INTEGER,
	num_redeemed INTEGER NOT NULL,
=======
	award_credit_duration_days INTEGER NOT NULL,
	invitee_credit_duration_days INTEGER NOT NULL,
	redeemable_cap INTEGER NOT NULL,
>>>>>>> 6e57b102
	expires_at TIMESTAMP NOT NULL,
	created_at TIMESTAMP NOT NULL,
	status INTEGER NOT NULL,
	type INTEGER NOT NULL,
	PRIMARY KEY ( id )
);
CREATE TABLE pending_audits (
	node_id BLOB NOT NULL,
	piece_id BLOB NOT NULL,
	stripe_index INTEGER NOT NULL,
	share_size INTEGER NOT NULL,
	expected_share_hash BLOB NOT NULL,
	reverify_count INTEGER NOT NULL,
	PRIMARY KEY ( node_id )
);
CREATE TABLE projects (
	id BLOB NOT NULL,
	name TEXT NOT NULL,
	description TEXT NOT NULL,
	usage_limit INTEGER NOT NULL,
	created_at TIMESTAMP NOT NULL,
	PRIMARY KEY ( id )
);
CREATE TABLE registration_tokens (
	secret BLOB NOT NULL,
	owner_id BLOB,
	project_limit INTEGER NOT NULL,
	created_at TIMESTAMP NOT NULL,
	PRIMARY KEY ( secret ),
	UNIQUE ( owner_id )
);
CREATE TABLE reset_password_tokens (
	secret BLOB NOT NULL,
	owner_id BLOB NOT NULL,
	created_at TIMESTAMP NOT NULL,
	PRIMARY KEY ( secret ),
	UNIQUE ( owner_id )
);
CREATE TABLE serial_numbers (
	id INTEGER NOT NULL,
	serial_number BLOB NOT NULL,
	bucket_id BLOB NOT NULL,
	expires_at TIMESTAMP NOT NULL,
	PRIMARY KEY ( id )
);
CREATE TABLE storagenode_bandwidth_rollups (
	storagenode_id BLOB NOT NULL,
	interval_start TIMESTAMP NOT NULL,
	interval_seconds INTEGER NOT NULL,
	action INTEGER NOT NULL,
	allocated INTEGER NOT NULL,
	settled INTEGER NOT NULL,
	PRIMARY KEY ( storagenode_id, interval_start, action )
);
CREATE TABLE storagenode_storage_tallies (
	id INTEGER NOT NULL,
	node_id BLOB NOT NULL,
	interval_end_time TIMESTAMP NOT NULL,
	data_total REAL NOT NULL,
	PRIMARY KEY ( id )
);
CREATE TABLE users (
	id BLOB NOT NULL,
	email TEXT NOT NULL,
	full_name TEXT NOT NULL,
	short_name TEXT,
	password_hash BLOB NOT NULL,
	status INTEGER NOT NULL,
	created_at TIMESTAMP NOT NULL,
	PRIMARY KEY ( id )
);
CREATE TABLE value_attributions (
	project_id BLOB NOT NULL,
	bucket_name BLOB NOT NULL,
	partner_id BLOB NOT NULL,
	last_updated TIMESTAMP NOT NULL,
	PRIMARY KEY ( project_id, bucket_name )
);
CREATE TABLE api_keys (
	id BLOB NOT NULL,
	project_id BLOB NOT NULL REFERENCES projects( id ) ON DELETE CASCADE,
	head BLOB NOT NULL,
	name TEXT NOT NULL,
	secret BLOB NOT NULL,
	created_at TIMESTAMP NOT NULL,
	PRIMARY KEY ( id ),
	UNIQUE ( head ),
	UNIQUE ( name, project_id )
);
CREATE TABLE bucket_metainfos (
	id BLOB NOT NULL,
	project_id BLOB NOT NULL REFERENCES projects( id ),
	name BLOB NOT NULL,
	path_cipher INTEGER NOT NULL,
	created_at TIMESTAMP NOT NULL,
	default_segment_size INTEGER NOT NULL,
	default_encryption_cipher_suite INTEGER NOT NULL,
	default_encryption_block_size INTEGER NOT NULL,
	default_redundancy_algorithm INTEGER NOT NULL,
	default_redundancy_share_size INTEGER NOT NULL,
	default_redundancy_required_shares INTEGER NOT NULL,
	default_redundancy_repair_shares INTEGER NOT NULL,
	default_redundancy_optimal_shares INTEGER NOT NULL,
	default_redundancy_total_shares INTEGER NOT NULL,
	PRIMARY KEY ( id ),
	UNIQUE ( name, project_id )
);
CREATE TABLE project_invoice_stamps (
	project_id BLOB NOT NULL REFERENCES projects( id ) ON DELETE CASCADE,
	invoice_id BLOB NOT NULL,
	start_date TIMESTAMP NOT NULL,
	end_date TIMESTAMP NOT NULL,
	created_at TIMESTAMP NOT NULL,
	PRIMARY KEY ( project_id, start_date, end_date ),
	UNIQUE ( invoice_id )
);
CREATE TABLE project_members (
	member_id BLOB NOT NULL REFERENCES users( id ) ON DELETE CASCADE,
	project_id BLOB NOT NULL REFERENCES projects( id ) ON DELETE CASCADE,
	created_at TIMESTAMP NOT NULL,
	PRIMARY KEY ( member_id, project_id )
);
CREATE TABLE used_serials (
	serial_number_id INTEGER NOT NULL REFERENCES serial_numbers( id ) ON DELETE CASCADE,
	storage_node_id BLOB NOT NULL,
	PRIMARY KEY ( serial_number_id, storage_node_id )
);
CREATE TABLE user_credits (
	id INTEGER NOT NULL,
	user_id BLOB NOT NULL REFERENCES users( id ),
	offer_id INTEGER NOT NULL REFERENCES offers( id ),
	referred_by BLOB REFERENCES users( id ),
	credits_earned_in_cents INTEGER NOT NULL,
	credits_used_in_cents INTEGER NOT NULL,
	expires_at TIMESTAMP NOT NULL,
	created_at TIMESTAMP NOT NULL,
	PRIMARY KEY ( id )
);
CREATE TABLE user_payments (
	user_id BLOB NOT NULL REFERENCES users( id ) ON DELETE CASCADE,
	customer_id BLOB NOT NULL,
	created_at TIMESTAMP NOT NULL,
	PRIMARY KEY ( user_id ),
	UNIQUE ( customer_id )
);
CREATE TABLE project_payments (
	id BLOB NOT NULL,
	project_id BLOB NOT NULL REFERENCES projects( id ) ON DELETE CASCADE,
	payer_id BLOB NOT NULL REFERENCES user_payments( user_id ) ON DELETE CASCADE,
	payment_method_id BLOB NOT NULL,
	is_default INTEGER NOT NULL,
	created_at TIMESTAMP NOT NULL,
	PRIMARY KEY ( id )
);
CREATE INDEX bucket_name_project_id_interval_start_interval_seconds ON bucket_bandwidth_rollups ( bucket_name, project_id, interval_start, interval_seconds );
CREATE UNIQUE INDEX bucket_id_rollup ON bucket_usages ( bucket_id, rollup_end_time );
CREATE INDEX node_last_ip ON nodes ( last_net );
CREATE UNIQUE INDEX serial_number ON serial_numbers ( serial_number );
CREATE INDEX serial_numbers_expires_at_index ON serial_numbers ( expires_at );
CREATE INDEX storagenode_id_interval_start_interval_seconds ON storagenode_bandwidth_rollups ( storagenode_id, interval_start, interval_seconds );<|MERGE_RESOLUTION|>--- conflicted
+++ resolved
@@ -114,16 +114,9 @@
 	description TEXT NOT NULL,
 	award_credit_in_cents INTEGER NOT NULL,
 	invitee_credit_in_cents INTEGER NOT NULL,
-<<<<<<< HEAD
 	award_credit_duration_days INTEGER,
 	invitee_credit_duration_days INTEGER,
 	redeemable_cap INTEGER,
-	num_redeemed INTEGER NOT NULL,
-=======
-	award_credit_duration_days INTEGER NOT NULL,
-	invitee_credit_duration_days INTEGER NOT NULL,
-	redeemable_cap INTEGER NOT NULL,
->>>>>>> 6e57b102
 	expires_at TIMESTAMP NOT NULL,
 	created_at TIMESTAMP NOT NULL,
 	status INTEGER NOT NULL,
