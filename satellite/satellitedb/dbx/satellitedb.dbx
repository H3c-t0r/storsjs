// dbx.v1 golang satellitedb.dbx .

//--- bwagreement ---//

model bwagreement (
	key serialnum

	field serialnum       text
	field storage_node_id blob
	field uplink_id       blob
	field action          int64
	field total           int64
	field created_at      timestamp ( autoinsert )
	field expires_at      timestamp
)


//--- irreparableDB ---//

model irreparabledb (
	key segmentpath

	field segmentpath          blob
	field segmentdetail        blob  ( updatable )
	field pieces_lost_count    int64 ( updatable )
	field seg_damaged_unix_sec int64 ( updatable )
	field repair_attempt_count int64 ( updatable )
)

create irreparabledb ( )
update irreparabledb ( where irreparabledb.segmentpath = ? )
delete irreparabledb ( where irreparabledb.segmentpath = ? )

read one (
	select irreparabledb
	where  irreparabledb.segmentpath = ?
)

read limitoffset ( 
	select irreparabledb 
	orderby asc irreparabledb.segmentpath 
)

//--- accounting ---//

// accounting_timestamps just allows us to save the last time/thing that happened
model accounting_timestamps (
	key name

	field name  text
	field value timestamp ( updatable )
)

create accounting_timestamps ( )
update accounting_timestamps ( where accounting_timestamps.name = ? )

read scalar (
	select accounting_timestamps.value
	where  accounting_timestamps.name  = ?
)

model accounting_rollup (
	key id

	field id               serial64
	field node_id          blob
	field start_time       timestamp
	field put_total        int64
	field get_total        int64
	field get_audit_total  int64
	field get_repair_total int64 
	field put_repair_total int64
	field at_rest_total    float64
)

create accounting_rollup ( )
delete accounting_rollup ( where accounting_rollup.id = ? )

read one (
	select accounting_rollup
	where  accounting_rollup.id = ?
)

read all (
	select accounting_rollup
	where  accounting_rollup.start_time >= ?
)

model accounting_raw (
	key id

	field id                serial64
	field node_id           blob
	field interval_end_time timestamp
	field data_total        float64
	field data_type         int
	field created_at        timestamp
)

create accounting_raw ( )
delete accounting_raw ( where accounting_raw.id = ? )

read one (
	select accounting_raw
	where  accounting_raw.id = ?
)

read all (
	select accounting_raw
)

read all (
	select accounting_raw
	where accounting_raw.interval_end_time >= ?
)

//--- nodedb ---//

model node (
	key id

	field id             blob
	field address        text  ( updatable ) // TODO: use compressed format
	field protocol       int   ( updatable )
	field online	     bool  ( updatable )
	field type           int   ( updatable )
	field email          text  ( updatable )
	field wallet         text  ( updatable )
	field free_bandwidth int64 ( updatable )
	field free_disk      int64 ( updatable )

	field audit_success_count int64   ( updatable )
	field total_audit_count   int64   ( updatable )
	field audit_success_ratio float64 ( updatable )

	field uptime_success_count int64   ( updatable )
	field total_uptime_count   int64   ( updatable )
	field uptime_ratio         float64 ( updatable )

	field created_at timestamp ( autoinsert )
	field updated_at timestamp ( autoinsert, autoupdate )
)

create node ( )
update node ( where node.id = ? )
delete node ( where node.id = ? )

// "Get" query; fails if node not found
read one (
	select node
	where  node.id = ?
)

<<<<<<< HEAD
=======
// "Find" query; returns nil if node not found
read scalar (
	select node
	where  node.id = ?
)

read all (
	select node.id
)

//--- overlaycache ---//

model overlay_cache_node (
	key    node_id
	unique node_id

	field node_id   blob
	field node_type int

	field address   text (updatable) // TODO: use compressed format
	field protocol  int  (updatable)
	
	field operator_email  text (updatable)
	field operator_wallet text (updatable) //TODO: use compressed format
	
	field free_bandwidth int64 (updatable)
	field free_disk      int64 (updatable)

	field latency_90           int64  (updatable)
	
	field audit_success_ratio  float64 (updatable)
	field audit_uptime_ratio   float64 (updatable)
	field audit_count          int64   (updatable)
	field audit_success_count  int64   (updatable)

	field uptime_count         int64 (updatable)
	field uptime_success_count int64 (updatable)
)

create overlay_cache_node ( )

read one (
	select overlay_cache_node
	where  overlay_cache_node.node_id = ?
)

>>>>>>> db64d659
read limitoffset (
	select node
	where  node.id >= ?
)

read all (
	select node.id
)

//--- repairqueue ---//

model injuredsegment (
	key id

	field id   serial64
	field info blob
)

create injuredsegment ( )

read first (
	select injuredsegment
)

read limitoffset (
	select injuredsegment
)
delete injuredsegment ( where injuredsegment.id = ? )

//--- satellite console ---//

model user (
    key id

    field id               blob
    field first_name       text      ( updatable )
    field last_name        text      ( updatable )

    field email            text      ( updatable )
    field password_hash    blob      ( updatable )

    field status           int       ( updatable, autoinsert )

    field created_at       timestamp ( autoinsert )
)
read one (
    select user
    where user.email = ?
    where user.status != 0
)
read one (
    select user
    where user.id = ?
)
create user ( )
update user ( where user.id = ? )
delete user ( where user.id = ? )


model project (
    key id

    field id             blob

    field name           text
    field description    text      ( updatable )

    field created_at     timestamp ( autoinsert )
)
read all ( select project)
read one (
    select project
    where project.id = ?
)
read all (
    select project
    join project.id = project_member.project_id
    where project_member.member_id = ?
    orderby asc project.name
)
create project ( )
update project ( where project.id = ? )
delete project ( where project.id = ? )


model project_member (
    key member_id project_id

    field member_id            user.id      cascade
    field project_id           project.id   cascade

    field created_at           timestamp ( autoinsert )
)

read all (
    select project_member
    where project_member.member_id = ?
)
read limitoffset (
    select project_member
    where project_member.project_id = ?
)
create project_member ( )
delete project_member (
    where project_member.member_id = ?
    where project_member.project_id = ?
)

model api_key (
    key    id
    unique key
    unique name project_id

    field  id          blob
    field  project_id  project.id cascade

    field  key         blob

    field  name        text       (updatable)

    field  created_at  timestamp  (autoinsert)
)

create api_key ()
update api_key ( where api_key.id = ? )
delete api_key ( where api_key.id = ? )

read one (
    select api_key
    where api_key.id = ?
)
read one (
    select api_key
    where api_key.key = ?
)
read all (
    select api_key
    where api_key.project_id = ?
    orderby asc api_key.name
)

//-----bucket_usage----//

model bucket_usage (
    key    id
    unique rollup_end_time bucket_id

    field  id                 blob
    field  bucket_id          blob      //--TODO: add foreign key constraint--//

    field  rollup_end_time    timestamp

    field  remote_stored_data uint64
    field  inline_stored_data uint64
    field  remote_segments    uint
    field  inline_segments    uint
    field  objects            uint
    field  metadata_size      uint64
    field  repair_egress      uint64
    field  get_egress         uint64
    field  audit_egress       uint64
)

create bucket_usage ()
delete bucket_usage ( where bucket_usage.id = ? )

read one (
    select bucket_usage
    where  bucket_usage.id = ?
)

read limitoffset (
    select bucket_usage
    where bucket_usage.bucket_id = ?
    where bucket_usage.rollup_end_time > ?
    where bucket_usage.rollup_end_time <= ?
    orderby asc bucket_usage.rollup_end_time
)

read limitoffset (
    select bucket_usage
    where bucket_usage.bucket_id = ?
    where bucket_usage.rollup_end_time > ?
    where bucket_usage.rollup_end_time <= ?
    orderby desc bucket_usage.rollup_end_time
)

//--- certRecord ---//

model certRecord (
	key id 

	field publickey  blob		//--uplink public key--//
	field id         blob		//--uplink node id  --//
	field update_at timestamp ( autoinsert, autoupdate )
)

create certRecord ( )
delete certRecord ( where certRecord.id = ? )
update certRecord ( where certRecord.id = ? )

read one (
	select certRecord
	where  certRecord.id = ?
)

//--- satellite registration token for Vanguard release (temporary table) ---//

model registration_token (
    key secret
    unique owner_id

    field secret        blob
    field owner_id      blob       ( updatable, nullable )

    field project_limit int

    field created_at    timestamp  ( autoinsert )
)

create registration_token ( )
read one (
    select registration_token
    where  registration_token.secret = ?
)
read one (
    select registration_token
    where  registration_token.owner_id = ?
)
update registration_token ( where registration_token.secret = ? )<|MERGE_RESOLUTION|>--- conflicted
+++ resolved
@@ -151,55 +151,12 @@
 	where  node.id = ?
 )
 
-<<<<<<< HEAD
-=======
 // "Find" query; returns nil if node not found
 read scalar (
 	select node
 	where  node.id = ?
 )
 
-read all (
-	select node.id
-)
-
-//--- overlaycache ---//
-
-model overlay_cache_node (
-	key    node_id
-	unique node_id
-
-	field node_id   blob
-	field node_type int
-
-	field address   text (updatable) // TODO: use compressed format
-	field protocol  int  (updatable)
-	
-	field operator_email  text (updatable)
-	field operator_wallet text (updatable) //TODO: use compressed format
-	
-	field free_bandwidth int64 (updatable)
-	field free_disk      int64 (updatable)
-
-	field latency_90           int64  (updatable)
-	
-	field audit_success_ratio  float64 (updatable)
-	field audit_uptime_ratio   float64 (updatable)
-	field audit_count          int64   (updatable)
-	field audit_success_count  int64   (updatable)
-
-	field uptime_count         int64 (updatable)
-	field uptime_success_count int64 (updatable)
-)
-
-create overlay_cache_node ( )
-
-read one (
-	select overlay_cache_node
-	where  overlay_cache_node.node_id = ?
-)
-
->>>>>>> db64d659
 read limitoffset (
 	select node
 	where  node.id >= ?
