--- conflicted
+++ resolved
@@ -889,9 +889,8 @@
 
 create stripe_customer ( )
 read one (
-<<<<<<< HEAD
-	select stripe_customers.customer_id
-	where stripe_customers.user_id = ?
+	select stripe_customer.customer_id
+	where stripe_customer.user_id = ?
 )
 
 model coinpayments_transaction (
@@ -908,9 +907,4 @@
     field created_at timestamp ( autoinsert )
 )
 
-create coinpayments_transaction ()
-=======
-	select stripe_customer.customer_id
-	where stripe_customer.user_id = ?
-)
->>>>>>> 951c2891
+create coinpayments_transaction ()