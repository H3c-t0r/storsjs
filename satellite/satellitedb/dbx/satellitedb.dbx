--- conflicted
+++ resolved
@@ -682,12 +682,7 @@
 	field award_credit_duration_days int ( updatable, nullable )
 	field invitee_credit_duration_days int ( updatable, nullable )
 
-<<<<<<< HEAD
 	field redeemable_cap int ( updatable, nullable )
-	field num_redeemed int ( updatable, autoinsert )
-=======
-	field redeemable_cap int ( updatable )
->>>>>>> 6e57b102
 
 	field expires_at timestamp ( updatable )
 	field created_at timestamp ( autoinsert )
