--- conflicted
+++ resolved
@@ -11,15 +11,12 @@
 	"github.com/spf13/cobra"
 
 	"storj.io/storj/pkg/cfgstruct"
+	"storj.io/storj/pkg/datarepair/checker"
+	"storj.io/storj/pkg/datarepair/repairer"
 	"storj.io/storj/pkg/kademlia"
 	"storj.io/storj/pkg/miniogw"
 	"storj.io/storj/pkg/overlay"
-<<<<<<< HEAD
 	mock "storj.io/storj/pkg/overlay/mocks"
-=======
-	"storj.io/storj/pkg/datarepair/checker"
-	"storj.io/storj/pkg/datarepair/repairer"
->>>>>>> 5b655d4a
 	psserver "storj.io/storj/pkg/piecestore/rpc/server"
 	"storj.io/storj/pkg/pointerdb"
 	"storj.io/storj/pkg/process"
@@ -36,8 +33,8 @@
 	Kademlia    kademlia.Config
 	PointerDB   pointerdb.Config
 	Overlay     overlay.Config
-	Checker		checker.Config
-	Repairer	repairer.Config
+	Checker     checker.Config
+	Repairer    repairer.Config
 	MockOverlay struct {
 		Enabled bool   `default:"true" help:"if false, use real overlay"`
 		Host    string `default:"" help:"if set, the mock overlay will return storage nodes with this host"`
@@ -113,12 +110,9 @@
 		}
 		errch <- runCfg.Satellite.Identity.Run(ctx,
 			runCfg.Satellite.PointerDB,
-<<<<<<< HEAD
 			runCfg.Satellite.Kademlia,
-=======
 			// runCfg.Satellite.Checker,
 			// runCfg.Satellite.Repairer,
->>>>>>> 5b655d4a
 			o)
 	}()
 
