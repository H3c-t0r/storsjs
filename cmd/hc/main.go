--- conflicted
+++ resolved
@@ -40,14 +40,10 @@
 		Overlay   overlay.Config
 	}
 	setupCfg struct {
-<<<<<<< HEAD
 		BasePath string `default:"$CONFDIR" help:"base path for setup"`
 		CA       provider.CASetupConfig
 		Identity provider.IdentitySetupConfig
-=======
-		BasePath  string `default:"$CONFDIR" help:"base path for setup"`
 		Overwrite bool   `default:"false" help:"whether to overwrite pre-existing configuration files"`
->>>>>>> ffaebb57
 	}
 
 	defaultConfDir = "$HOME/.storj/hc"
@@ -77,7 +73,6 @@
 		return err
 	}
 
-<<<<<<< HEAD
 	// TODO: handle setting base path *and* identity file paths via args
 	// NB: if base path is set this overwrites identity and CA path options
 	if setupCfg.BasePath != defaultConfDir {
@@ -88,10 +83,6 @@
 		)
 	}
 	o, err := provider.SetupIdentity(process.Ctx(cmd), setupCfg.CA, setupCfg.Identity)
-=======
-	identityPath := filepath.Join(setupCfg.BasePath, "identity")
-	_, err = peertls.NewTLSFileOptions(identityPath, identityPath, true, true)
->>>>>>> ffaebb57
 	if err != nil {
 		return err
 	}
