// Copyright (C) 2019 Storj Labs, Inc.
// See LICENSE for copying information.

package main

import (
	"context"
	"errors"
	"fmt"
	"io/ioutil"
	"net"
	"os"
	"os/exec"
	"path/filepath"
	"runtime"
	"sort"
	"strconv"
	"strings"
	"time"

	"github.com/alessio/shellescape"
	"github.com/spf13/viper"
	"github.com/zeebo/errs"
	"golang.org/x/sync/errgroup"

	"storj.io/storj/lib/uplink"
	"storj.io/storj/pkg/identity"
	"storj.io/storj/pkg/storj"
	"storj.io/storj/private/dbutil/pgutil"
	"storj.io/storj/private/fpath"
	"storj.io/storj/private/processgroup"
)

const (
	maxInstanceCount    = 100
	maxStoragenodeCount = 200

	folderPermissions = 0744
)

var (
	defaultAPIKeyData = "13YqgH45XZLg7nm6KsQ72QgXfjbDu2uhTaeSdMVP2A85QuANthM9K58ww5Y4nhMowrZDoqdA4Kyqt1ioQghQcm9fT5uR2drPHpFEqeb"
	defaultAPIKey, _  = uplink.ParseAPIKey(defaultAPIKeyData)
)

const (
	// The following values of peer class and endpoints are used
	// to create a port with a consistent format for storj-sim services.

	// Peer class
	satellitePeer      = 0
	gatewayPeer        = 1
	versioncontrolPeer = 2
	storagenodePeer    = 3

	// Endpoint
	publicGRPC  = 0
	privateGRPC = 1
	publicHTTP  = 2
	privateHTTP = 3
	debugHTTP   = 9

	// satellite specific constants
	redisPort          = 4
	debugMigrationHTTP = 6
	debugPeerHTTP      = 7
	debugRepairerHTTP  = 8
)

// port creates a port with a consistent format for storj-sim services.
// The port format is: "1PXXE", where P is the peer class, XX is the index of the instance, and E is the endpoint.
func port(peerclass, index, endpoint int) string {
	port := 10000 + peerclass*1000 + index*10 + endpoint
	return strconv.Itoa(port)
}

func networkExec(flags *Flags, args []string, command string) error {
	processes, err := newNetwork(flags)
	if err != nil {
		return err
	}

	ctx, cancel := NewCLIContext(context.Background())
	defer cancel()

	if command == "setup" {
		if flags.Postgres == "" {
			return errors.New("postgres connection URL is required for running storj-sim. Example: `storj-sim network setup --postgres=<connection URL>`.\nSee docs for more details https://github.com/storj/docs/blob/master/Test-network.md#running-tests-with-postgres")
		}

		identities, err := identitySetup(processes)
		if err != nil {
			return err
		}

		err = identities.Exec(ctx, command)
		if err != nil {
			return err
		}
	}

	err = processes.Exec(ctx, command)
	closeErr := processes.Close()

	return errs.Combine(err, closeErr)
}

func escapeEnv(env string) string {
	// TODO(jeff): escape env variables appropriately on windows. perhaps the
	// env output should be of the form `set KEY=VALUE` as well.
	if runtime.GOOS == "windows" {
		return env
	}

	parts := strings.SplitN(env, "=", 2)
	if len(parts) != 2 {
		return env
	}
	return parts[0] + "=" + shellescape.Quote(parts[1])
}

func networkEnv(flags *Flags, args []string) error {
	flags.OnlyEnv = true

	processes, err := newNetwork(flags)
	if err != nil {
		return err
	}

	// run exec before, since it will load env vars from configs
	for _, process := range processes.List {
		if exec := process.ExecBefore["run"]; exec != nil {
			if err := exec(process); err != nil {
				return err
			}
		}
	}

	if len(args) == 1 {
		envprefix := strings.ToUpper(args[0] + "=")
		// find the environment value that the environment variable is set to
		for _, env := range processes.Env() {
			if strings.HasPrefix(strings.ToUpper(env), envprefix) {
				fmt.Println(escapeEnv(env[len(envprefix):]))
				return nil
			}
		}

		return nil
	}

	for _, env := range processes.Env() {
		fmt.Println(escapeEnv(env))
	}

	return nil
}

func networkTest(flags *Flags, command string, args []string) error {
	processes, err := newNetwork(flags)
	if err != nil {
		return err
	}

	ctx, cancel := NewCLIContext(context.Background())

	var group errgroup.Group
	processes.Start(ctx, &group, "run")

	for _, process := range processes.List {
		process.Status.Started.Wait(ctx)
	}
	if err := ctx.Err(); err != nil {
		return err
	}

	cmd := exec.CommandContext(ctx, command, args...)
	cmd.Env = append(os.Environ(), processes.Env()...)
	stdout := processes.Output.Prefixed("test:out")
	stderr := processes.Output.Prefixed("test:err")
	cmd.Stdout, cmd.Stderr = stdout, stderr
	processgroup.Setup(cmd)

	if printCommands {
		fmt.Fprintf(processes.Output, "exec: %v\n", strings.Join(cmd.Args, " "))
	}
	errRun := cmd.Run()

	cancel()
	return errs.Combine(errRun, processes.Close(), group.Wait())
}

func networkDestroy(flags *Flags, args []string) error {
	if fpath.IsRoot(flags.Directory) {
		return errors.New("safety check: disallowed to remove root directory " + flags.Directory)
	}
	if printCommands {
		fmt.Println("sim | exec: rm -rf", flags.Directory)
	}
	return os.RemoveAll(flags.Directory)
}

// newNetwork creates a default network
func newNetwork(flags *Flags) (*Processes, error) {
	_, filename, _, ok := runtime.Caller(0)
	if !ok {
		return nil, errs.New("no caller information")
	}
	storjRoot := strings.TrimSuffix(filename, "/cmd/storj-sim/network.go")

	// with common adds all common arguments to the process
	withCommon := func(dir string, all Arguments) Arguments {
		common := []string{"--metrics.app-suffix", "sim", "--log.level", "debug", "--config-dir", dir}
		if flags.IsDev {
			common = append(common, "--defaults", "dev")
		}
		for command, args := range all {
			all[command] = append(append(common, command), args...)
		}
		return all
	}

	processes := NewProcesses(flags.Directory)

	var host = flags.Host
	versioncontrol := processes.New(Info{
		Name:       "versioncontrol/0",
		Executable: "versioncontrol",
		Directory:  filepath.Join(processes.Directory, "versioncontrol", "0"),
		Address:    net.JoinHostPort(host, port(versioncontrolPeer, 0, publicGRPC)),
	})

	versioncontrol.Arguments = withCommon(versioncontrol.Directory, Arguments{
		"setup": {
			"--address", versioncontrol.Address,
			"--debug.addr", net.JoinHostPort(host, port(versioncontrolPeer, 0, debugHTTP)),
			"--binary.gateway.rollout.seed", "0000000000000000000000000000000000000000000000000000000000000001",
			"--binary.identity.rollout.seed", "0000000000000000000000000000000000000000000000000000000000000001",
			"--binary.satellite.rollout.seed", "0000000000000000000000000000000000000000000000000000000000000001",
			"--binary.storagenode-updater.rollout.seed", "0000000000000000000000000000000000000000000000000000000000000001",
			"--binary.storagenode.rollout.seed", "0000000000000000000000000000000000000000000000000000000000000001",
			"--binary.uplink.rollout.seed", "0000000000000000000000000000000000000000000000000000000000000001",
		},
		"run": {},
	})

	versioncontrol.ExecBefore["run"] = func(process *Process) error {
		return readConfigString(&versioncontrol.Address, versioncontrol.Directory, "address")
	}
	// gateway must wait for the versioncontrol to start up

	// Create satellites
	if flags.SatelliteCount > maxInstanceCount {
		return nil, fmt.Errorf("exceeded the max instance count of %d with Satellite count of %d", maxInstanceCount, flags.SatelliteCount)
	}

	// set up redis servers
	var redisServers []*Process

	if flags.Redis == "" {
		for i := 0; i < flags.SatelliteCount; i++ {
			rp := port(satellitePeer, i, redisPort)
			process := processes.New(Info{
				Name:       fmt.Sprintf("redis/%d", i),
				Executable: "redis-server",
				Directory:  filepath.Join(processes.Directory, "satellite", fmt.Sprint(i), "redis"),
				Address:    net.JoinHostPort(host, rp),
			})
			redisServers = append(redisServers, process)

			process.ExecBefore["setup"] = func(process *Process) error {
				confpath := filepath.Join(process.Directory, "redis.conf")
				arguments := []string{
					"daemonize no",
					"bind " + host,
					"port " + rp,
					"timeout 0",
					"databases 2",
					"dbfilename sim.rdb",
					"dir ./",
				}
				conf := strings.Join(arguments, "\n") + "\n"
				err := ioutil.WriteFile(confpath, []byte(conf), 0755)
				return err
			}
			process.Arguments = Arguments{
				"run": []string{filepath.Join(process.Directory, "redis.conf")},
			}
		}
	}

	var satellites []*Process
	for i := 0; i < flags.SatelliteCount; i++ {
		apiProcess := processes.New(Info{
			Name:       fmt.Sprintf("satellite/%d", i),
			Executable: "satellite",
			Directory:  filepath.Join(processes.Directory, "satellite", fmt.Sprint(i)),
			Address:    net.JoinHostPort(host, port(satellitePeer, i, publicGRPC)),
		})
		satellites = append(satellites, apiProcess)

		consoleAuthToken := "secure_token"

		redisAddress := flags.Redis
		redisPortBase := flags.RedisStartDB + i*2
		if redisAddress == "" {
			redisAddress = redisServers[i].Address
			redisPortBase = 0
			apiProcess.WaitForStart(redisServers[i])
		}

		apiProcess.Arguments = withCommon(apiProcess.Directory, Arguments{
			"setup": {
				"--identity-dir", apiProcess.Directory,
				"--console.address", net.JoinHostPort(host, port(satellitePeer, i, publicHTTP)),
				"--console.static-dir", filepath.Join(storjRoot, "web/satellite/"),
				// TODO: remove console.auth-token after vanguard release
				"--console.auth-token", consoleAuthToken,
				"--marketing.base-url", "",
				"--marketing.address", net.JoinHostPort(host, port(satellitePeer, i, privateHTTP)),
				"--marketing.static-dir", filepath.Join(storjRoot, "web/marketing/"),
				"--server.address", apiProcess.Address,
				"--server.private-address", net.JoinHostPort(host, port(satellitePeer, i, privateGRPC)),

				"--live-accounting.storage-backend", "redis://" + redisAddress + "?db=" + strconv.Itoa(redisPortBase),
				"--server.revocation-dburl", "redis://" + redisAddress + "?db=" + strconv.Itoa(redisPortBase+1),

				"--server.extensions.revocation=false",
				"--server.use-peer-ca-whitelist=false",

				"--mail.smtp-server-address", "smtp.gmail.com:587",
				"--mail.from", "Storj <yaroslav-satellite-test@storj.io>",
				"--mail.template-path", filepath.Join(storjRoot, "web/satellite/static/emails"),
				"--version.server-address", fmt.Sprintf("http://%s/", versioncontrol.Address),
				"--debug.addr", net.JoinHostPort(host, port(satellitePeer, i, debugHTTP)),
			},
			"run": {"api"},
		})

		if flags.Postgres != "" {
			apiProcess.Arguments["setup"] = append(apiProcess.Arguments["setup"],
				"--database", pgutil.ConnstrWithSchema(flags.Postgres, fmt.Sprintf("satellite/%d", i)),
				"--metainfo.database-url", pgutil.ConnstrWithSchema(flags.Postgres, fmt.Sprintf("satellite/%d/meta", i)),
			)
		}
		apiProcess.ExecBefore["run"] = func(process *Process) error {
			return readConfigString(&process.Address, process.Directory, "server.address")
		}

		migrationProcess := processes.New(Info{
			Name:       fmt.Sprintf("satellite-migration/%d", i),
			Executable: "satellite",
			Directory:  filepath.Join(processes.Directory, "satellite", fmt.Sprint(i)),
		})
		migrationProcess.Arguments = withCommon(apiProcess.Directory, Arguments{
			"run": {
				"migration",
				"--debug.addr", net.JoinHostPort(host, port(satellitePeer, i, debugMigrationHTTP)),
			},
		})

		coreProcess := processes.New(Info{
			Name:       fmt.Sprintf("satellite-core/%d", i),
			Executable: "satellite",
			Directory:  filepath.Join(processes.Directory, "satellite", fmt.Sprint(i)),
			Address:    "",
		})
		coreProcess.Arguments = withCommon(apiProcess.Directory, Arguments{
			"run": {
				"--debug.addr", net.JoinHostPort(host, port(satellitePeer, i, debugPeerHTTP)),
			},
		})
		coreProcess.WaitForExited(migrationProcess)

		repairProcess := processes.New(Info{
			Name:       fmt.Sprintf("satellite-repairer/%d", i),
			Executable: "satellite",
			Directory:  filepath.Join(processes.Directory, "satellite", fmt.Sprint(i)),
		})
		repairProcess.Arguments = withCommon(apiProcess.Directory, Arguments{
			"run": {
				"repair",
				"--debug.addr", net.JoinHostPort(host, port(satellitePeer, i, debugRepairerHTTP)),
			},
		})
		repairProcess.WaitForExited(migrationProcess)

		apiProcess.WaitForExited(migrationProcess)
	}

	// Create gateways for each satellite
	for i, satellite := range satellites {
		satellite := satellite
		process := processes.New(Info{
			Name:       fmt.Sprintf("gateway/%d", i),
			Executable: "gateway",
			Directory:  filepath.Join(processes.Directory, "gateway", fmt.Sprint(i)),
			Address:    net.JoinHostPort(host, port(gatewayPeer, i, publicGRPC)),
		})

		scopeData, err := (&uplink.Scope{
			SatelliteAddr:    satellite.Address,
			APIKey:           defaultAPIKey,
			EncryptionAccess: uplink.NewEncryptionAccessWithDefaultKey(storj.Key{}),
		}).Serialize()
		if err != nil {
			return nil, err
		}

		// gateway must wait for the corresponding satellite to start up
		process.WaitForStart(satellite)
		process.Arguments = withCommon(process.Directory, Arguments{
			"setup": {
				"--non-interactive",

				"--scope", scopeData,
				"--identity-dir", process.Directory,
				"--server.address", process.Address,

				"--rs.min-threshold", strconv.Itoa(1 * flags.StorageNodeCount / 5),
				"--rs.repair-threshold", strconv.Itoa(2 * flags.StorageNodeCount / 5),
				"--rs.success-threshold", strconv.Itoa(3 * flags.StorageNodeCount / 5),
				"--rs.max-threshold", strconv.Itoa(4 * flags.StorageNodeCount / 5),

				"--tls.extensions.revocation=false",
				"--tls.use-peer-ca-whitelist=false",

				"--debug.addr", net.JoinHostPort(host, port(gatewayPeer, i, debugHTTP)),
			},

			"run": {},
		})

		process.ExecBefore["run"] = func(process *Process) error {
			err := readConfigString(&process.Address, process.Directory, "server.address")
			if err != nil {
				return err
			}

			vip := viper.New()
			vip.AddConfigPath(process.Directory)
			if err := vip.ReadInConfig(); err != nil {
				return err
			}

			// TODO: maybe all the config flags should be exposed for all processes?

			// check if gateway config has an api key, if it's not
			// create example project with key and add it to the config
			// so that gateway can have access to the satellite
			if runScopeData := vip.GetString("scope"); !flags.OnlyEnv && runScopeData == scopeData {
				var consoleAddress string
				err := readConfigString(&consoleAddress, satellite.Directory, "console.address")
				if err != nil {
					return err
				}

				host := "http://" + consoleAddress
				createRegistrationTokenAddress := host + "/registrationToken/?projectsLimit=1"
				consoleActivationAddress := host + "/activation/?token="
				consoleAPIAddress := host + "/api/v0/graphql"

				// wait for console server to start
				time.Sleep(3 * time.Second)

				var apiKey string
				if err := addExampleProjectWithKey(&apiKey, createRegistrationTokenAddress, consoleActivationAddress, consoleAPIAddress); err != nil {
					return err
				}

				scope, err := uplink.ParseScope(runScopeData)
				if err != nil {
					return err
				}
				scope.APIKey, err = uplink.ParseAPIKey(apiKey)
				if err != nil {
					return err
				}
				scopeData, err := scope.Serialize()
				if err != nil {
					return err
				}
				vip.Set("scope", scopeData)

				if err := vip.WriteConfig(); err != nil {
					return err
				}
			}

<<<<<<< HEAD
			//if runScopeData := vip.GetString("scope"); runScopeData != scopeData {
			runScopeData := vip.GetString("scope")
			process.Extra = append(process.Extra, "SCOPE="+runScopeData)
			if scope, err := uplink.ParseScope(runScopeData); err == nil {
				process.Extra = append(process.Extra, "API_KEY="+scope.APIKey.Serialize())
=======
			if runScopeData := vip.GetString("scope"); runScopeData != scopeData {
				process.AddExtra("SCOPE", runScopeData)
				if scope, err := uplink.ParseScope(runScopeData); err == nil {
					process.AddExtra("API_KEY", scope.APIKey.Serialize())
				}
>>>>>>> f3b20215
			}
			//}

			process.AddExtra("ACCESS_KEY", vip.GetString("minio.access-key"))
			process.AddExtra("SECRET_KEY", vip.GetString("minio.secret-key"))

			return nil
		}
	}

	// Create storage nodes
	if flags.StorageNodeCount > maxStoragenodeCount {
		return nil, fmt.Errorf("exceeded the max instance count of %d with Storage Node count of %d", maxStoragenodeCount, flags.StorageNodeCount)
	}
	for i := 0; i < flags.StorageNodeCount; i++ {
		process := processes.New(Info{
			Name:       fmt.Sprintf("storagenode/%d", i),
			Executable: "storagenode",
			Directory:  filepath.Join(processes.Directory, "storagenode", fmt.Sprint(i)),
			Address:    net.JoinHostPort(host, port(storagenodePeer, i, publicGRPC)),
		})

		for _, satellite := range satellites {
			process.WaitForStart(satellite)
		}

		process.Arguments = withCommon(process.Directory, Arguments{
			"setup": {
				"--identity-dir", process.Directory,
				"--console.address", net.JoinHostPort(host, port(storagenodePeer, i, publicHTTP)),
				"--console.static-dir", filepath.Join(storjRoot, "web/storagenode/"),
				"--server.address", process.Address,
				"--server.private-address", net.JoinHostPort(host, port(storagenodePeer, i, privateGRPC)),

				"--operator.email", fmt.Sprintf("storage%d@mail.test", i),
				"--operator.wallet", "0x0123456789012345678901234567890123456789",

				"--storage2.monitor.minimum-disk-space", "0",
				"--storage2.monitor.minimum-bandwidth", "0",

				"--server.extensions.revocation=false",
				"--server.use-peer-ca-whitelist=false",

				"--version.server-address", fmt.Sprintf("http://%s/", versioncontrol.Address),
				"--debug.addr", net.JoinHostPort(host, port(storagenodePeer, i, debugHTTP)),
			},
			"run": {},
		})

		process.ExecBefore["setup"] = func(process *Process) error {
			whitelisted := []string{}
			for _, satellite := range satellites {
				peer, err := identity.PeerConfig{
					CertPath: filepath.Join(satellite.Directory, "identity.cert"),
				}.Load()
				if err != nil {
					return err
				}

				whitelisted = append(whitelisted, peer.ID.String()+"@"+satellite.Address)
			}

			process.Arguments["setup"] = append(process.Arguments["setup"],
				"--storage.whitelisted-satellites", strings.Join(whitelisted, ","),
			)
			return nil
		}

		process.ExecBefore["run"] = func(process *Process) error {
			return readConfigString(&process.Address, process.Directory, "server.address")
		}
	}

	{ // verify that we have all binaries
		missing := map[string]bool{}
		for _, process := range processes.List {
			_, err := exec.LookPath(process.Executable)
			if err != nil {
				missing[process.Executable] = true
			}
		}
		if len(missing) > 0 {
			var list []string
			for executable := range missing {
				list = append(list, executable)
			}
			sort.Strings(list)
			return nil, fmt.Errorf("some executables cannot be found: %v", list)
		}
	}

	// Create directories for all processes
	for _, process := range processes.List {
		if err := os.MkdirAll(process.Directory, folderPermissions); err != nil {
			return nil, err
		}
	}

	return processes, nil
}

func identitySetup(network *Processes) (*Processes, error) {
	processes := NewProcesses(network.Directory)

	for _, process := range network.List {
		if process.Info.Executable == "gateway" || process.Info.Executable == "redis-server" {
			// gateways and redis-servers don't need an identity
			continue
		}

		if strings.Contains(process.Name, "satellite-") {
			// we only need to create the identity once for the satellite system, we create the
			// identity for the satellite process and share it with these other satellite processes
			continue
		}

		identity := processes.New(Info{
			Name:       "identity/" + process.Info.Name,
			Executable: "identity",
			Directory:  process.Directory,
			Address:    "",
		})

		identity.Arguments = Arguments{
			"setup": {
				"--identity-dir", process.Directory,
				"--concurrency", "1",
				"--difficulty", "8",
				"create", ".",
			},
		}
	}

	// create directories for all processes
	for _, process := range processes.List {
		if err := os.MkdirAll(process.Directory, folderPermissions); err != nil {
			return nil, err
		}
	}

	return processes, nil
}

// readConfigString reads from dir/config.yaml flagName returns the value in `into`
func readConfigString(into *string, dir, flagName string) error {
	vip := viper.New()
	vip.AddConfigPath(dir)
	if err := vip.ReadInConfig(); err != nil {
		return err
	}
	if v := vip.GetString(flagName); v != "" {
		*into = v
	}
	return nil
}<|MERGE_RESOLUTION|>--- conflicted
+++ resolved
@@ -487,21 +487,12 @@
 				}
 			}
 
-<<<<<<< HEAD
-			//if runScopeData := vip.GetString("scope"); runScopeData != scopeData {
-			runScopeData := vip.GetString("scope")
-			process.Extra = append(process.Extra, "SCOPE="+runScopeData)
-			if scope, err := uplink.ParseScope(runScopeData); err == nil {
-				process.Extra = append(process.Extra, "API_KEY="+scope.APIKey.Serialize())
-=======
 			if runScopeData := vip.GetString("scope"); runScopeData != scopeData {
 				process.AddExtra("SCOPE", runScopeData)
 				if scope, err := uplink.ParseScope(runScopeData); err == nil {
 					process.AddExtra("API_KEY", scope.APIKey.Serialize())
 				}
->>>>>>> f3b20215
-			}
-			//}
+			}
 
 			process.AddExtra("ACCESS_KEY", vip.GetString("minio.access-key"))
 			process.AddExtra("SECRET_KEY", vip.GetString("minio.secret-key"))
