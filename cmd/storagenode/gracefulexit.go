// Copyright (C) 2019 Storj Labs, Inc.
// See LICENSE for copying information.

package main

import (
	"bufio"
	"context"
	"fmt"
	"os"
	"strings"
	"text/tabwriter"

	"github.com/segmentio/go-prompt"
	"github.com/spf13/cobra"
	"github.com/zeebo/errs"
	"go.uber.org/zap"

	"storj.io/storj/internal/memory"
	"storj.io/storj/pkg/pb"
	"storj.io/storj/pkg/process"
	"storj.io/storj/pkg/rpc"
	"storj.io/storj/pkg/storj"
)

type gracefulExitClient struct {
	conn *rpc.Conn
}

func dialGracefulExitClient(ctx context.Context, address string) (*gracefulExitClient, error) {
	conn, err := rpc.NewDefaultDialer(nil).DialAddressUnencrypted(ctx, address)
	if err != nil {
		return nil, errs.Wrap(err)
	}
	return &gracefulExitClient{conn: conn}, nil
}

func (client *gracefulExitClient) getNonExitingSatellites(ctx context.Context) (*pb.GetNonExitingSatellitesResponse, error) {
	return client.conn.NodeGracefulExitClient().GetNonExitingSatellites(ctx, &pb.GetNonExitingSatellitesRequest{})
}

func (client *gracefulExitClient) initGracefulExit(ctx context.Context, req *pb.StartExitRequest) (*pb.StartExitResponse, error) {
	return client.conn.NodeGracefulExitClient().StartExit(ctx, req)
}

func (client *gracefulExitClient) close() error {
	return client.conn.Close()
}

func cmdGracefulExitInit(cmd *cobra.Command, args []string) error {
	ctx, _ := process.Ctx(cmd)

	ident, err := runCfg.Identity.Load()
	if err != nil {
		zap.S().Fatal(err)
	} else {
		zap.S().Info("Node ID: ", ident.ID)
	}

	// display warning message
<<<<<<< HEAD
	if !prompt.Confirm("Please be aware that by starting a graceful exit on a satellite, you will no longer be allowed to participate in repairs or uploads from that satellite.This action can not be undone. Are you sure you want to continue? y/n\n") {
=======
	scanner := bufio.NewScanner(os.Stdin)
	fmt.Println("Please be aware that by starting a graceful exit on a satellite, you will no longer be allowed to participate in repairs or uploads from that satellite. This action can not be undone. Are you sure you want to continue? y/n")
	var confirmInput string
	for scanner.Scan() {
		confirmInput = scanner.Text()
		break
	}
	confirmationOptions := map[string]struct{}{"y": {}, "yes": {}, "Y": {}, "Yes": {}}
	if _, ok := confirmationOptions[confirmInput]; !ok {
>>>>>>> a24d0127
		return nil
	}

	client, err := dialGracefulExitClient(ctx, diagCfg.Server.PrivateAddress)
	if err != nil {
		return errs.Wrap(err)
	}
	defer func() {
		if err := client.close(); err != nil {
			zap.S().Debug("closing graceful exit client failed", err)
		}
	}()

	// get list of satellites
	satelliteList, err := client.getNonExitingSatellites(ctx)
	if err != nil {
		fmt.Println("Can't find any non-existing satellites.")
		return errs.Wrap(err)
	}

	// display satellite options
	w := tabwriter.NewWriter(os.Stdout, 0, 0, 2, ' ', 0)

	fmt.Fprintln(w, "Domain Name\tNode ID\tSpace Used\t")

	for _, satellite := range satelliteList.GetSatellites() {
		fmt.Fprintln(w, satellite.GetDomainName()+"\t"+satellite.NodeId.String()+"\t"+memory.Size(satellite.GetSpaceUsed()).Base10String()+"\t\n")
	}
	fmt.Fprintln(w, "Please enter the domain name for each satellite you would like to start graceful exit on with a space in between each domain name and hit enter once you are done:")
	err = w.Flush()
	if err != nil {
		return errs.Wrap(err)
	}

	var selectedSatellite []string

	scanner := bufio.NewScanner(os.Stdin)
	for scanner.Scan() {
		input := scanner.Text()
		// parse selected satellite from user input
		inputs := strings.Split(input, " ")
		selectedSatellite = append(selectedSatellite, inputs...)
		break
	}
	if err != scanner.Err() || err != nil {
		return errs.Wrap(err)
	}

	// validate user input
	satelliteIDs := make([]storj.NodeID, 0, len(satelliteList.GetSatellites()))
	for _, selected := range selectedSatellite {
		for _, satellite := range satelliteList.GetSatellites() {
			if satellite.GetDomainName() == selected {
				satelliteIDs = append(satelliteIDs, satellite.NodeId)
			}
		}
	}

	if len(satelliteIDs) < 1 {
		fmt.Println("Invalid input. Please use valid satellite domian names.")
		return errs.New("Invalid satellite domain names")
	}

	// save satellites for graceful exit into the db
	req := &pb.StartExitRequest{
		NodeIds: satelliteIDs,
	}
	resp, err := client.initGracefulExit(ctx, req)
	if err != nil {
		return errs.Wrap(err)
	}
	for _, status := range resp.Statuses {
		if !status.GetSuccess() {
			fmt.Printf("Failed to start graceful exit on satellite: %s\n", status.GetDomainName())
			continue
		}
		fmt.Printf("Started graceful exit on satellite: %s\n", status.GetDomainName())
	}
	return nil
}<|MERGE_RESOLUTION|>--- conflicted
+++ resolved
@@ -58,19 +58,7 @@
 	}
 
 	// display warning message
-<<<<<<< HEAD
-	if !prompt.Confirm("Please be aware that by starting a graceful exit on a satellite, you will no longer be allowed to participate in repairs or uploads from that satellite.This action can not be undone. Are you sure you want to continue? y/n\n") {
-=======
-	scanner := bufio.NewScanner(os.Stdin)
-	fmt.Println("Please be aware that by starting a graceful exit on a satellite, you will no longer be allowed to participate in repairs or uploads from that satellite. This action can not be undone. Are you sure you want to continue? y/n")
-	var confirmInput string
-	for scanner.Scan() {
-		confirmInput = scanner.Text()
-		break
-	}
-	confirmationOptions := map[string]struct{}{"y": {}, "yes": {}, "Y": {}, "Yes": {}}
-	if _, ok := confirmationOptions[confirmInput]; !ok {
->>>>>>> a24d0127
+	if !prompt.Confirm("Please be aware that by starting a graceful exit on a satellite, you will no longer be allowed to participate in repairs or uploads from that satellite. This action can not be undone. Are you sure you want to continue? y/n\n") {
 		return nil
 	}
 
