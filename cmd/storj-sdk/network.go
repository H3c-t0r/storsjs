// Copyright (C) 2018 Storj Labs, Inc.
// See LICENSE for copying information.

package main

import (
	"context"
	"crypto/rand"
	"encoding/hex"
	"errors"
	"fmt"
	"net"
	"os"
	"os/exec"
	"path/filepath"
	"strconv"
	"strings"

	"github.com/zeebo/errs"
	"golang.org/x/sync/errgroup"

	"storj.io/storj/internal/fpath"
	"storj.io/storj/internal/processgroup"
)

const folderPermissions = 0744

func networkExec(flags *Flags, args []string, command string) error {
	processes, err := newNetwork(flags)
	if err != nil {
		return err
	}

	ctx, cancel := NewCLIContext(context.Background())
	defer cancel()

	err = processes.Exec(ctx, command)
	closeErr := processes.Close()

	return errs.Combine(err, closeErr)
}

func networkTest(flags *Flags, command string, args []string) error {
	processes, err := newNetwork(flags)
	if err != nil {
		return err
	}

	ctx, cancel := NewCLIContext(context.Background())

	var group errgroup.Group
	processes.Start(ctx, &group, "run")

	for _, process := range processes.List {
		process.Status.Started.Wait()
	}

	cmd := exec.CommandContext(ctx, command, args...)
	cmd.Env = append(os.Environ(), processes.Env()...)
	stdout := processes.Output.Prefixed("test:out")
	stderr := processes.Output.Prefixed("test:err")
	cmd.Stdout, cmd.Stderr = stdout, stderr
	processgroup.Setup(cmd)

	if printCommands {
		fmt.Fprintf(processes.Output, "exec: %v\n", strings.Join(cmd.Args, " "))
	}
	errRun := cmd.Run()

	cancel()
	return errs.Combine(errRun, processes.Close(), group.Wait())
}

func networkDestroy(flags *Flags, args []string) error {
	if fpath.IsRoot(flags.Directory) {
		return errors.New("safety check: disallowed to remove root directory " + flags.Directory)
	}
	if printCommands {
		fmt.Println("sdk | exec: rm -rf", flags.Directory)
	}
	return os.RemoveAll(flags.Directory)
}

// newNetwork creates a default network
func newNetwork(flags *Flags) (*Processes, error) {
	// with common adds all common arguments to the process
	withCommon := func(all Arguments) Arguments {
		for command, args := range all {
			all[command] = append([]string{
				"--log.level", "debug",
				"--config-dir", ".",
				command,
			}, args...)
		}
		return all
	}

	processes := NewProcesses()
	var (
		configDir       = flags.Directory
		host            = flags.Host
		gatewayPort     = 9000
		bootstrapPort   = 9999
		satellitePort   = 10000
		storageNodePort = 11000
		difficulty      = "10"
	)

	bootstrap := processes.New(Info{
		Name:       "bootstrap/0",
		Executable: "bootstrap",
		Directory:  filepath.Join(configDir, "bootstrap", "0"),
		Address:    net.JoinHostPort(host, strconv.Itoa(bootstrapPort)),
	})

	bootstrap.Arguments = withCommon(Arguments{
		"setup": {
			"--ca.difficulty", difficulty,
		},
		"run": {
			"--kademlia.bootstrap-addr", bootstrap.Address,
			"--kademlia.operator.email", "bootstrap@example.com",
			"--kademlia.operator.wallet", "0x0123456789012345678901234567890123456789",
			"--server.address", bootstrap.Address,
		},
	})

	// Create satellites making the first satellite bootstrap
	var satellites []*Process
	for i := 0; i < flags.SatelliteCount; i++ {
		process := processes.New(Info{
			Name:       fmt.Sprintf("satellite/%d", i),
			Executable: "satellite",
			Directory:  filepath.Join(configDir, "satellite", fmt.Sprint(i)),
			Address:    net.JoinHostPort(host, strconv.Itoa(satellitePort+i)),
		})
		satellites = append(satellites, process)

		// satellite must wait for bootstrap to start
		process.WaitForStart(bootstrap)

		process.Arguments = withCommon(Arguments{
			"setup": {
				"--ca.difficulty", difficulty,
			},
			"run": {
				"--kademlia.bootstrap-addr", bootstrap.Address,
				"--server.address", process.Address,

				"--audit.satellite-addr", process.Address,
				"--repairer.overlay-addr", process.Address,
				"--repairer.pointer-db-addr", process.Address,
			},
		})
	}

	// Create gateways for each satellite
	for i, satellite := range satellites {
		accessKey, secretKey := randomKey(), randomKey()
		process := processes.New(Info{
			Name:       fmt.Sprintf("gateway/%d", i),
			Executable: "gateway",
			Directory:  filepath.Join(configDir, "gateway", fmt.Sprint(i)),
			Address:    net.JoinHostPort(host, strconv.Itoa(gatewayPort+i)),
			Extra: []string{
				"ACCESS_KEY=" + accessKey,
				"SECRET_KEY=" + secretKey,
			},
		})

		// gateway must wait for the corresponding satellite to start up
		process.WaitForStart(satellite)

		process.Arguments = withCommon(Arguments{
			"setup": {
				"--satellite-addr", satellite.Address,
				"--ca.difficulty", difficulty,
			},
			"run": {
				"--server.address", process.Address,
				"--minio.access-key", accessKey,
				"--minio.secret-key", secretKey,

				"--client.overlay-addr", satellite.Address,
				"--client.pointer-db-addr", satellite.Address,

				"--rs.min-threshold", strconv.Itoa(1 * flags.StorageNodeCount / 5),
				"--rs.repair-threshold", strconv.Itoa(2 * flags.StorageNodeCount / 5),
				"--rs.success-threshold", strconv.Itoa(3 * flags.StorageNodeCount / 5),
				"--rs.max-threshold", strconv.Itoa(4 * flags.StorageNodeCount / 5),
			},
		})
	}

	// Create storage nodes
	for i := 0; i < flags.StorageNodeCount; i++ {
		process := processes.New(Info{
			Name:       fmt.Sprintf("storagenode/%d", i),
			Executable: "storagenode",
			Directory:  filepath.Join(configDir, "storage", fmt.Sprint(i)),
			Address:    net.JoinHostPort(host, strconv.Itoa(storageNodePort+i)),
		})

		// storage node must wait for bootstrap to start
		process.WaitForStart(bootstrap)

		process.Arguments = withCommon(Arguments{
			"setup": {
				"--ca.difficulty", difficulty,
<<<<<<< HEAD
				// TODO: storage nodes shouldn't care about an overlay address
				"--piecestore.agreementsender.overlay-addr", satellites[0].Address,
			},
			"run": {
				// TODO: storage nodes shouldn't care about an overlay address
				"--piecestore.agreementsender.overlay-addr", satellites[0].Address,
				"--kademlia.bootstrap-addr", bootstrap.Address,
=======
			},
			"run": {
				"--kademlia.bootstrap-addr", bootstrapSatellite.Address,
>>>>>>> 457f909a
				"--kademlia.operator.email", fmt.Sprintf("storage%d@example.com", i),
				"--kademlia.operator.wallet", "0x0123456789012345678901234567890123456789",
				"--server.address", process.Address,
			},
		})
	}

	// Create directories for all processes
	for _, process := range processes.List {
		if err := os.MkdirAll(process.Directory, folderPermissions); err != nil {
			return nil, err
		}
	}

	return processes, nil
}

func randomKey() string {
	var data [10]byte
	_, _ = rand.Read(data[:])
	return hex.EncodeToString(data[:])
}<|MERGE_RESOLUTION|>--- conflicted
+++ resolved
@@ -207,19 +207,9 @@
 		process.Arguments = withCommon(Arguments{
 			"setup": {
 				"--ca.difficulty", difficulty,
-<<<<<<< HEAD
-				// TODO: storage nodes shouldn't care about an overlay address
-				"--piecestore.agreementsender.overlay-addr", satellites[0].Address,
 			},
 			"run": {
-				// TODO: storage nodes shouldn't care about an overlay address
-				"--piecestore.agreementsender.overlay-addr", satellites[0].Address,
 				"--kademlia.bootstrap-addr", bootstrap.Address,
-=======
-			},
-			"run": {
-				"--kademlia.bootstrap-addr", bootstrapSatellite.Address,
->>>>>>> 457f909a
 				"--kademlia.operator.email", fmt.Sprintf("storage%d@example.com", i),
 				"--kademlia.operator.wallet", "0x0123456789012345678901234567890123456789",
 				"--server.address", process.Address,
