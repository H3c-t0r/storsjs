--- conflicted
+++ resolved
@@ -58,22 +58,11 @@
 	}
 
 	runCfg struct {
-<<<<<<< HEAD
 		Identity  provider.IdentityConfig
 		Kademlia  kademlia.Config
 		PointerDB pointerdb.Config
-		// Checker     checker.Config
-		// Repairer    repairer.Config
-		Overlay overlay.Config
-		StatDB  statdb.Config
-=======
-		Identity    provider.IdentityConfig
-		Kademlia    kademlia.Config
-		PointerDB   pointerdb.Config
-		Overlay     overlay.Config
-		MockOverlay mockOverlay.Config
-		StatDB      statdb.Config
->>>>>>> 832317b0
+		Overlay   overlay.Config
+		StatDB    statdb.Config
 		// RepairQueue   queue.Config
 		// RepairChecker checker.Config
 		// Repairer      repairer.Config
