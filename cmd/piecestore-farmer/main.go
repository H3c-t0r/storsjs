--- conflicted
+++ resolved
@@ -3,276 +3,11 @@
 
 package main
 
-import "storj.io/storj/cmd/piecestore-farmer/cmd"
-
-<<<<<<< HEAD
-func main() {
-	cmd.Execute()
-=======
-	_ "github.com/mattn/go-sqlite3"
-	"github.com/mr-tron/base58/base58"
-	"github.com/spf13/cobra"
-	"github.com/spf13/viper"
-	"github.com/urfave/cli"
-	"golang.org/x/net/context"
-	"google.golang.org/grpc"
-
-	"storj.io/storj/pkg/kademlia"
-	"storj.io/storj/pkg/piecestore/rpc/server"
-	"storj.io/storj/pkg/piecestore/rpc/server/ttl"
+import (
+	"storj.io/storj/cmd/piecestore-farmer/cmd"
 	"storj.io/storj/pkg/process"
-	proto "storj.io/storj/protos/overlay"
-	pb "storj.io/storj/protos/piecestore"
 )
 
-func newID() string {
-	b := make([]byte, 32)
-
-	_, err := rand.Read(b)
-	if err != nil {
-		panic(err)
-	}
-
-	encoding := base58.Encode(b)
-
-	return encoding[:20]
-}
-
-func connectToKad(id, ip, kadlistenport, kadaddress string) *kademlia.Kademlia {
-	node := proto.Node{
-		Id: string(id),
-		Address: &proto.NodeAddress{
-			Transport: proto.NodeTransport_TCP,
-			Address:   kadaddress,
-		},
-	}
-
-	kad, err := kademlia.NewKademlia([]proto.Node{node}, ip, kadlistenport)
-	if err != nil {
-		log.Fatalf("Failed to instantiate new Kademlia: %s", err.Error())
-	}
-
-	if err := kad.ListenAndServe(); err != nil {
-		log.Fatalf("Failed to ListenAndServe on new Kademlia: %s", err.Error())
-	}
-
-	if err := kad.Bootstrap(context.Background()); err != nil {
-		log.Fatalf("Failed to Bootstrap on new Kademlia: %s", err.Error())
-	}
-
-	return kad
-}
-
-func main() { process.Must(process.Main(process.ServiceFunc(run))) }
-
-func run(ctx context.Context, _ *cobra.Command, _ []string) error {
-	app := cli.NewApp()
-
-	app.Name = "Piece Store Farmer CLI"
-	app.Usage = "Connect your drive to the network"
-	app.Version = "1.0.0"
-
-	// Flags
-	app.Flags = []cli.Flag{}
-	var kadhost string
-	var kadport string
-	var kadlistenport string
-	var pshost string
-	var psport string
-	var dir string
-
-	app.Commands = []cli.Command{
-		{
-			Name:      "create",
-			Aliases:   []string{"c"},
-			Usage:     "create farmer node",
-			ArgsUsage: "",
-			Flags: []cli.Flag{
-				cli.StringFlag{Name: "pieceStoreHost", Usage: "Farmer's public ip/host", Destination: &pshost},
-				cli.StringFlag{Name: "pieceStorePort", Usage: "`port` where piece store data is accessed", Destination: &psport},
-				cli.StringFlag{Name: "kademliaPort", Usage: "Kademlia server `host`", Destination: &kadport},
-				cli.StringFlag{Name: "kademliaHost", Usage: "Kademlia server `host`", Destination: &kadhost},
-				cli.StringFlag{Name: "kademliaListenPort", Usage: "Kademlia server `host`", Destination: &kadlistenport},
-				cli.StringFlag{Name: "dir", Usage: "`dir` of drive being shared", Destination: &dir},
-			},
-			Action: func(c *cli.Context) error {
-				nodeID := newID()
-
-				usr, err := user.Current()
-				if err != nil {
-					return err
-				}
-
-				viper.SetDefault("piecestore.host", "127.0.0.1")
-				viper.SetDefault("piecestore.port", "7777")
-				viper.SetDefault("piecestore.dir", usr.HomeDir)
-				viper.SetDefault("piecestore.id", nodeID)
-				viper.SetDefault("kademlia.host", "bootstrap.storj.io")
-				viper.SetDefault("kademlia.port", "8080")
-				viper.SetDefault("kademlia.listen.port", "7776")
-
-				viper.SetConfigName(nodeID)
-				viper.SetConfigType("yaml")
-
-				configPath := path.Join(usr.HomeDir, ".storj/")
-				if err = os.MkdirAll(configPath, 0700); err != nil {
-					return err
-				}
-
-				viper.AddConfigPath(configPath)
-
-				fullPath := path.Join(configPath, fmt.Sprintf("%s.yaml", nodeID))
-				_, err = os.Stat(fullPath)
-				if os.IsExist(err) {
-					if err != nil {
-						return errors.New("config already exists")
-					}
-					return err
-				}
-
-				// Create empty file at configPath
-				_, err = os.Create(fullPath)
-				if err != nil {
-					return err
-				}
-
-				if pshost != "" {
-					viper.Set("piecestore.host", pshost)
-				}
-				if psport != "" {
-					viper.Set("piecestore.port", psport)
-				}
-				if dir != "" {
-					viper.Set("piecestore.dir", dir)
-				}
-				if kadhost != "" {
-					viper.Set("kademlia.host", kadhost)
-				}
-				if kadport != "" {
-					viper.Set("kademlia.port", kadport)
-				}
-				if kadlistenport != "" {
-					viper.Set("kademlia.listen.port", kadlistenport)
-				}
-
-				if err := viper.WriteConfig(); err != nil {
-					return err
-				}
-
-				path := viper.ConfigFileUsed()
-
-				fmt.Printf("Config: %s\n", path)
-				fmt.Printf("ID: %s\n", nodeID)
-
-				return nil
-			},
-		},
-		{
-			Name:      "start",
-			Aliases:   []string{"s"},
-			Usage:     "start farmer node",
-			ArgsUsage: "[id]",
-			Action: func(c *cli.Context) error {
-				if c.Args().Get(0) == "" {
-					return errors.New("no id specified")
-				}
-
-				usr, err := user.Current()
-				if err != nil {
-					log.Fatalf(err.Error())
-				}
-
-				configPath := path.Join(usr.HomeDir, ".storj/")
-				viper.AddConfigPath(configPath)
-				viper.SetConfigName(c.Args().Get(0))
-				viper.SetConfigType("yaml")
-				if err := viper.ReadInConfig(); err != nil {
-					log.Fatalf(err.Error())
-				}
-
-				nodeid := viper.GetString("piecestore.id")
-				pshost = viper.GetString("piecestore.host")
-				psport = viper.GetString("piecestore.port")
-				kadlistenport = viper.GetString("kademlia.listen.port")
-				kadport = viper.GetString("kademlia.port")
-				kadhost = viper.GetString("kademlia.host")
-				piecestoreDir := viper.GetString("piecestore.dir")
-				dbPath := path.Join(piecestoreDir, fmt.Sprintf("store-%s", nodeid), "/ttl-data.db")
-				dataDir := path.Join(piecestoreDir, fmt.Sprintf("store-%s", nodeid), "/piece-store-data/")
-
-				if err = os.MkdirAll(piecestoreDir, 0700); err != nil {
-					log.Fatalf(err.Error())
-				}
-
-				_ = connectToKad(nodeid, pshost, kadlistenport, fmt.Sprintf("%s:%s", kadhost, kadport))
-
-				fileInfo, err := os.Stat(piecestoreDir)
-				if err != nil {
-					log.Fatalf(err.Error())
-				}
-				if fileInfo.IsDir() != true {
-					log.Fatalf("Error: %s is not a directory", piecestoreDir)
-				}
-
-				ttlDB, err := ttl.NewTTL(dbPath)
-				if err != nil {
-					log.Fatalf("failed to open DB")
-				}
-
-				// create a listener on TCP port
-				lis, err := net.Listen("tcp", fmt.Sprintf(":%s", psport))
-				if err != nil {
-					log.Fatalf("failed to listen: %v", err)
-				}
-				defer lis.Close()
-
-				// create a server instance
-				s := server.Server{PieceStoreDir: dataDir, DB: ttlDB}
-
-				// create a gRPC server object
-				grpcServer := grpc.NewServer()
-
-				// attach the api service to the server
-				pb.RegisterPieceStoreRoutesServer(grpcServer, &s)
-
-				// routinely check DB and delete expired entries
-				go func() {
-					err := s.DB.DBCleanup(dataDir)
-					log.Fatalf("Error in DBCleanup: %v", err)
-				}()
-
-				// start the server
-				if err := grpcServer.Serve(lis); err != nil {
-					log.Fatalf("failed to serve: %s", err)
-				}
-				return nil
-			},
-		},
-		{
-			Name:      "delete",
-			Aliases:   []string{"d"},
-			Usage:     "delete farmer node",
-			ArgsUsage: "[id]",
-			Action: func(c *cli.Context) error {
-
-				return nil
-			},
-		},
-		{
-			Name:      "list",
-			Aliases:   []string{"l"},
-			Usage:     "list farmer nodes",
-			ArgsUsage: "",
-			Action: func(c *cli.Context) error {
-
-				return nil
-			},
-		},
-	}
-
-	sort.Sort(cli.FlagsByName(app.Flags))
-	sort.Sort(cli.CommandsByName(app.Commands))
-
-	return app.Run(append([]string{os.Args[0]}, flag.Args()...))
->>>>>>> 67bbbb7b
+func main() {
+	process.Execute(cmd.RootCmd)
 }