// Copyright (C) 2019 Storj Labs, Inc.
// See LICENSE for copying information.

package cmd

import (
	"context"
	"fmt"

	"github.com/spf13/cobra"

	"storj.io/storj/internal/fpath"
	libuplink "storj.io/storj/lib/uplink"
	"storj.io/storj/pkg/cfgstruct"
	"storj.io/storj/pkg/identity"
	"storj.io/storj/pkg/storj"
	"storj.io/storj/uplink"
)

// UplinkFlags configuration flags
type UplinkFlags struct {
	NonInteractive bool `help:"disable interactive mode" default:"false" setup:"true"`
	Identity       identity.Config
	uplink.Config
}

var cfg UplinkFlags

//RootCmd represents the base CLI command when called without any subcommands
var RootCmd = &cobra.Command{
	Use:   "uplink",
	Short: "The Storj client-side CLI",
	Args:  cobra.OnlyValidArgs,
}

func addCmd(cmd *cobra.Command, root *cobra.Command) *cobra.Command {
	root.AddCommand(cmd)

	defaultConfDir := fpath.ApplicationDir("storj", "uplink")

	confDirParam := cfgstruct.FindConfigDirParam()
	if confDirParam != "" {
		defaultConfDir = confDirParam
	}

<<<<<<< HEAD
	cfgstruct.Bind(cmd.Flags(), &cfg, isDev, cfgstruct.ConfDir(defaultConfDir))
=======
	cfgstruct.Bind(cmd.Flags(), &cfg, defaults, cfgstruct.ConfDir(defaultConfDir), cfgstruct.IdentityDir(defaultIdentityDir))
>>>>>>> 2744a26b
	return cmd
}

// NewUplink returns a pointer to a new Client with a Config and Uplink pointer on it and an error.
func (c *UplinkFlags) NewUplink(ctx context.Context, config *libuplink.Config) (*libuplink.Uplink, error) {
	return libuplink.NewUplink(ctx, config)
}

// GetProject returns a *libuplink.Project for interacting with a specific project
func (c *UplinkFlags) GetProject(ctx context.Context) (*libuplink.Project, error) {
	apiKey, err := libuplink.ParseAPIKey(c.Client.APIKey)
	if err != nil {
		return nil, err
	}

	satelliteAddr := c.Client.SatelliteAddr

	identity, err := c.Identity.Load()
	if err != nil {
		return nil, err
	}

	identityVersion, err := identity.Version()
	if err != nil {
		return nil, err
	}

	cfg := &libuplink.Config{}

	cfg.Volatile.TLS = struct {
		SkipPeerCAWhitelist bool
		PeerCAWhitelistPath string
	}{
		SkipPeerCAWhitelist: !c.TLS.UsePeerCAWhitelist,
		PeerCAWhitelistPath: c.TLS.PeerCAWhitelistPath,
	}

	cfg.Volatile.UseIdentity = identity
	cfg.Volatile.IdentityVersion = identityVersion
	cfg.Volatile.MaxInlineSize = c.Client.MaxInlineSize
	cfg.Volatile.MaxMemory = c.RS.MaxBufferMem

	uplink, err := c.NewUplink(ctx, cfg)
	if err != nil {
		return nil, err
	}

	opts := &libuplink.ProjectOptions{}

	encKey := new(storj.Key)
	copy(encKey[:], c.Enc.Key)
	opts.Volatile.EncryptionKey = encKey

	return uplink.OpenProject(ctx, satelliteAddr, apiKey, opts)
}

func convertError(err error, path fpath.FPath) error {
	if storj.ErrBucketNotFound.Has(err) {
		return fmt.Errorf("Bucket not found: %s", path.Bucket())
	}

	if storj.ErrObjectNotFound.Has(err) {
		return fmt.Errorf("Object not found: %s", path.String())
	}

	return err
}<|MERGE_RESOLUTION|>--- conflicted
+++ resolved
@@ -43,12 +43,9 @@
 		defaultConfDir = confDirParam
 	}
 
-<<<<<<< HEAD
-	cfgstruct.Bind(cmd.Flags(), &cfg, isDev, cfgstruct.ConfDir(defaultConfDir))
-=======
-	cfgstruct.Bind(cmd.Flags(), &cfg, defaults, cfgstruct.ConfDir(defaultConfDir), cfgstruct.IdentityDir(defaultIdentityDir))
->>>>>>> 2744a26b
-	return cmd
+	cfgstruct.Bind(cmd.Flags(), &cfg, defaults, cfgstruct.ConfDir(defaultConfDir))
+
+  return cmd
 }
 
 // NewUplink returns a pointer to a new Client with a Config and Uplink pointer on it and an error.
