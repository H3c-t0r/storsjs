// Copyright (C) 2019 Storj Labs, Inc.
// See LICENSE for copying information.

package cmd

import (
	"bytes"
	"fmt"
	"net"
	"os"
	"path/filepath"
	"strings"

	"github.com/spf13/cobra"
	"github.com/zeebo/errs"
	"go.uber.org/zap"
	"golang.org/x/crypto/ssh/terminal"

	"storj.io/storj/internal/fpath"
	"storj.io/storj/pkg/cfgstruct"
	"storj.io/storj/pkg/process"
)

var (
	setupCmd = &cobra.Command{
		Use:         "setup",
		Short:       "Create an uplink config file",
		RunE:        cmdSetup,
		Annotations: map[string]string{"type": "setup"},
	}
	setupCfg    UplinkFlags
	confDir     string
	identityDir string
	isDev       bool

	// Error is the default uplink setup errs class
	Error = errs.Class("uplink setup error")
)

func init() {
	defaultConfDir := fpath.ApplicationDir("storj", "uplink")
	defaultIdentityDir := fpath.ApplicationDir("storj", "identity", "uplink")
	cfgstruct.SetupFlag(zap.L(), RootCmd, &confDir, "config-dir", defaultConfDir, "main directory for uplink configuration")
	cfgstruct.SetupFlag(zap.L(), RootCmd, &identityDir, "identity-dir", defaultIdentityDir, "main directory for uplink identity credentials")
	cfgstruct.DevFlag(RootCmd, &isDev, false, "use development and test configuration settings")
	RootCmd.AddCommand(setupCmd)
	cfgstruct.BindSetup(setupCmd.Flags(), &setupCfg, isDev, cfgstruct.ConfDir(confDir), cfgstruct.IdentityDir(identityDir))
}

func cmdSetup(cmd *cobra.Command, args []string) (err error) {
	// Ensure use the default port if the user only specifies a host.
	err = ApplyDefaultHostAndPortToAddrFlag(cmd, "satellite-addr")
	if err != nil {
		return err
	}

	setupDir, err := filepath.Abs(confDir)
	if err != nil {
		return err
	}

	valid, _ := fpath.IsValidSetupDir(setupDir)
	if !valid {
		return fmt.Errorf("uplink configuration already exists (%v)", setupDir)
	}

	err = os.MkdirAll(setupDir, 0700)
	if err != nil {
		return err
	}

	var override map[string]interface{}
	if !setupCfg.NonInteractive {
		fmt.Print("Enter your Satellite address: ")
		var satelliteAddress string
		fmt.Scanln(&satelliteAddress)

		// TODO add better validation
		if satelliteAddress == "" {
			return errs.New("Satellite address cannot be empty")
		}

		fmt.Print("Enter your API key: ")
		var apiKey string
		fmt.Scanln(&apiKey)

		if apiKey == "" {
			return errs.New("API key cannot be empty")
		}

		fmt.Print("Enter your encryption passphrase: ")
		encKey, err := terminal.ReadPassword(int(os.Stdin.Fd()))
		if err != nil {
			return err
		}
		fmt.Println()

		fmt.Print("Enter your encryption passphrase again: ")
		repeatedEncKey, err := terminal.ReadPassword(int(os.Stdin.Fd()))
		if err != nil {
			return err
		}
		fmt.Println()

		if !bytes.Equal(encKey, repeatedEncKey) {
			return errs.New("encryption passphrases doesn't match")
		}

		if len(encKey) == 0 {
			fmt.Println("Warning: Encryption passphrase is empty!")
		}

		override = map[string]interface{}{
			"satellite-addr": satelliteAddress,
			"api-key":        apiKey,
			"enc.key":        string(encKey),
		}

		fmt.Println()
		fmt.Println("Your Uplink CLI is configured and ready to use!")
		fmt.Println()

		err = process.SaveConfigWithAllDefaults(cmd.Flags(), filepath.Join(setupDir, "config.yaml"), override)
		if err != nil {
			return nil
		}

		fmt.Println()
		fmt.Println("Some things to try next:")
		fmt.Println()
		fmt.Println("* Run `uplink --help` to see the operations that can be performed")
		fmt.Println()
		fmt.Println("* See https://github.com/storj/docs/blob/master/Uplink-CLI.md#usage for some example commands")

		return nil
	}

<<<<<<< HEAD
	return process.SaveConfigWithAllDefaults(cmd.Flags(), filepath.Join(setupDir, "config.yaml"), nil)
=======
	return process.SaveConfigWithAllDefaults(cmd.Flags(), filepath.Join(setupDir, "config.yaml"), override)
}

// ApplyDefaultHostAndPortToAddrFlag applies the default host and/or port if either is missing in the specified flag name.
func ApplyDefaultHostAndPortToAddrFlag(cmd *cobra.Command, flagName string) error {
	defaultHost, defaultPort, err := net.SplitHostPort(cmd.Flags().Lookup(flagName).DefValue)
	if err != nil {
		return Error.Wrap(err)
	}

	flag := cmd.Flags().Lookup(flagName)
	if flag == nil {
		// No flag found for us to handle.
		return nil
	}
	address := flag.Value.String()

	addressParts := strings.Split(address, ":")
	numberOfParts := len(addressParts)

	if numberOfParts > 1 && len(addressParts[0]) > 0 {
		// address is host:port so skip applying any defaults.
		return nil
	}

	// We are missing a host:port part. Figure out which part we are missing.
	indexOfPortSeparator := strings.Index(address, ":")
	lengthOfFirstPart := len(addressParts[0])

	if indexOfPortSeparator == -1 {
		if lengthOfFirstPart == 0 {
			// address is blank.
			address = net.JoinHostPort(defaultHost, defaultPort)
		} else {
			// address is host
			address = net.JoinHostPort(addressParts[0], defaultPort)
		}
	} else if indexOfPortSeparator == 0 {
		// address is :1234
		address = net.JoinHostPort(defaultHost, addressParts[1])
	} else if indexOfPortSeparator > 0 {
		// address is host:
		address = net.JoinHostPort(defaultPort, addressParts[0])
	}

	err = flag.Value.Set(address)
	if err != nil {
		return Error.Wrap(err)
	}
	return nil
>>>>>>> e922f71f
}<|MERGE_RESOLUTION|>--- conflicted
+++ resolved
@@ -135,10 +135,7 @@
 		return nil
 	}
 
-<<<<<<< HEAD
 	return process.SaveConfigWithAllDefaults(cmd.Flags(), filepath.Join(setupDir, "config.yaml"), nil)
-=======
-	return process.SaveConfigWithAllDefaults(cmd.Flags(), filepath.Join(setupDir, "config.yaml"), override)
 }
 
 // ApplyDefaultHostAndPortToAddrFlag applies the default host and/or port if either is missing in the specified flag name.
@@ -188,5 +185,4 @@
 		return Error.Wrap(err)
 	}
 	return nil
->>>>>>> e922f71f
 }