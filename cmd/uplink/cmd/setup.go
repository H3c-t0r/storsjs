// Copyright (C) 2019 Storj Labs, Inc.
// See LICENSE for copying information.

package cmd

import (
	"fmt"
	"os"
	"path/filepath"

	"github.com/spf13/cobra"
	"go.uber.org/zap"

	"storj.io/storj/internal/fpath"
	"storj.io/storj/pkg/cfgstruct"
	"storj.io/storj/pkg/miniogw"
	"storj.io/storj/pkg/process"
)

// Uplink configuration
type Uplink struct {
	APIKey        string `default:"" help:"the api key to use for the satellite" setup:"true"`
	SatelliteAddr string `default:"localhost:7778" help:"the address to use for the satellite" setup:"true"`

	Client miniogw.ClientConfig
	RS     miniogw.RSConfig
	Enc    miniogw.EncryptionConfig
}

var (
	setupCmd = &cobra.Command{
		Use:         "setup",
		Short:       "Create an uplink config file",
		RunE:        cmdSetup,
		Annotations: map[string]string{"type": "setup"},
	}

	setupCfg Uplink

	defaultConfDir     = fpath.ApplicationDir("storj", "uplink")
	defaultIdentityDir = fpath.ApplicationDir("storj", "identity", "uplink")

	cliConfDir  string
	identityDir string
)

func init() {
	confDirParam := cfgstruct.FindConfigDirParam()
	if confDirParam != "" {
		defaultConfDir = confDirParam
	}
	identityDirParam := cfgstruct.FindIdentityDirParam()
	if identityDirParam != "" {
		defaultIdentityDir = identityDirParam
	}

	CLICmd.PersistentFlags().StringVar(&cliConfDir, "config-dir", defaultConfDir, "main directory for setup configuration")
	err := CLICmd.PersistentFlags().SetAnnotation("config-dir", "setup", []string{"true"})
	if err != nil {
		zap.S().Error("Failed to set 'setup' annotation for 'config-dir'")
	}

	CLICmd.PersistentFlags().StringVar(&identityDir, "identity-dir", defaultIdentityDir, "main directory for uplink identity credentials")
	err = CLICmd.PersistentFlags().SetAnnotation("identity-dir", "setup", []string{"true"})
	if err != nil {
		zap.S().Error("Failed to set 'setup' annotation for 'config-dir'")
	}

	CLICmd.AddCommand(setupCmd)
	cfgstruct.BindSetup(setupCmd.Flags(), &setupCfg, cfgstruct.ConfDir(defaultConfDir), cfgstruct.IdentityDir(defaultIdentityDir))
}

func cmdSetup(cmd *cobra.Command, args []string) (err error) {
	setupDir, err := filepath.Abs(cliConfDir)
	if err != nil {
		return err
	}

	for _, flagname := range args {
		return fmt.Errorf("%s - Invalid flag. Pleas see --help", flagname)
	}

	valid, _ := fpath.IsValidSetupDir(setupDir)
	if !valid {
		return fmt.Errorf("uplink configuration already exists (%v)", setupDir)
	}

	err = os.MkdirAll(setupDir, 0700)
	if err != nil {
		return err
	}

<<<<<<< HEAD
	o := map[string]interface{}{
		"client.api-key":         setupCfg.APIKey,
		"client.pointer-db-addr": setupCfg.SatelliteAddr,
		"client.overlay-addr":    setupCfg.SatelliteAddr,
	}

	return process.SaveConfigWithAllDefaults(cmd.Flags(), filepath.Join(setupDir, "config.yaml"), o)
=======
	if setupCfg.GenerateMinioCerts {
		minioCerts := filepath.Join(setupDir, "minio", "certs")
		if err := os.MkdirAll(minioCerts, 0744); err != nil {
			return err
		}
		if err := os.Link(setupCfg.Identity.CertPath, filepath.Join(minioCerts, "public.crt")); err != nil {
			return err
		}
		if err := os.Link(setupCfg.Identity.KeyPath, filepath.Join(minioCerts, "private.key")); err != nil {
			return err
		}
	}

	overrides := map[string]interface{}{
		"client.api-key":         setupCfg.APIKey,
		"client.pointer-db-addr": setupCfg.SatelliteAddr,
		"client.overlay-addr":    setupCfg.SatelliteAddr,
		"enc.key":                setupCfg.EncKey,
	}

	accessKeyFlag := cmd.Flag("minio.access-key")
	if !accessKeyFlag.Changed {
		accessKey, err := generateAWSKey()
		if err != nil {
			return err
		}
		overrides[accessKeyFlag.Name] = accessKey
	}
	secretKeyFlag := cmd.Flag("minio.secret-key")
	if !secretKeyFlag.Changed {
		secretKey, err := generateAWSKey()
		if err != nil {
			return err
		}
		overrides[secretKeyFlag.Name] = secretKey
	}

	return process.SaveConfigWithAllDefaults(cmd.Flags(), filepath.Join(setupDir, "config.yaml"), overrides)
}

func generateAWSKey() (key string, err error) {
	var buf [20]byte
	_, err = rand.Read(buf[:])
	if err != nil {
		return "", err
	}
	return base58.Encode(buf[:]), nil
>>>>>>> 0274244f
}<|MERGE_RESOLUTION|>--- conflicted
+++ resolved
@@ -90,61 +90,11 @@
 		return err
 	}
 
-<<<<<<< HEAD
-	o := map[string]interface{}{
+	overrides := map[string]interface{}{
 		"client.api-key":         setupCfg.APIKey,
 		"client.pointer-db-addr": setupCfg.SatelliteAddr,
 		"client.overlay-addr":    setupCfg.SatelliteAddr,
 	}
 
-	return process.SaveConfigWithAllDefaults(cmd.Flags(), filepath.Join(setupDir, "config.yaml"), o)
-=======
-	if setupCfg.GenerateMinioCerts {
-		minioCerts := filepath.Join(setupDir, "minio", "certs")
-		if err := os.MkdirAll(minioCerts, 0744); err != nil {
-			return err
-		}
-		if err := os.Link(setupCfg.Identity.CertPath, filepath.Join(minioCerts, "public.crt")); err != nil {
-			return err
-		}
-		if err := os.Link(setupCfg.Identity.KeyPath, filepath.Join(minioCerts, "private.key")); err != nil {
-			return err
-		}
-	}
-
-	overrides := map[string]interface{}{
-		"client.api-key":         setupCfg.APIKey,
-		"client.pointer-db-addr": setupCfg.SatelliteAddr,
-		"client.overlay-addr":    setupCfg.SatelliteAddr,
-		"enc.key":                setupCfg.EncKey,
-	}
-
-	accessKeyFlag := cmd.Flag("minio.access-key")
-	if !accessKeyFlag.Changed {
-		accessKey, err := generateAWSKey()
-		if err != nil {
-			return err
-		}
-		overrides[accessKeyFlag.Name] = accessKey
-	}
-	secretKeyFlag := cmd.Flag("minio.secret-key")
-	if !secretKeyFlag.Changed {
-		secretKey, err := generateAWSKey()
-		if err != nil {
-			return err
-		}
-		overrides[secretKeyFlag.Name] = secretKey
-	}
-
 	return process.SaveConfigWithAllDefaults(cmd.Flags(), filepath.Join(setupDir, "config.yaml"), overrides)
-}
-
-func generateAWSKey() (key string, err error) {
-	var buf [20]byte
-	_, err = rand.Read(buf[:])
-	if err != nil {
-		return "", err
-	}
-	return base58.Encode(buf[:]), nil
->>>>>>> 0274244f
 }