// Package main implements a simple gRPC server that demonstrates how to use gRPC-Go libraries
// to perform unary, client streaming, server streaming and full duplex RPCs.
//
// It implements the route guide service whose definition can be found in routeguide/route_guide.proto.
package api

import (
	"bytes"
	"database/sql"
	"fmt"
	"io"
	"os"
	"time"

	_ "github.com/mattn/go-sqlite3"

	"golang.org/x/net/context"

	pb "storj.io/storj/examples/piecestore/rpc/protobuf"

	"storj.io/storj/pkg/piecestore"
)

type Server struct {
  PieceStoreDir string
	DbPath string
}

type StoreData struct {
	Ttl int64
	Hash string
	Size int64
}

func (s *Server) Store(stream pb.PieceStoreRoutes_StoreServer) error {
  fmt.Println("Storing data...")
	startTime := time.Now()
	var total int64 = 0
	var storeMeta *StoreData
	for {
		pieceData, err := stream.Recv()
		if err == io.EOF {
			fmt.Println("Successfully stored data...")
			endTime := time.Now()

			db, err := sql.Open("sqlite3", s.DbPath)
			if err != nil {
				return err
			}
			defer db.Close()

			_, err = db.Exec(fmt.Sprintf(`INSERT INTO ttl (hash, created, expires) VALUES ("%s", "%d", "%d")`, storeMeta.Hash, time.Now().Unix(), storeMeta.Ttl))
			if err != nil {
				return err
			}
			return stream.SendAndClose(&pb.PieceStoreSummary{
				Status:   0,
				Message: "OK",
				TotalReceived: total,
				ElapsedTime:  int64(endTime.Sub(startTime).Seconds()),
			})
		}
		if err != nil {
			return err
		}

		if storeMeta == nil {
			storeMeta = &StoreData{Ttl: pieceData.Ttl, Hash: pieceData.Hash, Size: pieceData.Size}
		}

		length := int64(len(pieceData.Content))

		// Write chunk received to disk
		err = pstore.Store(pieceData.Hash, bytes.NewReader(pieceData.Content), length, total + pieceData.StoreOffset, s.PieceStoreDir)

		if err != nil {
			fmt.Println("Store data Error: ", err.Error())
			endTime := time.Now()
			return stream.SendAndClose(&pb.PieceStoreSummary{
				Status:   -1,
				Message: err.Error(),
				TotalReceived: total,
				ElapsedTime:  int64(endTime.Sub(startTime).Seconds()),
			})
		}

		total += length
	}
  return nil
}

func (s *Server) Retrieve(pieceMeta *pb.PieceRetrieval, stream pb.PieceStoreRoutes_RetrieveServer) error {
  fmt.Println("Retrieving data...")

	path, err := pstore.PathByHash(pieceMeta.Hash, s.PieceStoreDir)

	fileInfo, err := os.Stat(path)
	if err != nil {
		return err
	}

	var total int64 = 0
	for total < fileInfo.Size() {

		b := []byte{}
		writeBuff := bytes.NewBuffer(b)

		n, err := pstore.Retrieve(pieceMeta.Hash, writeBuff, 4096, pieceMeta.StoreOffset + total, s.PieceStoreDir)
		if err != nil {
			return err
		}

		// Write the buffer to the stream we opened earlier
		if err := stream.Send(&pb.PieceRetrievalStream{Size: n, Content: writeBuff.Bytes()}); err != nil {
			fmt.Println("%v.Send() = %v", stream, err)
			return err
		}

		total += n
	}

	return nil
}

func (s *Server) Piece(ctx context.Context, in *pb.PieceHash) (*pb.PieceSummary, error) {
	fmt.Println("Getting Meta data...")

	path, err := pstore.PathByHash(in.Hash, s.PieceStoreDir)

	fileInfo, err := os.Stat(path)
	if err != nil {
		return nil, err
	}

	// Read database to calculate expiration
	db, err := sql.Open("sqlite3", s.DbPath)
	if err != nil {
		return nil, err
	}
	defer db.Close()

	rows, err := db.Query(fmt.Sprintf(`SELECT expires FROM ttl WHERE hash="%s"`, in.Hash))
	if err != nil {
		return nil, err
	}

	var ttl int64

	for rows.Next() {
		 err = rows.Scan(&ttl)
		 if err != nil {
			 return nil, err
		 }
	}

<<<<<<< HEAD
	return &pb.ShardSummary{Hash: in.Hash, Size: fileInfo.Size(), Expiration: ttl}, nil
=======
	return &pb.PieceSummary{Hash: in.Hash, Size: fileInfo.Size(), Expiration: 0}, nil
>>>>>>> 50390aa5
}

func (s *Server) Delete(ctx context.Context, in *pb.PieceDelete) (*pb.PieceDeleteSummary, error) {
	fmt.Println("Deleting data")
	startTime := time.Now()
	err := pstore.Delete(in.Hash, s.PieceStoreDir)
	if err != nil {
		endTime := time.Now()
		return &pb.PieceDeleteSummary{
			Status:   -1,
		  Message: err.Error(),
		  ElapsedTime: int64(endTime.Sub(startTime).Seconds()),
		}, err
	}
	db, err := sql.Open("sqlite3", s.DbPath)
	if err != nil {
		return nil, err
	}
	defer db.Close()

	result, err := db.Exec(fmt.Sprintf(`DELETE FROM ttl WHERE hash="%s"`, in.Hash))
	if err != nil {
		return &pb.PieceDeleteSummary{
			Status:   -1,
		  Message: err.Error(),
		  ElapsedTime: int64(time.Now().Sub(startTime).Seconds()),
		}, err
	}
	rowsDeleted, err := result.RowsAffected()
	if err != nil {
		return nil, err
		}
	if rowsDeleted == 0 || rowsDeleted > 1 {
		return &pb.PieceDeleteSummary{
			Status:   -1,
		  Message: fmt.Sprintf("Rows affected: (%d) does not equal 1", rowsDeleted),
		  ElapsedTime: int64(time.Now().Sub(startTime).Seconds()),
		}, nil
		}
	endTime := time.Now()
  return &pb.PieceDeleteSummary{
		Status:  0,
		Message: "OK",
		ElapsedTime: int64(endTime.Sub(startTime).Seconds()),
	}, nil
}<|MERGE_RESOLUTION|>--- conflicted
+++ resolved
@@ -153,11 +153,7 @@
 		 }
 	}
 
-<<<<<<< HEAD
 	return &pb.ShardSummary{Hash: in.Hash, Size: fileInfo.Size(), Expiration: ttl}, nil
-=======
-	return &pb.PieceSummary{Hash: in.Hash, Size: fileInfo.Size(), Expiration: 0}, nil
->>>>>>> 50390aa5
 }
 
 func (s *Server) Delete(ctx context.Context, in *pb.PieceDelete) (*pb.PieceDeleteSummary, error) {
