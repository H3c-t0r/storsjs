// Copyright (C) 2018 Storj Labs, Inc.
// See LICENSE for copying information.

package main

import (
	"context"
	"crypto/ecdsa"
	"fmt"
	"io"
	"log"
	"os"
	"path/filepath"
	"time"

	"github.com/gogo/protobuf/proto"
	"github.com/spf13/cobra"
	"github.com/zeebo/errs"
	"google.golang.org/grpc"
	"github.com/gogo/protobuf/proto"

	"storj.io/storj/pkg/node"
	"storj.io/storj/pkg/pb"
	"storj.io/storj/pkg/piecestore/rpc/client"
	"storj.io/storj/pkg/provider"
)

var ctx = context.Background()
var argError = errs.Class("argError")

func main() {
	cobra.EnableCommandSorting = false

	ca, err := provider.NewTestCA(ctx)
	if err != nil {
		log.Fatal(err)
	}
	identity, err := ca.NewIdentity()
	if err != nil {
		log.Fatal(err)
	}
	identOpt, err := identity.DialOption()
	if err != nil {
		log.Fatal(err)
	}

	// Set up connection with rpc server
	var conn *grpc.ClientConn
	conn, err = grpc.Dial(":7777", identOpt)
	if err != nil {
		log.Fatalf("did not connect: %s", err)
	}
	defer printError(conn.Close)

	nodeID := node.IDFromString("test-node-id-1234567")

	psClient, err := client.NewPSClient(conn, nodeID, 1024*32, identity.Key.(*ecdsa.PrivateKey))
	if err != nil {
		log.Fatalf("could not initialize PSClient: %s", err)
	}

	root := &cobra.Command{
		Use:   "piecestore-client",
		Short: "piecestore example client",
	}

	root.AddCommand(&cobra.Command{
		Use:     "upload [input-file]",
		Short:   "Upload data",
		Aliases: []string{"u"},
		Args:    cobra.ExactArgs(1),
		RunE: func(cmd *cobra.Command, args []string) error {
			inputfile := args[0]

			file, err := os.Open(inputfile)
			if err != nil {
				return err
			}
			// Close the file when we are done
			defer printError(file.Close)

			fileInfo, err := file.Stat()
			if err != nil {
				return err
			}

			if fileInfo.IsDir() {
				return argError.New(fmt.Sprintf("path (%s) is a directory, not a file", inputfile))
			}

			var length = fileInfo.Size()
			var ttl = time.Now().Add(24 * time.Hour)

			// Created a section reader so that we can concurrently retrieve the same file.
			dataSection := io.NewSectionReader(file, 0, length)

			id := client.NewPieceID()

<<<<<<< HEAD

			data := &pb.PayerBandwidthAllocation_Data {
				Payer: []byte("OhHeyThisIsAnUnrealFakeSatellite"),
			}		

			serializedData, err := proto.Marshal(data)
			if err != nil {
				return err
			}

			pba := &pb.PayerBandwidthAllocation{
				Data: serializedData,
=======
			allocationData := &pb.PayerBandwidthAllocation_Data{
        		SatelliteId: []byte("OhHeyThisIsAnUnrealFakeSatellite"),
				Action: pb.PayerBandwidthAllocation_PUT,
			}
		
			serializedAllocation, err := proto.Marshal(allocationData)
			if err != nil {
				return err
			}
		
			pba := &pb.PayerBandwidthAllocation{
				Data: serializedAllocation,
>>>>>>> 57572cde
			}

			if err := psClient.Put(context.Background(), id, dataSection, ttl, pba, nil); err != nil {
				fmt.Printf("Failed to Store data of id: %s\n", id)
				return err
			}

			fmt.Printf("Successfully stored file of id: %s\n", id)

			return nil
		},
	})

	root.AddCommand(&cobra.Command{
		Use:     "download [id] [output-dir]",
		Short:   "Download data",
		Aliases: []string{"d"},
		Args:    cobra.ExactArgs(2),
		RunE: func(cmd *cobra.Command, args []string) error {
			id := args[0]
			outputDir := args[1]

			_, err := os.Stat(outputDir)
			if err != nil && !os.IsNotExist(err) {
				return err
			}

			if err == nil {
				return argError.New("File already exists")
			}

			if err = os.MkdirAll(filepath.Dir(outputDir), 0700); err != nil {
				return err
			}

			// Create File on file system
			dataFile, err := os.OpenFile(outputDir, os.O_RDWR|os.O_CREATE, 0755)
			if err != nil {
				return err
			}
			defer printError(dataFile.Close)

			pieceInfo, err := psClient.Meta(context.Background(), client.PieceID(id))
			if err != nil {
				errRemove := os.Remove(outputDir)
				if errRemove != nil {
					log.Println(errRemove)
				}
				return err
			}

			allocationData := &pb.PayerBandwidthAllocation_Data{
        		SatelliteId: []byte("OhHeyThisIsAnUnrealFakeSatellite"),
				Action: pb.PayerBandwidthAllocation_GET,
			}
		
			serializedAllocation, err := proto.Marshal(allocationData)
			if err != nil {
				return err
			}
		
			pba := &pb.PayerBandwidthAllocation{
				Data: serializedAllocation,
			}

			rr, err := psClient.Get(ctx, client.PieceID(id), pieceInfo.Size, pba, nil)
			if err != nil {
				fmt.Printf("Failed to retrieve file of id: %s\n", id)
				errRemove := os.Remove(outputDir)
				if errRemove != nil {
					log.Println(errRemove)
				}
				return err
			}

			reader, err := rr.Range(ctx, 0, pieceInfo.Size)
			if err != nil {
				fmt.Printf("Failed to retrieve file of id: %s\n", id)
				errRemove := os.Remove(outputDir)
				if errRemove != nil {
					log.Println(errRemove)
				}
				return err
			}

			_, err = io.Copy(dataFile, reader)
			if err != nil {
				fmt.Printf("Failed to retrieve file of id: %s\n", id)
				errRemove := os.Remove(outputDir)
				if errRemove != nil {
					log.Println(errRemove)
				}
			} else {
				fmt.Printf("Successfully retrieved file of id: %s\n", id)
			}

			return reader.Close()
		},
	})

	root.AddCommand(&cobra.Command{
		Use:     "delete [id]",
		Short:   "Delete data",
		Args:    cobra.ExactArgs(1),
		Aliases: []string{"x"},
		RunE: func(cmd *cobra.Command, args []string) error {
			id := args[0]
			return psClient.Delete(context.Background(), client.PieceID(id), nil)
		},
	})

	root.AddCommand(&cobra.Command{
		Use:     "stat",
		Aliases: []string{"s"},
		Short:   "Retrieve statistics",
		RunE: func(cmd *cobra.Command, args []string) error {
			var summary *pb.StatSummary
			summary, err := psClient.Stats(context.Background())
			if err != nil {
				return err
			}

			log.Printf("Space Used: %v, Space Available: %v\nBandwidth Available: %v, Bandwidth Used: %v\n", summary.GetUsedSpace(), summary.GetAvailableSpace(), summary.GetAvailableBandwidth(), summary.GetUsedBandwidth())
			return nil
		},
	})

	if err := root.Execute(); err != nil {
		log.Fatal(err)
	}
}

func printError(fn func() error) {
	err := fn()
	if err != nil {
		fmt.Println(err)
	}
}<|MERGE_RESOLUTION|>--- conflicted
+++ resolved
@@ -17,7 +17,6 @@
 	"github.com/spf13/cobra"
 	"github.com/zeebo/errs"
 	"google.golang.org/grpc"
-	"github.com/gogo/protobuf/proto"
 
 	"storj.io/storj/pkg/node"
 	"storj.io/storj/pkg/pb"
@@ -96,33 +95,18 @@
 
 			id := client.NewPieceID()
 
-<<<<<<< HEAD
-
-			data := &pb.PayerBandwidthAllocation_Data {
-				Payer: []byte("OhHeyThisIsAnUnrealFakeSatellite"),
-			}		
-
-			serializedData, err := proto.Marshal(data)
-			if err != nil {
-				return err
-			}
-
-			pba := &pb.PayerBandwidthAllocation{
-				Data: serializedData,
-=======
 			allocationData := &pb.PayerBandwidthAllocation_Data{
-        		SatelliteId: []byte("OhHeyThisIsAnUnrealFakeSatellite"),
-				Action: pb.PayerBandwidthAllocation_PUT,
-			}
-		
+				SatelliteId: []byte("OhHeyThisIsAnUnrealFakeSatellite"),
+				Action:      pb.PayerBandwidthAllocation_PUT,
+			}
+
 			serializedAllocation, err := proto.Marshal(allocationData)
 			if err != nil {
 				return err
 			}
-		
+
 			pba := &pb.PayerBandwidthAllocation{
 				Data: serializedAllocation,
->>>>>>> 57572cde
 			}
 
 			if err := psClient.Put(context.Background(), id, dataSection, ttl, pba, nil); err != nil {
@@ -175,15 +159,15 @@
 			}
 
 			allocationData := &pb.PayerBandwidthAllocation_Data{
-        		SatelliteId: []byte("OhHeyThisIsAnUnrealFakeSatellite"),
-				Action: pb.PayerBandwidthAllocation_GET,
-			}
-		
+				SatelliteId: []byte("OhHeyThisIsAnUnrealFakeSatellite"),
+				Action:      pb.PayerBandwidthAllocation_GET,
+			}
+
 			serializedAllocation, err := proto.Marshal(allocationData)
 			if err != nil {
 				return err
 			}
-		
+
 			pba := &pb.PayerBandwidthAllocation{
 				Data: serializedAllocation,
 			}
