// Copyright (C) 2019 Storj Labs, Inc.
// See LICENSE for copying information

package testplanet

import (
	"bytes"
	"context"
	"fmt"
	"io"

	"github.com/vivint/infectious"
	"github.com/zeebo/errs"
	"go.uber.org/zap"
	"google.golang.org/grpc"

<<<<<<< HEAD
	"storj.io/storj/internal/memory"
	"storj.io/storj/pkg/eestream"
	"storj.io/storj/pkg/metainfo/kvmetainfo"
	"storj.io/storj/pkg/overlay"
	"storj.io/storj/pkg/pb"
	"storj.io/storj/pkg/pointerdb/pdbclient"
	"storj.io/storj/pkg/provider"
	"storj.io/storj/pkg/storage/buckets"
	ecclient "storj.io/storj/pkg/storage/ec"
	"storj.io/storj/pkg/storage/segments"
	"storj.io/storj/pkg/storage/streams"
=======
	"storj.io/storj/pkg/identity"
	"storj.io/storj/pkg/overlay"
	"storj.io/storj/pkg/pb"
	"storj.io/storj/pkg/pointerdb/pdbclient"
>>>>>>> 1403b15c
	"storj.io/storj/pkg/storj"
	"storj.io/storj/pkg/stream"
	"storj.io/storj/pkg/transport"
	"storj.io/storj/pkg/utils"
	"storj.io/storj/satellite"
)

// Node is a general purpose
type Node struct {
<<<<<<< HEAD
	Log              *zap.Logger
	Info             pb.Node
	Identity         *provider.FullIdentity
	Transport        transport.Client
	storageNodeCount int
=======
	Log       *zap.Logger
	Info      pb.Node
	Identity  *identity.FullIdentity
	Transport transport.Client
>>>>>>> 1403b15c
}

// newUplink creates a new uplink
func (planet *Planet) newUplink(name string) (*Node, error) {
	identity, err := planet.NewIdentity()
	if err != nil {
		return nil, err
	}

	node := &Node{
		Log:              planet.log.Named(name),
		Identity:         identity,
		storageNodeCount: len(planet.StorageNodes),
	}

	node.Log.Debug("id=" + identity.ID.String())

	node.Transport = transport.NewClient(identity)

	node.Info = pb.Node{
		Id:   node.Identity.ID,
		Type: pb.NodeType_UPLINK,
		Address: &pb.NodeAddress{
			Transport: pb.NodeTransport_TCP_TLS_GRPC,
			Address:   "",
		},
	}

	planet.nodes = append(planet.nodes, node)

	return node, nil
}

// ID returns node id
func (node *Node) ID() storj.NodeID { return node.Info.Id }

// Addr returns node address
func (node *Node) Addr() string { return node.Info.Address.Address }

// Local returns node info
func (node *Node) Local() pb.Node { return node.Info }

// Shutdown shuts down all node dependencies
func (node *Node) Shutdown() error { return nil }

// DialPointerDB dials destination with apikey and returns pointerdb Client
func (node *Node) DialPointerDB(destination Peer, apikey string) (pdbclient.Client, error) {
	// TODO: use node.Transport instead of pdbclient.NewClient
	/*
		conn, err := node.Transport.DialNode(context.Background(), &destination.Info)
		if err != nil {
			return nil, err
		}
		return piececlient.NewPSClient
	*/

	// TODO: handle disconnect
	return pdbclient.NewClient(node.Identity, destination.Addr(), apikey)
}

// DialOverlay dials destination and returns an overlay.Client
func (node *Node) DialOverlay(destination Peer) (overlay.Client, error) {
	info := destination.Local()
	conn, err := node.Transport.DialNode(context.Background(), &info, grpc.WithBlock())
	if err != nil {
		return nil, err
	}

	// TODO: handle disconnect
	return overlay.NewClientFrom(pb.NewOverlayClient(conn)), nil
}

// Upload test
func (node *Node) Upload(ctx context.Context, satellite *satellite.Peer, bucket string, path storj.Path, data []byte) error {
	metainfo, streams, err := node.getMetainfo(satellite)
	if err != nil {
		return err
	}

	_, err = metainfo.GetBucket(ctx, bucket)
	if err != nil {
		if storj.ErrBucketNotFound.Has(err) {
			_, err := metainfo.CreateBucket(ctx, bucket, &storj.Bucket{PathCipher: storj.Cipher(1)})
			if err != nil {
				return err
			}
		} else {
			return err
		}
	}

	createInfo := storj.CreateObject{
		RedundancyScheme: node.getRedundancyScheme(),
		EncryptionScheme: node.getEncryptionScheme(),
	}
	obj, err := metainfo.CreateObject(ctx, bucket, path, &createInfo)
	if err != nil {
		return err
	}

	reader := bytes.NewReader(data)
	err = uploadStream(ctx, streams, obj, reader)
	if err != nil {
		return err
	}

	return nil
}

func uploadStream(ctx context.Context, streams streams.Store, mutableObject storj.MutableObject, reader io.Reader) error {
	mutableStream, err := mutableObject.CreateStream(ctx)
	if err != nil {
		return err
	}

	upload := stream.NewUpload(ctx, mutableStream, streams)

	_, err = io.Copy(upload, reader)

	return utils.CombineErrors(err, upload.Close())
}

// Download test
func (node *Node) Download(ctx context.Context, satellite *satellite.Peer, bucket string, path storj.Path) ([]byte, error) {

	metainfo, streams, err := node.getMetainfo(satellite)
	if err != nil {
		return []byte{}, err
	}

	readOnlyStream, err := metainfo.GetObjectStream(ctx, bucket, path)
	if err != nil {
		return []byte{}, err
	}

	download := stream.NewDownload(ctx, readOnlyStream, streams)
	defer func() { err = errs.Combine(err, download.Close()) }()

	buffer := bytes.NewBuffer([]byte{})
	_, err = io.Copy(buffer, download)
	if err != nil {
		return []byte{}, err
	}
	return buffer.Bytes(), nil
}

func (node *Node) getMetainfo(satellite *satellite.Peer) (db storj.Metainfo, ss streams.Store, err error) {
	redundancyScheme := node.getRedundancyScheme()
	minThreshold := int(redundancyScheme.RequiredShares)
	repairThreshold := int(redundancyScheme.RepairShares)
	successThreshold := int(redundancyScheme.OptimalShares)
	maxThreshold := int(redundancyScheme.TotalShares)

	maxBufferMem := int(4 * memory.MB)
	erasureShareSize := int(1 * memory.KB)
	blockSize := int(1 * memory.KB)
	maxInlineSize := int(4 * memory.KB)
	segmentSize := int64(64 * memory.MB)

	oc, err := node.DialOverlay(satellite)
	if err != nil {
		return nil, nil, err
	}

	pdb, err := node.DialPointerDB(satellite, "")
	if err != nil {
		return nil, nil, err
	}

	ec := ecclient.NewClient(node.Identity, maxBufferMem)
	fc, err := infectious.NewFEC(minThreshold, maxThreshold)
	if err != nil {
		return nil, nil, err
	}

	rs, err := eestream.NewRedundancyStrategy(eestream.NewRSScheme(fc, erasureShareSize), repairThreshold, successThreshold)
	if err != nil {
		return nil, nil, err
	}

	segments := segments.NewSegmentStore(oc, ec, pdb, rs, maxInlineSize)

	if erasureShareSize*minThreshold%blockSize != 0 {
		return nil, nil, fmt.Errorf("EncryptionBlockSize must be a multiple of ErasureShareSize * RS MinThreshold")
	}

	key := new(storj.Key)
	copy(key[:], "enc.key")

	streams, err := streams.NewStreamStore(segments, segmentSize, key, blockSize, storj.Cipher(1))
	if err != nil {
		return nil, nil, err
	}

	buckets := buckets.NewStore(streams)

	return kvmetainfo.New(buckets, streams, segments, pdb, key), streams, nil
}

func (node *Node) getRedundancyScheme() storj.RedundancyScheme {
	return storj.RedundancyScheme{
		Algorithm:      storj.ReedSolomon,
		RequiredShares: int16(1 * node.storageNodeCount / 5),
		RepairShares:   int16(2 * node.storageNodeCount / 5),
		OptimalShares:  int16(3 * node.storageNodeCount / 5),
		TotalShares:    int16(4 * node.storageNodeCount / 5),
	}
}

func (node *Node) getEncryptionScheme() storj.EncryptionScheme {
	return storj.EncryptionScheme{
		Cipher:    storj.Cipher(1),
		BlockSize: int32(1 * memory.KiB),
	}
}<|MERGE_RESOLUTION|>--- conflicted
+++ resolved
@@ -14,24 +14,17 @@
 	"go.uber.org/zap"
 	"google.golang.org/grpc"
 
-<<<<<<< HEAD
 	"storj.io/storj/internal/memory"
 	"storj.io/storj/pkg/eestream"
+	"storj.io/storj/pkg/identity"
 	"storj.io/storj/pkg/metainfo/kvmetainfo"
 	"storj.io/storj/pkg/overlay"
 	"storj.io/storj/pkg/pb"
 	"storj.io/storj/pkg/pointerdb/pdbclient"
-	"storj.io/storj/pkg/provider"
 	"storj.io/storj/pkg/storage/buckets"
 	ecclient "storj.io/storj/pkg/storage/ec"
 	"storj.io/storj/pkg/storage/segments"
 	"storj.io/storj/pkg/storage/streams"
-=======
-	"storj.io/storj/pkg/identity"
-	"storj.io/storj/pkg/overlay"
-	"storj.io/storj/pkg/pb"
-	"storj.io/storj/pkg/pointerdb/pdbclient"
->>>>>>> 1403b15c
 	"storj.io/storj/pkg/storj"
 	"storj.io/storj/pkg/stream"
 	"storj.io/storj/pkg/transport"
@@ -41,18 +34,11 @@
 
 // Node is a general purpose
 type Node struct {
-<<<<<<< HEAD
 	Log              *zap.Logger
 	Info             pb.Node
-	Identity         *provider.FullIdentity
+	Identity         *identity.FullIdentity
 	Transport        transport.Client
 	storageNodeCount int
-=======
-	Log       *zap.Logger
-	Info      pb.Node
-	Identity  *identity.FullIdentity
-	Transport transport.Client
->>>>>>> 1403b15c
 }
 
 // newUplink creates a new uplink
