--- conflicted
+++ resolved
@@ -280,12 +280,6 @@
 				MaxBufferMem:  4 * memory.MB,
 				APIKey:        "",
 			},
-<<<<<<< HEAD
-			Console: consoleweb.Config{
-				Address: "127.0.0.1:0",
-			},
-			// TODO: Audit    audit.Config
-=======
 			Audit: audit.Config{
 				MaxRetriesStatDB: 0,
 				Interval:         30 * time.Second,
@@ -299,7 +293,9 @@
 			Payments: payments.Config{
 				Filepath: filepath.Join(storageDir, "reports"),
 			},
->>>>>>> 5de7f8af
+			Console: consoleweb.Config{
+				Address: "127.0.0.1:0",
+			},
 		}
 
 		// TODO: for development only
