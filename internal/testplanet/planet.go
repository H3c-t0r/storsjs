// Copyright (C) 2019 Storj Labs, Inc.
// See LICENSE for copying information

// Package testplanet implements the full network wiring for testing
package testplanet

import (
	"context"
	"errors"
	"fmt"
	"io"
	"io/ioutil"
	"net"
	"os"
	"path/filepath"
	"runtime"
	"strconv"
	"strings"
	"sync"
	"time"

	"github.com/zeebo/errs"
	"go.uber.org/zap"
	"go.uber.org/zap/zaptest"
	"golang.org/x/sync/errgroup"

	"storj.io/storj/bootstrap"
	"storj.io/storj/bootstrap/bootstrapdb"
	"storj.io/storj/bootstrap/bootstrapweb/bootstrapserver"
	"storj.io/storj/internal/memory"
	"storj.io/storj/internal/testidentity"
	"storj.io/storj/internal/version"
	"storj.io/storj/pkg/accounting/rollup"
	"storj.io/storj/pkg/accounting/tally"
	"storj.io/storj/pkg/audit"
	"storj.io/storj/pkg/datarepair/checker"
	"storj.io/storj/pkg/datarepair/repairer"
	"storj.io/storj/pkg/discovery"
	"storj.io/storj/pkg/identity"
	"storj.io/storj/pkg/kademlia"
	"storj.io/storj/pkg/overlay"
	"storj.io/storj/pkg/pb"
	"storj.io/storj/pkg/peertls/extensions"
	"storj.io/storj/pkg/peertls/tlsopts"
	"storj.io/storj/pkg/server"
	"storj.io/storj/pkg/storj"
	"storj.io/storj/satellite"
	"storj.io/storj/satellite/console"
	"storj.io/storj/satellite/console/consoleweb"
	"storj.io/storj/satellite/mailservice"
	"storj.io/storj/satellite/marketing/marketingweb"
	"storj.io/storj/satellite/metainfo"
	"storj.io/storj/satellite/satellitedb"
	"storj.io/storj/satellite/vouchers"
	"storj.io/storj/storagenode"
	"storj.io/storj/storagenode/collector"
	"storj.io/storj/storagenode/monitor"
	"storj.io/storj/storagenode/orders"
	"storj.io/storj/storagenode/piecestore"
	"storj.io/storj/storagenode/storagenodedb"
	"storj.io/storj/versioncontrol"
)

// Peer represents one of StorageNode or Satellite
type Peer interface {
	ID() storj.NodeID
	Addr() string
	Local() overlay.NodeDossier

	Run(context.Context) error
	Close() error
}

// Config describes planet configuration
type Config struct {
	SatelliteCount   int
	StorageNodeCount int
	UplinkCount      int

	Identities      *testidentity.Identities
	IdentityVersion *storj.IDVersion
	Reconfigure     Reconfigure
}

// Planet is a full storj system setup.
type Planet struct {
	log       *zap.Logger
	config    Config
	directory string // TODO: ensure that everything is in-memory to speed things up

	started  bool
	shutdown bool

	peers     []closablePeer
	databases []io.Closer
	uplinks   []*Uplink

	Bootstrap      *bootstrap.Peer
	VersionControl *versioncontrol.Peer
	Satellites     []*satellite.Peer
	StorageNodes   []*storagenode.Peer
	Uplinks        []*Uplink

	identities    *testidentity.Identities
	whitelistPath string // TODO: in-memory

	run    errgroup.Group
	cancel func()
}

type closablePeer struct {
	peer Peer

	ctx    context.Context
	cancel func()

	close sync.Once
	err   error
}

// Close closes safely the peer.
func (peer *closablePeer) Close() error {
	peer.cancel()
	peer.close.Do(func() {
		peer.err = peer.peer.Close()
	})
	return peer.err
}

// New creates a new full system with the given number of nodes.
func New(t zaptest.TestingT, satelliteCount, storageNodeCount, uplinkCount int) (*Planet, error) {
	var log *zap.Logger
	if t == nil {
		log = zap.NewNop()
	} else {
		log = zaptest.NewLogger(t)
	}

	return NewWithLogger(log, satelliteCount, storageNodeCount, uplinkCount)
}

// NewWithIdentityVersion creates a new full system with the given version for node identities and the given number of nodes.
func NewWithIdentityVersion(t zaptest.TestingT, identityVersion *storj.IDVersion, satelliteCount, storageNodeCount, uplinkCount int) (*Planet, error) {
	var log *zap.Logger
	if t == nil {
		log = zap.NewNop()
	} else {
		log = zaptest.NewLogger(t)
	}

	return NewCustom(log, Config{
		SatelliteCount:   satelliteCount,
		StorageNodeCount: storageNodeCount,
		UplinkCount:      uplinkCount,
		IdentityVersion:  identityVersion,
	})
}

// NewWithLogger creates a new full system with the given number of nodes.
func NewWithLogger(log *zap.Logger, satelliteCount, storageNodeCount, uplinkCount int) (*Planet, error) {
	return NewCustom(log, Config{
		SatelliteCount:   satelliteCount,
		StorageNodeCount: storageNodeCount,
		UplinkCount:      uplinkCount,
	})
}

// NewCustom creates a new full system with the specified configuration.
func NewCustom(log *zap.Logger, config Config) (*Planet, error) {
	if config.IdentityVersion == nil {
		version := storj.LatestIDVersion()
		config.IdentityVersion = &version
	}
	if config.Identities == nil {
		config.Identities = testidentity.NewPregeneratedSignedIdentities(*config.IdentityVersion)
	}

	planet := &Planet{
		log:        log,
		config:     config,
		identities: config.Identities,
	}

	var err error
	planet.directory, err = ioutil.TempDir("", "planet")
	if err != nil {
		return nil, err
	}

	whitelistPath, err := planet.WriteWhitelist(*config.IdentityVersion)
	if err != nil {
		return nil, err
	}
	planet.whitelistPath = whitelistPath

	planet.VersionControl, err = planet.newVersionControlServer()
	if err != nil {
		return nil, errs.Combine(err, planet.Shutdown())
	}

	planet.Bootstrap, err = planet.newBootstrap()
	if err != nil {
		return nil, errs.Combine(err, planet.Shutdown())
	}

	planet.Satellites, err = planet.newSatellites(config.SatelliteCount)
	if err != nil {
		return nil, errs.Combine(err, planet.Shutdown())
	}

	whitelistedSatellites := make([]string, len(planet.Satellites))
	for _, satellite := range planet.Satellites {
		whitelistedSatellites = append(whitelistedSatellites, satellite.ID().String())
	}

	planet.StorageNodes, err = planet.newStorageNodes(config.StorageNodeCount, whitelistedSatellites)
	if err != nil {
		return nil, errs.Combine(err, planet.Shutdown())
	}

	planet.Uplinks, err = planet.newUplinks("uplink", config.UplinkCount, config.StorageNodeCount)
	if err != nil {
		return nil, errs.Combine(err, planet.Shutdown())
	}

	// init Satellites
	for _, satellite := range planet.Satellites {
		if len(satellite.Kademlia.Service.GetBootstrapNodes()) == 0 {
			satellite.Kademlia.Service.SetBootstrapNodes([]pb.Node{planet.Bootstrap.Local().Node})
		}
	}
	// init storage nodes
	for _, storageNode := range planet.StorageNodes {
		if len(storageNode.Kademlia.Service.GetBootstrapNodes()) == 0 {
			storageNode.Kademlia.Service.SetBootstrapNodes([]pb.Node{planet.Bootstrap.Local().Node})
		}
	}

	return planet, nil
}

// Start starts all the nodes.
func (planet *Planet) Start(ctx context.Context) {
	ctx, cancel := context.WithCancel(ctx)
	planet.cancel = cancel

	planet.run.Go(func() error {
		return planet.VersionControl.Run(ctx)
	})

	for i := range planet.peers {
		peer := &planet.peers[i]
		peer.ctx, peer.cancel = context.WithCancel(ctx)
		planet.run.Go(func() error {
			return peer.peer.Run(peer.ctx)
		})
	}

	planet.started = true

	planet.Bootstrap.Kademlia.Service.WaitForBootstrap()

	for _, peer := range planet.StorageNodes {
		peer.Kademlia.Service.WaitForBootstrap()
	}

	for _, peer := range planet.Satellites {
		peer.Kademlia.Service.WaitForBootstrap()
	}

	planet.Reconnect(ctx)
}

// Reconnect reconnects all nodes with each other.
func (planet *Planet) Reconnect(ctx context.Context) {
	log := planet.log.Named("reconnect")

	var group errgroup.Group

	// TODO: instead of pinging try to use Lookups or natural discovery to ensure
	// everyone finds everyone else

	for _, storageNode := range planet.StorageNodes {
		storageNode := storageNode
		group.Go(func() error {
			_, err := storageNode.Kademlia.Service.Ping(ctx, planet.Bootstrap.Local().Node)
			if err != nil {
				log.Error("storage node did not find bootstrap", zap.Error(err))
			}
			return nil
		})
	}

	for _, satellite := range planet.Satellites {
		satellite := satellite
		group.Go(func() error {
			for _, storageNode := range planet.StorageNodes {
				_, err := satellite.Kademlia.Service.Ping(ctx, storageNode.Local().Node)
				if err != nil {
					log.Error("satellite did not find storage node", zap.Error(err))
				}
			}
			return nil
		})
	}

	_ = group.Wait() // none of the goroutines return an error
}

// StopPeer stops a single peer in the planet
func (planet *Planet) StopPeer(peer Peer) error {
	for i := range planet.peers {
		p := &planet.peers[i]
		if p.peer == peer {
			return p.Close()
		}
	}
	return errors.New("unknown peer")
}

// Size returns number of nodes in the network
func (planet *Planet) Size() int { return len(planet.uplinks) + len(planet.peers) }

// Shutdown shuts down all the nodes and deletes temporary directories.
func (planet *Planet) Shutdown() error {
	if !planet.started {
		return errors.New("Start was never called")
	}
	if planet.shutdown {
		panic("double Shutdown")
	}
	planet.shutdown = true

	planet.cancel()

	var errlist errs.Group

	ctx, cancel := context.WithCancel(context.Background())
	go func() {
		// TODO: add diagnostics to see what hasn't been properly shut down
		timer := time.NewTimer(30 * time.Second)
		defer timer.Stop()
		select {
		case <-timer.C:
			panic("planet took too long to shutdown")
		case <-ctx.Done():
		}
	}()
	errlist.Add(planet.run.Wait())
	cancel()

	// shutdown in reverse order
	for i := len(planet.uplinks) - 1; i >= 0; i-- {
		node := planet.uplinks[i]
		errlist.Add(node.Shutdown())
	}
	for i := len(planet.peers) - 1; i >= 0; i-- {
		peer := &planet.peers[i]
		errlist.Add(peer.Close())
	}
	for _, db := range planet.databases {
		errlist.Add(db.Close())
	}
	errlist.Add(planet.VersionControl.Close())

	errlist.Add(os.RemoveAll(planet.directory))
	return errlist.Err()
}

// newUplinks creates initializes uplinks, requires peer to have at least one satellite
func (planet *Planet) newUplinks(prefix string, count, storageNodeCount int) ([]*Uplink, error) {
	var xs []*Uplink
	for i := 0; i < count; i++ {
		uplink, err := planet.newUplink(prefix+strconv.Itoa(i), storageNodeCount)
		if err != nil {
			return nil, err
		}
		xs = append(xs, uplink)
	}

	return xs, nil
}

// newSatellites initializes satellites
func (planet *Planet) newSatellites(count int) ([]*satellite.Peer, error) {
	// TODO: move into separate file
	var xs []*satellite.Peer
	defer func() {
		for _, x := range xs {
			planet.peers = append(planet.peers, closablePeer{peer: x})
		}
	}()

	for i := 0; i < count; i++ {
		prefix := "satellite" + strconv.Itoa(i)
		log := planet.log.Named(prefix)

		storageDir := filepath.Join(planet.directory, prefix)
		if err := os.MkdirAll(storageDir, 0700); err != nil {
			return nil, err
		}

		identity, err := planet.NewIdentity()
		if err != nil {
			return nil, err
		}

		var db satellite.DB
		if planet.config.Reconfigure.NewSatelliteDB != nil {
			db, err = planet.config.Reconfigure.NewSatelliteDB(log.Named("db"), i)
		} else {
			db, err = satellitedb.NewInMemory(log.Named("db"))
		}
		if err != nil {
			return nil, err
		}

		err = db.CreateTables()
		if err != nil {
			return nil, err
		}

		planet.databases = append(planet.databases, db)

		config := satellite.Config{
			Server: server.Config{
				Address:        "127.0.0.1:0",
				PrivateAddress: "127.0.0.1:0",

				Config: tlsopts.Config{
					RevocationDBURL:     "bolt://" + filepath.Join(storageDir, "revocation.db"),
					PeerCAWhitelistPath: planet.whitelistPath,
					PeerIDVersions:      "latest",
					Extensions: extensions.Config{
						Revocation:          false,
						WhitelistSignedLeaf: false,
					},
				},
			},
			Kademlia: kademlia.Config{
				Alpha:                5,
				BootstrapBackoffBase: 500 * time.Millisecond,
				BootstrapBackoffMax:  2 * time.Second,
				DBPath:               storageDir, // TODO: replace with master db
				Operator: kademlia.OperatorConfig{
					Email:  prefix + "@example.com",
					Wallet: "0x" + strings.Repeat("00", 20),
				},
			},
			Overlay: overlay.Config{
				Node: overlay.NodeSelectionConfig{
					UptimeRatio:       0,
					UptimeCount:       0,
					AuditSuccessRatio: 0,
					AuditCount:        0,
					NewNodePercentage: 0,
					OnlineWindow:      time.Hour,
					DistinctIP:        false,

					ReputationAuditRepairWeight:  1,
					ReputationAuditUplinkWeight:  1,
					ReputationAuditAlpha0:        1,
					ReputationAuditBeta0:         0,
					ReputationAuditLambda:        1,
					ReputationAuditOmega:         1,
					ReputationUptimeRepairWeight: 1,
					ReputationUptimeUplinkWeight: 1,
					ReputationUptimeAlpha0:       1,
					ReputationUptimeBeta0:        0,
					ReputationUptimeLambda:       1,
					ReputationUptimeOmega:        1,
				},
			},
			Discovery: discovery.Config{
				DiscoveryInterval: 1 * time.Second,
				RefreshInterval:   1 * time.Second,
				RefreshLimit:      100,
			},
			Metainfo: metainfo.Config{
				DatabaseURL:          "bolt://" + filepath.Join(storageDir, "pointers.db"),
				MinRemoteSegmentSize: 0, // TODO: fix tests to work with 1024
				MaxInlineSegmentSize: 8000,
				Overlay:              true,
				BwExpiration:         45,
			},
			Checker: checker.Config{
				Interval:            30 * time.Second,
				IrreparableInterval: 15 * time.Second,
			},
			Repairer: repairer.Config{
				MaxRepair:    10,
				Interval:     time.Hour,
				Timeout:      10 * time.Second, // Repairs can take up to 4 seconds. Leaving room for outliers
				MaxBufferMem: 4 * memory.MiB,
			},
			Audit: audit.Config{
				MaxRetriesStatDB:  0,
				Interval:          30 * time.Second,
				MinBytesPerSecond: 1 * memory.KB,
			},
			Tally: tally.Config{
				Interval: 30 * time.Second,
			},
			Rollup: rollup.Config{
				Interval:      2 * time.Minute,
				MaxAlphaUsage: 25 * memory.GB,
				DeleteTallies: false,
			},
			Mail: mailservice.Config{
				SMTPServerAddress: "smtp.mail.example.com:587",
				From:              "Labs <storj@example.com>",
				AuthType:          "simulate",
			},
			Console: consoleweb.Config{
				Address:         "127.0.0.1:0",
				PasswordCost:    console.TestPasswordCost,
				AuthTokenSecret: "my-suppa-secret-key",
			},
			Marketing: marketingweb.Config{
<<<<<<< HEAD
				Address:         "127.0.0.1:0",
=======
				Address: "127.0.0.1:0",
>>>>>>> 6932dc92
			},
			Vouchers: vouchers.Config{
				Expiration: 30,
			},
			Version: planet.NewVersionConfig(),
		}
		if planet.config.Reconfigure.Satellite != nil {
			planet.config.Reconfigure.Satellite(log, i, &config)
		}

		// TODO: find source file, to set static path
		_, filename, _, ok := runtime.Caller(0)
		if !ok {
			return xs, errs.New("no caller information")
		}
		storjRoot := strings.TrimSuffix(filename, "/internal/testplanet/planet.go")

		// TODO: for development only
		config.Marketing.StaticDir = filepath.Join(storjRoot, "web/marketing")
		config.Console.StaticDir = filepath.Join(storjRoot, "web/satellite")
		config.Mail.TemplatePath = filepath.Join(storjRoot, "web/satellite/static/emails")

		verInfo := planet.NewVersionInfo()

		peer, err := satellite.New(log, identity, db, &config, verInfo)
		if err != nil {
			return xs, err
		}

		log.Debug("id=" + peer.ID().String() + " addr=" + peer.Addr())
		xs = append(xs, peer)
	}
	return xs, nil
}

// newStorageNodes initializes storage nodes
func (planet *Planet) newStorageNodes(count int, whitelistedSatelliteIDs []string) ([]*storagenode.Peer, error) {
	// TODO: move into separate file
	var xs []*storagenode.Peer
	defer func() {
		for _, x := range xs {
			planet.peers = append(planet.peers, closablePeer{peer: x})
		}
	}()

	for i := 0; i < count; i++ {
		prefix := "storage" + strconv.Itoa(i)
		log := planet.log.Named(prefix)
		storageDir := filepath.Join(planet.directory, prefix)

		if err := os.MkdirAll(storageDir, 0700); err != nil {
			return nil, err
		}

		identity, err := planet.NewIdentity()
		if err != nil {
			return nil, err
		}

		var db storagenode.DB
		if planet.config.Reconfigure.NewStorageNodeDB != nil {
			db, err = planet.config.Reconfigure.NewStorageNodeDB(i)
		} else {
			db, err = storagenodedb.NewInMemory(log.Named("db"), storageDir)
		}
		if err != nil {
			return nil, err
		}

		err = db.CreateTables()
		if err != nil {
			return nil, err
		}

		planet.databases = append(planet.databases, db)

		config := storagenode.Config{
			Server: server.Config{
				Address:        "127.0.0.1:0",
				PrivateAddress: "127.0.0.1:0",

				Config: tlsopts.Config{
					RevocationDBURL:     "bolt://" + filepath.Join(storageDir, "revocation.db"),
					UsePeerCAWhitelist:  true,
					PeerCAWhitelistPath: planet.whitelistPath,
					PeerIDVersions:      "*",
					Extensions: extensions.Config{
						Revocation:          false,
						WhitelistSignedLeaf: false,
					},
				},
			},
			Kademlia: kademlia.Config{
				BootstrapBackoffBase: 500 * time.Millisecond,
				BootstrapBackoffMax:  2 * time.Second,
				Alpha:                5,
				DBPath:               storageDir, // TODO: replace with master db
				Operator: kademlia.OperatorConfig{
					Email:  prefix + "@example.com",
					Wallet: "0x" + strings.Repeat("00", 20),
				},
			},
			Storage: piecestore.OldConfig{
				Path:                   "", // TODO: this argument won't be needed with master storagenodedb
				AllocatedDiskSpace:     1500 * memory.GB,
				AllocatedBandwidth:     memory.TB,
				KBucketRefreshInterval: time.Hour,

				SatelliteIDRestriction:  true,
				WhitelistedSatelliteIDs: strings.Join(whitelistedSatelliteIDs, ","),
			},
			Collector: collector.Config{
				Interval: time.Minute,
			},
			Storage2: piecestore.Config{
				Sender: orders.SenderConfig{
					Interval: time.Hour,
					Timeout:  time.Hour,
				},
				Monitor: monitor.Config{
					MinimumBandwidth: 100 * memory.MB,
					MinimumDiskSpace: 100 * memory.MB,
				},
			},
			Version: planet.NewVersionConfig(),
		}
		if planet.config.Reconfigure.StorageNode != nil {
			planet.config.Reconfigure.StorageNode(i, &config)
		}

		newIPCount := planet.config.Reconfigure.NewIPCount
		if newIPCount > 0 {
			if i >= count-newIPCount {
				config.Server.Address = fmt.Sprintf("127.0.0.%d:0", i+1)
				config.Server.PrivateAddress = fmt.Sprintf("127.0.0.%d:0", i+1)
			}
		}

		verInfo := planet.NewVersionInfo()

		peer, err := storagenode.New(log, identity, db, config, verInfo)
		if err != nil {
			return xs, err
		}

		log.Debug("id=" + peer.ID().String() + " addr=" + peer.Addr())
		xs = append(xs, peer)
	}
	return xs, nil
}

// newBootstrap initializes the bootstrap node
func (planet *Planet) newBootstrap() (peer *bootstrap.Peer, err error) {
	// TODO: move into separate file
	defer func() {
		planet.peers = append(planet.peers, closablePeer{peer: peer})
	}()

	prefix := "bootstrap"
	log := planet.log.Named(prefix)
	dbDir := filepath.Join(planet.directory, prefix)

	if err := os.MkdirAll(dbDir, 0700); err != nil {
		return nil, err
	}

	identity, err := planet.NewIdentity()
	if err != nil {
		return nil, err
	}

	var db bootstrap.DB
	if planet.config.Reconfigure.NewBootstrapDB != nil {
		db, err = planet.config.Reconfigure.NewBootstrapDB(0)
	} else {
		db, err = bootstrapdb.NewInMemory(dbDir)
	}

	err = db.CreateTables()
	if err != nil {
		return nil, err
	}

	planet.databases = append(planet.databases, db)

	config := bootstrap.Config{
		Server: server.Config{
			Address:        "127.0.0.1:0",
			PrivateAddress: "127.0.0.1:0",

			Config: tlsopts.Config{
				RevocationDBURL:     "bolt://" + filepath.Join(dbDir, "revocation.db"),
				UsePeerCAWhitelist:  true,
				PeerCAWhitelistPath: planet.whitelistPath,
				PeerIDVersions:      "latest",
				Extensions: extensions.Config{
					Revocation:          false,
					WhitelistSignedLeaf: false,
				},
			},
		},
		Kademlia: kademlia.Config{
			BootstrapBackoffBase: 500 * time.Millisecond,
			BootstrapBackoffMax:  2 * time.Second,
			Alpha:                5,
			DBPath:               dbDir, // TODO: replace with master db
			Operator: kademlia.OperatorConfig{
				Email:  prefix + "@example.com",
				Wallet: "0x" + strings.Repeat("00", 20),
			},
		},
		Web: bootstrapserver.Config{
			Address:   "127.0.0.1:0",
			StaticDir: "./web/bootstrap", // TODO: for development only
		},
		Version: planet.NewVersionConfig(),
	}
	if planet.config.Reconfigure.Bootstrap != nil {
		planet.config.Reconfigure.Bootstrap(0, &config)
	}

	var verInfo version.Info
	verInfo = planet.NewVersionInfo()

	peer, err = bootstrap.New(log, identity, db, config, verInfo)
	if err != nil {
		return nil, err
	}

	log.Debug("id=" + peer.ID().String() + " addr=" + peer.Addr())

	return peer, nil
}

// newVersionControlServer initializes the Versioning Server
func (planet *Planet) newVersionControlServer() (peer *versioncontrol.Peer, err error) {

	prefix := "versioncontrol"
	log := planet.log.Named(prefix)
	dbDir := filepath.Join(planet.directory, prefix)

	if err := os.MkdirAll(dbDir, 0700); err != nil {
		return nil, err
	}

	config := &versioncontrol.Config{
		Address: "127.0.0.1:0",
		Versions: versioncontrol.ServiceVersions{
			Bootstrap:   "v0.0.1",
			Satellite:   "v0.0.1",
			Storagenode: "v0.0.1",
			Uplink:      "v0.0.1",
			Gateway:     "v0.0.1",
		},
	}
	peer, err = versioncontrol.New(log, config)
	if err != nil {
		return nil, err
	}

	log.Debug(" addr= " + peer.Addr())

	return peer, nil
}

// NewVersionInfo returns the Version Info for this planet with tuned metrics.
func (planet *Planet) NewVersionInfo() version.Info {
	info := version.Info{
		Timestamp:  time.Now(),
		CommitHash: "testplanet",
		Version: version.SemVer{
			Major: 0,
			Minor: 0,
			Patch: 1},
		Release: false,
	}
	return info
}

// NewVersionConfig returns the Version Config for this planet with tuned metrics.
func (planet *Planet) NewVersionConfig() version.Config {
	return version.Config{
		ServerAddress:  fmt.Sprintf("http://%s/", planet.VersionControl.Addr()),
		RequestTimeout: time.Second * 15,
		CheckInterval:  time.Minute * 5,
	}
}

// Identities returns the identity provider for this planet.
func (planet *Planet) Identities() *testidentity.Identities {
	return planet.identities
}

// NewIdentity creates a new identity for a node
func (planet *Planet) NewIdentity() (*identity.FullIdentity, error) {
	return planet.identities.NewIdentity()
}

// NewListener creates a new listener
func (planet *Planet) NewListener() (net.Listener, error) {
	return net.Listen("tcp", "127.0.0.1:0")
}

// WriteWhitelist writes the pregenerated signer's CA cert to a "CA whitelist", PEM-encoded.
func (planet *Planet) WriteWhitelist(version storj.IDVersion) (string, error) {
	whitelistPath := filepath.Join(planet.directory, "whitelist.pem")
	signer := testidentity.NewPregeneratedSigner(version)
	err := identity.PeerCAConfig{
		CertPath: whitelistPath,
	}.Save(signer.PeerCA())

	return whitelistPath, err
}<|MERGE_RESOLUTION|>--- conflicted
+++ resolved
@@ -517,11 +517,7 @@
 				AuthTokenSecret: "my-suppa-secret-key",
 			},
 			Marketing: marketingweb.Config{
-<<<<<<< HEAD
-				Address:         "127.0.0.1:0",
-=======
 				Address: "127.0.0.1:0",
->>>>>>> 6932dc92
 			},
 			Vouchers: vouchers.Config{
 				Expiration: 30,
