// Copyright (C) 2019 Storj Labs, Inc.
// See LICENSE for copying information

package sync2

import (
	"context"
	"sync"
	"sync/atomic"
	"time"

	"golang.org/x/sync/errgroup"
)

// Cycle implements a controllable recurring event.
//
// Cycle control methods don't have any effect after the cycle has completed.
type Cycle struct {
	interval time.Duration

<<<<<<< HEAD
	ticker       *time.Ticker
	control      chan interface{}
	stop         chan struct{}
	runningState runningState
=======
	ticker  *time.Ticker
	control chan interface{}

	stopsent int64
	stopping chan struct{}
	stopped  chan struct{}
>>>>>>> de81a89d

	init sync.Once
}
type runningState struct {
	running bool
	m       sync.Mutex
}

type (
	// cycle control messages
	cyclePause          struct{}
	cycleContinue       struct{}
	cycleChangeInterval struct{ Interval time.Duration }
	cycleTrigger        struct{ done chan struct{} }
)

func (state *runningState) SetRunning(running bool) {
	state.m.Lock()
	defer state.m.Unlock()
	state.running = running
}

func (state *runningState) IsRunning() bool {
	state.m.Lock()
	defer state.m.Unlock()
	return state.running
}

// NewCycle creates a new cycle with the specified interval.
func NewCycle(interval time.Duration) *Cycle {
	cycle := &Cycle{}
	cycle.SetInterval(interval)
	return cycle
}

// SetInterval allows to change the interval before starting.
func (cycle *Cycle) SetInterval(interval time.Duration) {
	cycle.interval = interval
}

func (cycle *Cycle) initialize() {
	cycle.init.Do(func() {
		cycle.stopped = make(chan struct{})
		cycle.stopping = make(chan struct{})
		cycle.control = make(chan interface{})
	})
}

// Start runs the specified function with an errgroup
func (cycle *Cycle) Start(ctx context.Context, group *errgroup.Group, fn func(ctx context.Context) error) {
	group.Go(func() error {
		return cycle.Run(ctx, fn)
	})
}

// Run runs the specified in an interval.
//
// Every interval `fn` is started.
// When `fn` is not fast enough, it may skip some of those executions.
func (cycle *Cycle) Run(ctx context.Context, fn func(ctx context.Context) error) error {
	cycle.initialize()
<<<<<<< HEAD
	defer close(cycle.stop)
	cycle.runningState.SetRunning(true)
	defer cycle.runningState.SetRunning(false)
=======
	defer close(cycle.stopped)
>>>>>>> de81a89d

	currentInterval := cycle.interval
	cycle.ticker = time.NewTicker(currentInterval)
	if err := fn(ctx); err != nil {
		return err
	}
	for {
		select {

		case message := <-cycle.control:
			// handle control messages

			switch message := message.(type) {

			case cycleChangeInterval:
				currentInterval = message.Interval
				cycle.ticker.Stop()
				cycle.ticker = time.NewTicker(currentInterval)

			case cyclePause:
				cycle.ticker.Stop()
				// ensure we don't have ticks left
				select {
				case <-cycle.ticker.C:
				default:
				}

			case cycleContinue:
				cycle.ticker.Stop()
				cycle.ticker = time.NewTicker(currentInterval)

			case cycleTrigger:
				// trigger the function
				if err := fn(ctx); err != nil {
					return err
				}
				if message.done != nil {
					message.done <- struct{}{}
				}
			}

		case <-cycle.stopping:
			return nil

		case <-ctx.Done():
			// handle control messages
			return ctx.Err()

		case <-cycle.ticker.C:
			// trigger the function
			if err := fn(ctx); err != nil {
				return err
			}
		}
	}
}

// Close closes all resources associated with it.
func (cycle *Cycle) Close() {
<<<<<<< HEAD
	if cycle.runningState.IsRunning() {
		cycle.Stop()
		<-cycle.stop
	}
=======
	cycle.Stop()
	<-cycle.stopped
	close(cycle.control)
>>>>>>> de81a89d
}

// sendControl sends a control message
func (cycle *Cycle) sendControl(message interface{}) {
	cycle.initialize()
	select {
	case cycle.control <- message:
	case <-cycle.stopped:
	}
}

// Stop stops the cycle permanently
func (cycle *Cycle) Stop() {
	cycle.initialize()
	if atomic.CompareAndSwapInt64(&cycle.stopsent, 0, 1) {
		close(cycle.stopping)
	}
}

// ChangeInterval allows to change the ticker interval after it has started.
func (cycle *Cycle) ChangeInterval(interval time.Duration) {
	cycle.sendControl(cycleChangeInterval{interval})
}

// Pause pauses the cycle.
func (cycle *Cycle) Pause() {
	cycle.sendControl(cyclePause{})
}

// Restart restarts the ticker from 0.
func (cycle *Cycle) Restart() {
	cycle.sendControl(cycleContinue{})
}

// Trigger ensures that the loop is done at least once.
// If it's currently running it waits for the previous to complete and then runs.
func (cycle *Cycle) Trigger() {
	cycle.sendControl(cycleTrigger{})
}

// TriggerWait ensures that the loop is done at least once and waits for completion.
// If it's currently running it waits for the previous to complete and then runs.
func (cycle *Cycle) TriggerWait() {
	done := make(chan struct{})
	defer close(done)

	cycle.sendControl(cycleTrigger{done})
	select {
	case <-done:
	case <-cycle.stopped:
	}
}<|MERGE_RESOLUTION|>--- conflicted
+++ resolved
@@ -18,19 +18,14 @@
 type Cycle struct {
 	interval time.Duration
 
-<<<<<<< HEAD
-	ticker       *time.Ticker
-	control      chan interface{}
-	stop         chan struct{}
-	runningState runningState
-=======
 	ticker  *time.Ticker
 	control chan interface{}
+
+	runningState runningState
 
 	stopsent int64
 	stopping chan struct{}
 	stopped  chan struct{}
->>>>>>> de81a89d
 
 	init sync.Once
 }
@@ -92,13 +87,9 @@
 // When `fn` is not fast enough, it may skip some of those executions.
 func (cycle *Cycle) Run(ctx context.Context, fn func(ctx context.Context) error) error {
 	cycle.initialize()
-<<<<<<< HEAD
-	defer close(cycle.stop)
+	defer close(cycle.stopped)
 	cycle.runningState.SetRunning(true)
 	defer cycle.runningState.SetRunning(false)
-=======
-	defer close(cycle.stopped)
->>>>>>> de81a89d
 
 	currentInterval := cycle.interval
 	cycle.ticker = time.NewTicker(currentInterval)
@@ -158,16 +149,11 @@
 
 // Close closes all resources associated with it.
 func (cycle *Cycle) Close() {
-<<<<<<< HEAD
 	if cycle.runningState.IsRunning() {
 		cycle.Stop()
-		<-cycle.stop
-	}
-=======
-	cycle.Stop()
-	<-cycle.stopped
-	close(cycle.control)
->>>>>>> de81a89d
+		<-cycle.stopped
+		close(cycle.control)
+	}
 }
 
 // sendControl sends a control message
