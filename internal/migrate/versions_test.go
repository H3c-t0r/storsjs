--- conflicted
+++ resolved
@@ -37,11 +37,7 @@
 
 	schema := "create-" + pgutil.CreateRandomTestingSchemaName(8)
 
-<<<<<<< HEAD
-	db, err := sql.Open("pgx", pgutil.ConnstrWithSchema(*testPostgres, schema))
-=======
-	db, err := sql.Open("postgres", pgutil.ConnstrWithSchema(*pgtest.ConnStr, schema))
->>>>>>> b0f67820
+	db, err := sql.Open("pgx", pgutil.ConnstrWithSchema(*pgtest.ConnStr, schema))
 	if err != nil {
 		t.Fatal(err)
 	}
@@ -121,11 +117,7 @@
 		t.Skipf("postgres flag missing, example:\n-postgres-test-db=%s", pgtest.DefaultConnStr)
 	}
 
-<<<<<<< HEAD
-	db, err := sql.Open("pgx", *testPostgres)
-=======
-	db, err := sql.Open("postgres", *pgtest.ConnStr)
->>>>>>> b0f67820
+	db, err := sql.Open("pgx", *pgtest.ConnStr)
 	require.NoError(t, err)
 	defer func() { assert.NoError(t, db.Close()) }()
 
@@ -198,11 +190,7 @@
 		t.Skipf("postgres flag missing, example:\n-postgres-test-db=%s", pgtest.DefaultConnStr)
 	}
 
-<<<<<<< HEAD
-	db, err := sql.Open("pgx", *testPostgres)
-=======
-	db, err := sql.Open("postgres", *pgtest.ConnStr)
->>>>>>> b0f67820
+	db, err := sql.Open("pgx", *pgtest.ConnStr)
 	require.NoError(t, err)
 	defer func() { assert.NoError(t, db.Close()) }()
 
