// Copyright (C) 2019 Storj Labs, Inc.
// See LICENSE for copying information.

package testcontext

import (
	"os/exec"
	"path"
	"path/filepath"
<<<<<<< HEAD
=======
	"runtime"
>>>>>>> 5e103378
)

// Compile compiles the specified package and returns the executable name.
func (ctx *Context) Compile(pkg string) string {
	ctx.test.Helper()

	exe := ctx.File("build", path.Base(pkg)+".exe")

	var cmd *exec.Cmd
	if raceEnabled {
		cmd = exec.Command("go", "build", "-race", "-o", exe, pkg)
	} else {
		cmd = exec.Command("go", "build", "-o", exe, pkg)
	}
	ctx.test.Log("exec:", cmd.Args)

	out, err := cmd.CombinedOutput()
	if err != nil {
		ctx.test.Error(string(out))
		ctx.test.Fatal(err)
	}

	return exe
}

<<<<<<< HEAD
func (ctx *Context) CompileC(srcGlobs ...string) string {
	ctx.test.Helper()

	exe := ctx.File("build", path.Base(srcGlobs[0])+".exe")

	var files []string
	for _, glob := range srcGlobs {
		newFiles, err := filepath.Glob(glob)
		if err != nil {
			panic(err)
		}
		files = append(files, newFiles...)
	}

	cmdString := append(append([]string{"-ggdb"}, files...), "-o", exe)
	cmd := exec.Command("gcc", cmdString...)
=======
// CompileShared compiles pkg as c-shared.
func (ctx *Context) CompileShared(name string, pkg string) Include {
	ctx.test.Helper()

	base := ctx.File("build", name)

	// not using race detector for c-shared
	cmd := exec.Command("go", "build", "-buildmode", "c-shared", "-o", base+".so", pkg)
	ctx.test.Log("exec:", cmd.Args)

	out, err := cmd.CombinedOutput()
	if err != nil {
		ctx.test.Error(string(out))
		ctx.test.Fatal(err)
	}
	ctx.test.Log(string(out))

	return Include{Header: base + ".h", Library: base + ".so"}
}

// CompileC compiles file as with gcc and adds the includes.
func (ctx *Context) CompileC(file string, includes ...Include) string {
	ctx.test.Helper()

	exe := ctx.File("build", filepath.Base(file)+".exe")

	var args = []string{}
	args = append(args, "-ggdb", "-Wall")
	args = append(args, "-o", exe)
	for _, inc := range includes {
		if inc.Header != "" {
			args = append(args, "-I", filepath.Dir(inc.Header))
		}
		if inc.Library != "" {
			if runtime.GOOS == "windows" {
				args = append(args,
					"-L"+filepath.Dir(inc.Library),
					"-l:"+filepath.Base(inc.Library),
				)
			} else {
				args = append(args, inc.Library)
			}
		}
	}
	args = append(args, file)

	cmd := exec.Command("gcc", args...)
	ctx.test.Log("exec:", cmd.Args)
>>>>>>> 5e103378

	out, err := cmd.CombinedOutput()
	if err != nil {
		ctx.test.Error(string(out))
		ctx.test.Fatal(err)
	}
<<<<<<< HEAD

	return exe
=======
	ctx.test.Log(string(out))

	return exe
}

// Include defines an includable library for gcc.
type Include struct {
	Header  string
	Library string
>>>>>>> 5e103378
}<|MERGE_RESOLUTION|>--- conflicted
+++ resolved
@@ -7,10 +7,7 @@
 	"os/exec"
 	"path"
 	"path/filepath"
-<<<<<<< HEAD
-=======
 	"runtime"
->>>>>>> 5e103378
 )
 
 // Compile compiles the specified package and returns the executable name.
@@ -36,24 +33,6 @@
 	return exe
 }
 
-<<<<<<< HEAD
-func (ctx *Context) CompileC(srcGlobs ...string) string {
-	ctx.test.Helper()
-
-	exe := ctx.File("build", path.Base(srcGlobs[0])+".exe")
-
-	var files []string
-	for _, glob := range srcGlobs {
-		newFiles, err := filepath.Glob(glob)
-		if err != nil {
-			panic(err)
-		}
-		files = append(files, newFiles...)
-	}
-
-	cmdString := append(append([]string{"-ggdb"}, files...), "-o", exe)
-	cmd := exec.Command("gcc", cmdString...)
-=======
 // CompileShared compiles pkg as c-shared.
 func (ctx *Context) CompileShared(name string, pkg string) Include {
 	ctx.test.Helper()
@@ -102,17 +81,12 @@
 
 	cmd := exec.Command("gcc", args...)
 	ctx.test.Log("exec:", cmd.Args)
->>>>>>> 5e103378
 
 	out, err := cmd.CombinedOutput()
 	if err != nil {
 		ctx.test.Error(string(out))
 		ctx.test.Fatal(err)
 	}
-<<<<<<< HEAD
-
-	return exe
-=======
 	ctx.test.Log(string(out))
 
 	return exe
@@ -122,5 +96,4 @@
 type Include struct {
 	Header  string
 	Library string
->>>>>>> 5e103378
 }