# Storj V3 Network

[![Go Report Card](https://goreportcard.com/badge/github.com/storj/storj)](https://goreportcard.com/report/github.com/storj/storj)
[![Go Doc](https://img.shields.io/badge/godoc-reference-blue.svg?style=flat-square)](http://godoc.org/github.com/storj/storj)
[![Coverage Status](https://coveralls.io/repos/github/storj/storj/badge.svg?branch=master)](https://coveralls.io/github/storj/storj?branch=master)

<img src="https://github.com/storj/storj/raw/master/resources/logo.png" width="100">

<<<<<<< HEAD
Storj is building a decentralized cloud storage network. 
[Check out our white paper for more info!](https://storj.io/white-paper)
=======
Storj is building a decentralized cloud storage network.
>>>>>>> b3fcb379

----

Storj is an S3-compatible platform and suite of decentralized applications that
allows you to store data in a secure and decentralized manner. Your files are
encrypted, broken into little pieces and stored in a global decentralized
network of computers. Luckily, we also support allowing you (and only you) to
retrieve those files!

## Table of Contents

- [Contributing](#contributing-to-storj)
- [Start using Storj](#start-using-storj)
- [License](#license)
- [Support](#support)

# Contributing to Storj

All of our code for Storj v3 is open source. Have a code change you think would make Storj better? Please send a pull request along! Make sure to sign our [Contributor License Agreement (CLA)](https://docs.google.com/forms/d/e/1FAIpQLSdVzD5W8rx-J_jLaPuG31nbOzS8yhNIIu4yHvzonji6NeZ4ig/viewform) first. See our [license section](#license) for more details.

Have comments, bug reports, or suggestions? Want to propose a PR before hand-crafting it? Jump on to our [Rocketchat](https://community.storj.io) and join the [#dev channel](https://community.storj.io/channel/dev) to say hi to the developer community and to talk to the Storj core team.
<<<<<<< HEAD

### Issue tracking and roadmap

See the breakdown of what we're building by checking out the following resources:

 * [White paper](https://storj.io/white-paper)
 * [Aha! Roadmap](https://storjlabs.aha.io/published/01ee405b4bd8d14208c5256d70d73a38)
 * [Jira Issues](https://storjlabs.atlassian.net/projects/V3)
=======
>>>>>>> b3fcb379

### Install required packages

To get started running Storj locally, download and install the latest release of Go (at least Go 1.11) at [golang.org](https://golang.org).

You will also need [Git](https://git-scm.com/). (`brew install git`, `apt-get install git`, etc).
If you're building on Windows, you also need to install and have [gcc](https://gcc.gnu.org/install/binaries.html) setup correctly.

We support Linux, Mac, and Windows operating systems. Other operating systems supported by Go should also be able to run Storj.

### Download and compile Storj

<<<<<<< HEAD
> **Aside about GOPATH**:  If you don't have a GOPATH set, you can ignore this 
> aside. Go 1.11 supports a new feature called Go modules,
=======
> **Aside about GOPATH**: Go 1.11 supports a new feature called Go modules,
>>>>>>> b3fcb379
> and Storj has adopted Go module support. If you've used previous Go versions,
> Go modules no longer require a GOPATH environment variable. Go by default
> falls back to the old behavior if you check out code inside of the directory
> referenced by your GOPATH variable, so make sure to use another directory,
> `unset GOPATH` entirely, or set `GO111MODULE=on` before continuing with these
> instructions.

First, fork our repo and clone your copy of our repository.

```bash
git clone git@github.com:<your-username>/storj storj
cd storj
```

Then, let's install Storj.

```bash
go install -v ./cmd/...
```

### Make changes and test

Make the changes you want to see! Once you're done, you can run all of the unit tests:

```bash
go test -v ./...
```

You can also execute only a single test package if you like. For example:
`go test ./pkg/kademlia`. Add `-v` for more informations about the executed unit
tests.

### Push up a pull request

Use Git to push your changes to your fork:

```bash
git commit -a -m 'my changes!'
git push origin master
```

Use Github to open a pull request!

# Start using Storj

We have another repository dedicated to [documentation and tutorials](https://github.com/storj/docs).
Check out these three tutorials:

 * [Using the Storj Test Network](https://github.com/storj/docs/blob/master/test-network.md)
 * [Using the Uplink CLI](https://github.com/storj/docs/blob/master/uplink-cli.md)
 * [Using the S3 Gateway](https://github.com/storj/docs/blob/master/s3-gateway.md)

# License

The network under construction (this repo) is currently licensed with the
[AGPLv3](https://www.gnu.org/licenses/agpl-3.0.en.html) license. Once the network
reaches beta phase, we will be licensing all client-side code via the
[Apache v2](https://www.apache.org/licenses/LICENSE-2.0) license.

For code released under the AGPLv3, we request that contributors sign our
[Contributor License Agreement (CLA)](https://docs.google.com/forms/d/e/1FAIpQLSdVzD5W8rx-J_jLaPuG31nbOzS8yhNIIu4yHvzonji6NeZ4ig/viewform) so that we can relicense the
code under Apache v2, or other licenses in the future.

# Support

If you have any questions or suggestions please reach out to us on
[Rocketchat](https://community.storj.io/) or
[Twitter](https://twitter.com/storjproject).<|MERGE_RESOLUTION|>--- conflicted
+++ resolved
@@ -6,12 +6,7 @@
 
 <img src="https://github.com/storj/storj/raw/master/resources/logo.png" width="100">
 
-<<<<<<< HEAD
-Storj is building a decentralized cloud storage network. 
-[Check out our white paper for more info!](https://storj.io/white-paper)
-=======
 Storj is building a decentralized cloud storage network.
->>>>>>> b3fcb379
 
 ----
 
@@ -33,17 +28,6 @@
 All of our code for Storj v3 is open source. Have a code change you think would make Storj better? Please send a pull request along! Make sure to sign our [Contributor License Agreement (CLA)](https://docs.google.com/forms/d/e/1FAIpQLSdVzD5W8rx-J_jLaPuG31nbOzS8yhNIIu4yHvzonji6NeZ4ig/viewform) first. See our [license section](#license) for more details.
 
 Have comments, bug reports, or suggestions? Want to propose a PR before hand-crafting it? Jump on to our [Rocketchat](https://community.storj.io) and join the [#dev channel](https://community.storj.io/channel/dev) to say hi to the developer community and to talk to the Storj core team.
-<<<<<<< HEAD
-
-### Issue tracking and roadmap
-
-See the breakdown of what we're building by checking out the following resources:
-
- * [White paper](https://storj.io/white-paper)
- * [Aha! Roadmap](https://storjlabs.aha.io/published/01ee405b4bd8d14208c5256d70d73a38)
- * [Jira Issues](https://storjlabs.atlassian.net/projects/V3)
-=======
->>>>>>> b3fcb379
 
 ### Install required packages
 
@@ -56,12 +40,7 @@
 
 ### Download and compile Storj
 
-<<<<<<< HEAD
-> **Aside about GOPATH**:  If you don't have a GOPATH set, you can ignore this 
-> aside. Go 1.11 supports a new feature called Go modules,
-=======
 > **Aside about GOPATH**: Go 1.11 supports a new feature called Go modules,
->>>>>>> b3fcb379
 > and Storj has adopted Go module support. If you've used previous Go versions,
 > Go modules no longer require a GOPATH environment variable. Go by default
 > falls back to the old behavior if you check out code inside of the directory
