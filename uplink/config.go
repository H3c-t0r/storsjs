// Copyright (C) 2019 Storj Labs, Inc.
// See LICENSE for copying information.

package uplink

import (
	"context"
	"errors"
	"time"

	"github.com/vivint/infectious"
	"github.com/zeebo/errs"
	monkit "gopkg.in/spacemonkeygo/monkit.v2"

	"storj.io/storj/internal/memory"
	"storj.io/storj/pkg/eestream"
	"storj.io/storj/pkg/encryption"
	"storj.io/storj/pkg/identity"
	"storj.io/storj/pkg/metainfo/kvmetainfo"
	"storj.io/storj/pkg/peertls/tlsopts"
	"storj.io/storj/pkg/storage/buckets"
	ecclient "storj.io/storj/pkg/storage/ec"
	"storj.io/storj/pkg/storage/segments"
	"storj.io/storj/pkg/storage/streams"
	"storj.io/storj/pkg/storj"
	"storj.io/storj/pkg/transport"
	"storj.io/storj/uplink/metainfo"
)

// RSConfig is a configuration struct that keeps details about default
// redundancy strategy information
type RSConfig struct {
	MaxBufferMem     memory.Size `help:"maximum buffer memory (in bytes) to be allocated for read buffers" default:"4MiB"`
	ErasureShareSize memory.Size `help:"the size of each new erasure sure in bytes" default:"1KiB"`
	MinThreshold     int         `help:"the minimum pieces required to recover a segment. k." releaseDefault:"29" devDefault:"4"`
	RepairThreshold  int         `help:"the minimum safe pieces before a repair is triggered. m." releaseDefault:"35" devDefault:"6"`
	SuccessThreshold int         `help:"the desired total pieces for a segment. o." releaseDefault:"80" devDefault:"8"`
	MaxThreshold     int         `help:"the largest amount of pieces to encode to. n." releaseDefault:"95" devDefault:"10"`
}

// EncryptionConfig is a configuration struct that keeps details about
// encrypting segments
type EncryptionConfig struct {
	Key       string      `help:"root key for encrypting the data"`
	BlockSize memory.Size `help:"size (in bytes) of encrypted blocks" default:"1KiB"`
	DataType  int         `help:"Type of encryption to use for content and metadata (1=AES-GCM, 2=SecretBox)" default:"1"`
	PathType  int         `help:"Type of encryption to use for paths (0=Unencrypted, 1=AES-GCM, 2=SecretBox)" default:"1"`
}

// ClientConfig is a configuration struct for the uplink that controls how
// to talk to the rest of the network.
type ClientConfig struct {
<<<<<<< HEAD
	APIKey        string        `default:"" help:"the api key to use for the satellite" noprefix:"true"`
	SatelliteAddr string        `default:"127.0.0.1:7777" devDefault:"127.0.0.1:10000" help:"the address to use for the satellite" noprefix:"true"`
	MaxInlineSize memory.Size   `help:"max inline segment size in bytes" default:"4KiB"`
	SegmentSize   memory.Size   `help:"the size of a segment in bytes" default:"64MiB"`
	Timeout       time.Duration `help:"timeout for request" default:"0h0m20s"`
=======
	APIKey        string      `default:"" help:"the api key to use for the satellite" noprefix:"true"`
	SatelliteAddr string      `releaseDefault:"127.0.0.1:7777" devDefault:"127.0.0.1:10000" help:"the address to use for the satellite" noprefix:"true"`
	MaxInlineSize memory.Size `help:"max inline segment size in bytes" default:"4KiB"`
	SegmentSize   memory.Size `help:"the size of a segment in bytes" default:"64MiB"`
>>>>>>> b29d8753
}

// Config uplink configuration
type Config struct {
	Client ClientConfig
	RS     RSConfig
	Enc    EncryptionConfig
	TLS    tlsopts.Config
}

var (
	mon = monkit.Package()

	// Error is the errs class of standard End User Client errors
	Error = errs.Class("Uplink configuration error")
)

// GetMetainfo returns an implementation of storj.Metainfo
func (c Config) GetMetainfo(ctx context.Context, identity *identity.FullIdentity) (db storj.Metainfo, ss streams.Store, err error) {
	defer mon.Task()(&ctx)(&err)

	tlsOpts, err := tlsopts.NewOptions(identity, c.TLS)
	if err != nil {
		return nil, nil, err
	}

	// ToDo: Handle Versioning for Uplinks here

	tc := transport.NewClientWithTimeout(tlsOpts, c.Client.Timeout)

	if c.Client.SatelliteAddr == "" {
		return nil, nil, errors.New("satellite address not specified")
	}

	metainfo, err := metainfo.NewClient(ctx, tc, c.Client.SatelliteAddr, c.Client.APIKey)
	if err != nil {
		return nil, nil, Error.New("failed to connect to metainfo service: %v", err)
	}

	ec := ecclient.NewClient(tc, c.RS.MaxBufferMem.Int())
	fc, err := infectious.NewFEC(c.RS.MinThreshold, c.RS.MaxThreshold)
	if err != nil {
		return nil, nil, Error.New("failed to create erasure coding client: %v", err)
	}
	rs, err := eestream.NewRedundancyStrategy(eestream.NewRSScheme(fc, c.RS.ErasureShareSize.Int()), c.RS.RepairThreshold, c.RS.SuccessThreshold)
	if err != nil {
		return nil, nil, Error.New("failed to create redundancy strategy: %v", err)
	}

	maxEncryptedSegmentSize, err := encryption.CalcEncryptedSize(c.Client.SegmentSize.Int64(), c.GetEncryptionScheme())
	if err != nil {
		return nil, nil, Error.New("failed to calculate max encrypted segment size: %v", err)
	}
	segments := segments.NewSegmentStore(metainfo, ec, rs, c.Client.MaxInlineSize.Int(), maxEncryptedSegmentSize)

	if c.RS.ErasureShareSize.Int()*c.RS.MinThreshold%c.Enc.BlockSize.Int() != 0 {
		err = Error.New("EncryptionBlockSize must be a multiple of ErasureShareSize * RS MinThreshold")
		return nil, nil, err
	}

	key := new(storj.Key)
	copy(key[:], c.Enc.Key)

	streams, err := streams.NewStreamStore(segments, c.Client.SegmentSize.Int64(), key, c.Enc.BlockSize.Int(), storj.Cipher(c.Enc.DataType))
	if err != nil {
		return nil, nil, Error.New("failed to create stream store: %v", err)
	}

	buckets := buckets.NewStore(streams)

	return kvmetainfo.New(metainfo, buckets, streams, segments, key, c.Enc.BlockSize.Int32(), rs, c.Client.SegmentSize.Int64()), streams, nil
}

// GetRedundancyScheme returns the configured redundancy scheme for new uploads
func (c Config) GetRedundancyScheme() storj.RedundancyScheme {
	return storj.RedundancyScheme{
		Algorithm:      storj.ReedSolomon,
		RequiredShares: int16(c.RS.MinThreshold),
		RepairShares:   int16(c.RS.RepairThreshold),
		OptimalShares:  int16(c.RS.SuccessThreshold),
		TotalShares:    int16(c.RS.MaxThreshold),
	}
}

// GetEncryptionScheme returns the configured encryption scheme for new uploads
func (c Config) GetEncryptionScheme() storj.EncryptionScheme {
	return storj.EncryptionScheme{
		Cipher:    storj.Cipher(c.Enc.DataType),
		BlockSize: int32(c.Enc.BlockSize),
	}
}<|MERGE_RESOLUTION|>--- conflicted
+++ resolved
@@ -50,18 +50,11 @@
 // ClientConfig is a configuration struct for the uplink that controls how
 // to talk to the rest of the network.
 type ClientConfig struct {
-<<<<<<< HEAD
 	APIKey        string        `default:"" help:"the api key to use for the satellite" noprefix:"true"`
-	SatelliteAddr string        `default:"127.0.0.1:7777" devDefault:"127.0.0.1:10000" help:"the address to use for the satellite" noprefix:"true"`
+	SatelliteAddr string        `releaseDefault:"127.0.0.1:7777" devDefault:"127.0.0.1:10000" help:"the address to use for the satellite" noprefix:"true"`
 	MaxInlineSize memory.Size   `help:"max inline segment size in bytes" default:"4KiB"`
 	SegmentSize   memory.Size   `help:"the size of a segment in bytes" default:"64MiB"`
 	Timeout       time.Duration `help:"timeout for request" default:"0h0m20s"`
-=======
-	APIKey        string      `default:"" help:"the api key to use for the satellite" noprefix:"true"`
-	SatelliteAddr string      `releaseDefault:"127.0.0.1:7777" devDefault:"127.0.0.1:10000" help:"the address to use for the satellite" noprefix:"true"`
-	MaxInlineSize memory.Size `help:"max inline segment size in bytes" default:"4KiB"`
-	SegmentSize   memory.Size `help:"the size of a segment in bytes" default:"64MiB"`
->>>>>>> b29d8753
 }
 
 // Config uplink configuration
