// Copyright (C) 2019 Storj Labs, Inc.
// See LICENSE for copying information.

package kvmetainfo

import (
	"context"
	"errors"

	"github.com/gogo/protobuf/proto"

	"storj.io/storj/pkg/encryption"
	"storj.io/storj/pkg/paths"
	"storj.io/storj/pkg/pb"
	"storj.io/storj/pkg/storj"
	"storj.io/storj/private/memory"
	"storj.io/storj/uplink/metainfo"
	"storj.io/storj/uplink/storage/meta"
	"storj.io/storj/uplink/storage/objects"
	"storj.io/storj/uplink/storage/segments"
	"storj.io/storj/uplink/storage/streams"
)

// DefaultRS default values for RedundancyScheme
var DefaultRS = storj.RedundancyScheme{
	Algorithm:      storj.ReedSolomon,
	RequiredShares: 20,
	RepairShares:   30,
	OptimalShares:  40,
	TotalShares:    50,
	ShareSize:      1 * memory.KiB.Int32(),
}

// DefaultES default values for EncryptionParameters
// BlockSize should default to the size of a stripe
var DefaultES = storj.EncryptionParameters{
	CipherSuite: storj.EncAESGCM,
	BlockSize:   DefaultRS.StripeSize(),
}

// GetObject returns information about an object
func (db *DB) GetObject(ctx context.Context, bucket storj.Bucket, path storj.Path) (info storj.Object, err error) {
	defer mon.Task()(&ctx)(&err)

	_, info, err = db.getInfo(ctx, bucket, path)

	return info, err
}

// GetObjectStream returns interface for reading the object stream
func (db *DB) GetObjectStream(ctx context.Context, bucket storj.Bucket, object storj.Object) (stream storj.ReadOnlyStream, err error) {
	defer mon.Task()(&ctx)(&err)

	if bucket.Name == "" {
		return nil, storj.ErrNoBucket.New("")
	}

	if object.Path == "" {
		return nil, storj.ErrNoPath.New("")
	}

	return &readonlyStream{
		db:   db,
		info: object,
	}, nil
}

// CreateObject creates an uploading object and returns an interface for uploading Object information
func (db *DB) CreateObject(ctx context.Context, bucket storj.Bucket, path storj.Path, createInfo *storj.CreateObject) (object storj.MutableObject, err error) {
	defer mon.Task()(&ctx)(&err)

	if bucket.Name == "" {
		return nil, storj.ErrNoBucket.New("")
	}

	if path == "" {
		return nil, storj.ErrNoPath.New("")
	}

	info := storj.Object{
		Bucket: bucket,
		Path:   path,
	}

	if createInfo != nil {
		info.Metadata = createInfo.Metadata
		info.ContentType = createInfo.ContentType
		info.Expires = createInfo.Expires
		info.RedundancyScheme = createInfo.RedundancyScheme
		info.EncryptionParameters = createInfo.EncryptionParameters
	}

	// TODO: autodetect content type from the path extension
	// if info.ContentType == "" {}

	if info.EncryptionParameters.IsZero() {
		info.EncryptionParameters = storj.EncryptionParameters{
			CipherSuite: DefaultES.CipherSuite,
			BlockSize:   DefaultES.BlockSize,
		}
	}

	if info.RedundancyScheme.IsZero() {
		info.RedundancyScheme = DefaultRS

		// If the provided EncryptionParameters.BlockSize isn't a multiple of the
		// DefaultRS stripeSize, then overwrite the EncryptionParameters with the DefaultES values
		if err := validateBlockSize(DefaultRS, info.EncryptionParameters.BlockSize); err != nil {
			info.EncryptionParameters.BlockSize = DefaultES.BlockSize
		}
	}

	return &mutableObject{
		db:   db,
		info: info,
	}, nil
}

// ModifyObject modifies a committed object
func (db *DB) ModifyObject(ctx context.Context, bucket storj.Bucket, path storj.Path) (object storj.MutableObject, err error) {
	defer mon.Task()(&ctx)(&err)
	return nil, errors.New("not implemented")
}

func (db *DB) pathCipher(bucketInfo storj.Bucket) storj.CipherSuite {
	if db.encStore.EncryptionBypass {
		return storj.EncURLSafeBase64
	}
	return bucketInfo.PathCipher
}

// DeleteObject deletes an object from database
func (db *DB) DeleteObject(ctx context.Context, bucket storj.Bucket, path storj.Path) (err error) {
	defer mon.Task()(&ctx)(&err)

	if bucket.Name == "" {
		return storj.ErrNoBucket.New("")
	}

	prefixed := prefixedObjStore{
<<<<<<< HEAD
		store:  objects.NewStore(db.streams, db.pathCipher(bucketInfo)),
		prefix: bucket,
=======
		store:  objects.NewStore(db.streams, bucket.PathCipher),
		prefix: bucket.Name,
>>>>>>> 77839dd4
	}
	return prefixed.Delete(ctx, path)
}

// ModifyPendingObject creates an interface for updating a partially uploaded object
func (db *DB) ModifyPendingObject(ctx context.Context, bucket storj.Bucket, path storj.Path) (object storj.MutableObject, err error) {
	defer mon.Task()(&ctx)(&err)
	return nil, errors.New("not implemented")
}

// ListPendingObjects lists pending objects in bucket based on the ListOptions
func (db *DB) ListPendingObjects(ctx context.Context, bucket storj.Bucket, options storj.ListOptions) (list storj.ObjectList, err error) {
	defer mon.Task()(&ctx)(&err)
	return storj.ObjectList{}, errors.New("not implemented")
}

// ListObjects lists objects in bucket based on the ListOptions
func (db *DB) ListObjects(ctx context.Context, bucket storj.Bucket, options storj.ListOptions) (list storj.ObjectList, err error) {
	defer mon.Task()(&ctx)(&err)

	if bucket.Name == "" {
		return storj.ObjectList{}, storj.ErrNoBucket.New("")
	}

	objects := prefixedObjStore{
<<<<<<< HEAD
		store:  objects.NewStore(db.streams, db.pathCipher(bucketInfo)),
		prefix: bucket,
=======
		store:  objects.NewStore(db.streams, bucket.PathCipher),
		prefix: bucket.Name,
>>>>>>> 77839dd4
	}

	var startAfter string
	switch options.Direction {
	// TODO for now we are supporting only storj.After
	// case storj.Forward:
	// 	// forward lists forwards from cursor, including cursor
	// 	startAfter = keyBefore(options.Cursor)
	case storj.After:
		// after lists forwards from cursor, without cursor
		startAfter = options.Cursor
	default:
		return storj.ObjectList{}, errClass.New("invalid direction %d", options.Direction)
	}

<<<<<<< HEAD
	// TODO: remove this hack-fix of specifying the last key
	if options.Cursor == "" && (options.Direction == storj.Before || options.Direction == storj.Backward) {
		endBefore = "\x7f\x7f\x7f\x7f\x7f\x7f\x7f"
	}

	// TODO: we should let libuplink users be able to determine what metadata fields they request as well
	metaFlags := meta.All
	if db.pathCipher(bucketInfo) == storj.EncNull || db.pathCipher(bucketInfo) == storj.EncURLSafeBase64 {
		metaFlags = meta.None
	}

	items, more, err := objects.List(ctx, options.Prefix, startAfter, endBefore, options.Recursive, options.Limit, metaFlags)
=======
	items, more, err := objects.List(ctx, options.Prefix, startAfter, options.Recursive, options.Limit, meta.All)
>>>>>>> 77839dd4
	if err != nil {
		return storj.ObjectList{}, err
	}

	list = storj.ObjectList{
		Bucket: bucket.Name,
		Prefix: options.Prefix,
		More:   more,
		Items:  make([]storj.Object, 0, len(items)),
	}

	for _, item := range items {
		list.Items = append(list.Items, objectFromMeta(bucket, item.Path, item.IsPrefix, item.Meta))
	}

	return list, nil
}

type object struct {
	fullpath        streams.Path
	bucket          string
	encPath         paths.Encrypted
	lastSegmentMeta segments.Meta
	streamInfo      *pb.StreamInfo
	streamMeta      pb.StreamMeta
}

func (db *DB) getInfo(ctx context.Context, bucket storj.Bucket, path storj.Path) (obj object, info storj.Object, err error) {
	defer mon.Task()(&ctx)(&err)

	if bucket.Name == "" {
		return object{}, storj.Object{}, storj.ErrNoBucket.New("")
	}

	if path == "" {
		return object{}, storj.Object{}, storj.ErrNoPath.New("")
	}

	fullpath := streams.CreatePath(bucket.Name, paths.NewUnencrypted(path))

<<<<<<< HEAD
	encPath, err := encryption.EncryptPath(bucket, paths.NewUnencrypted(path), db.pathCipher(bucketInfo), db.encStore)
=======
	encPath, err := encryption.EncryptPath(bucket.Name, paths.NewUnencrypted(path), bucket.PathCipher, db.encStore)
>>>>>>> 77839dd4
	if err != nil {
		return object{}, storj.Object{}, err
	}

	objectInfo, err := db.metainfo.GetObject(ctx, metainfo.GetObjectParams{
		Bucket:        []byte(bucket.Name),
		EncryptedPath: []byte(encPath.Raw()),
	})
	if err != nil {
		return object{}, storj.Object{}, err
	}

	redundancyScheme := objectInfo.Stream.RedundancyScheme

	lastSegmentMeta := segments.Meta{
		Modified:   objectInfo.Created,
		Expiration: objectInfo.Expires,
		Size:       objectInfo.Size,
		Data:       objectInfo.Metadata,
	}

	streamInfo, streamMeta, err := streams.TypedDecryptStreamInfo(ctx, lastSegmentMeta.Data, fullpath, db.encStore)
	if err != nil {
		return object{}, storj.Object{}, err
	}

	info, err = objectStreamFromMeta(bucket, path, objectInfo.StreamID, lastSegmentMeta, streamInfo, streamMeta, redundancyScheme)
	if err != nil {
		return object{}, storj.Object{}, err
	}

	return object{
		fullpath:        fullpath,
		bucket:          bucket.Name,
		encPath:         encPath,
		lastSegmentMeta: lastSegmentMeta,
		streamInfo:      streamInfo,
		streamMeta:      streamMeta,
	}, info, nil
}

func objectFromMeta(bucket storj.Bucket, path storj.Path, isPrefix bool, meta objects.Meta) storj.Object {
	return storj.Object{
		Version:  0, // TODO:
		Bucket:   bucket,
		Path:     path,
		IsPrefix: isPrefix,

		Metadata: meta.UserDefined,

		ContentType: meta.ContentType,
		Created:     meta.Modified, // TODO: use correct field
		Modified:    meta.Modified, // TODO: use correct field
		Expires:     meta.Expiration,

		Stream: storj.Stream{
			Size:     meta.Size,
			Checksum: []byte(meta.Checksum),
		},
	}
}

<<<<<<< HEAD
func objectStreamFromMeta(bucket storj.Bucket, path storj.Path, lastSegment segments.Meta, stream *pb.StreamInfo, streamMeta pb.StreamMeta, redundancyScheme storj.RedundancyScheme) (storj.Object, error) {
=======
func objectStreamFromMeta(bucket storj.Bucket, path storj.Path, streamID storj.StreamID, lastSegment segments.Meta, stream pb.StreamInfo, streamMeta pb.StreamMeta, redundancyScheme storj.RedundancyScheme) (storj.Object, error) {
>>>>>>> 77839dd4
	var nonce storj.Nonce
	var encryptedKey storj.EncryptedPrivateKey
	if streamMeta.LastSegmentMeta != nil {
		copy(nonce[:], streamMeta.LastSegmentMeta.KeyNonce)
		encryptedKey = streamMeta.LastSegmentMeta.EncryptedKey
	}

	rv := storj.Object{
		Version:  0, // TODO:
		Bucket:   bucket,
		Path:     path,
		IsPrefix: false,

		Created:  lastSegment.Modified,   // TODO: use correct field
		Modified: lastSegment.Modified,   // TODO: use correct field
		Expires:  lastSegment.Expiration, // TODO: use correct field

		Stream: storj.Stream{
<<<<<<< HEAD
=======
			ID:   streamID,
			Size: stream.SegmentsSize*(numberOfSegments-1) + stream.LastSegmentSize,
>>>>>>> 77839dd4
			// Checksum: []byte(object.Checksum),

			RedundancyScheme: redundancyScheme,
			EncryptionParameters: storj.EncryptionParameters{
				CipherSuite: storj.CipherSuite(streamMeta.EncryptionType),
				BlockSize:   streamMeta.EncryptionBlockSize,
			},
			LastSegment: storj.LastSegment{
				EncryptedKeyNonce: nonce,
				EncryptedKey:      encryptedKey,
			},
		},
	}

	if stream != nil {
		serMetaInfo := pb.SerializableMeta{}
		err := proto.Unmarshal(stream.Metadata, &serMetaInfo)
		if err != nil {
			return storj.Object{}, err
		}

		numberOfSegments := streamMeta.NumberOfSegments
		if streamMeta.NumberOfSegments == 0 {
			numberOfSegments = stream.DeprecatedNumberOfSegments
		}

		rv.Metadata = serMetaInfo.UserDefined
		rv.ContentType = serMetaInfo.ContentType
		rv.Stream.Size = stream.SegmentsSize*(numberOfSegments-1) + stream.LastSegmentSize
		rv.Stream.SegmentCount = numberOfSegments
		rv.Stream.FixedSegmentSize = stream.SegmentsSize
		rv.Stream.LastSegment.Size = stream.LastSegmentSize
	}

	return rv, nil
}

type mutableObject struct {
	db   *DB
	info storj.Object
}

func (object *mutableObject) Info() storj.Object { return object.info }

func (object *mutableObject) CreateStream(ctx context.Context) (_ storj.MutableStream, err error) {
	defer mon.Task()(&ctx)(&err)
	return &mutableStream{
		db:   object.db,
		info: object.info,
	}, nil
}

func (object *mutableObject) ContinueStream(ctx context.Context) (_ storj.MutableStream, err error) {
	defer mon.Task()(&ctx)(&err)
	return nil, errors.New("not implemented")
}

func (object *mutableObject) DeleteStream(ctx context.Context) (err error) {
	defer mon.Task()(&ctx)(&err)
	return errors.New("not implemented")
}

func (object *mutableObject) Commit(ctx context.Context) (err error) {
	defer mon.Task()(&ctx)(&err)
	_, info, err := object.db.getInfo(ctx, object.info.Bucket, object.info.Path)
	object.info = info
	return err
}<|MERGE_RESOLUTION|>--- conflicted
+++ resolved
@@ -138,13 +138,8 @@
 	}
 
 	prefixed := prefixedObjStore{
-<<<<<<< HEAD
-		store:  objects.NewStore(db.streams, db.pathCipher(bucketInfo)),
-		prefix: bucket,
-=======
-		store:  objects.NewStore(db.streams, bucket.PathCipher),
+		store:  objects.NewStore(db.streams, db.pathCipher(bucket)),
 		prefix: bucket.Name,
->>>>>>> 77839dd4
 	}
 	return prefixed.Delete(ctx, path)
 }
@@ -170,13 +165,8 @@
 	}
 
 	objects := prefixedObjStore{
-<<<<<<< HEAD
-		store:  objects.NewStore(db.streams, db.pathCipher(bucketInfo)),
-		prefix: bucket,
-=======
-		store:  objects.NewStore(db.streams, bucket.PathCipher),
+		store:  objects.NewStore(db.streams, db.pathCipher(bucket)),
 		prefix: bucket.Name,
->>>>>>> 77839dd4
 	}
 
 	var startAfter string
@@ -192,22 +182,13 @@
 		return storj.ObjectList{}, errClass.New("invalid direction %d", options.Direction)
 	}
 
-<<<<<<< HEAD
-	// TODO: remove this hack-fix of specifying the last key
-	if options.Cursor == "" && (options.Direction == storj.Before || options.Direction == storj.Backward) {
-		endBefore = "\x7f\x7f\x7f\x7f\x7f\x7f\x7f"
-	}
-
 	// TODO: we should let libuplink users be able to determine what metadata fields they request as well
 	metaFlags := meta.All
-	if db.pathCipher(bucketInfo) == storj.EncNull || db.pathCipher(bucketInfo) == storj.EncURLSafeBase64 {
+	if db.pathCipher(bucket) == storj.EncNull || db.pathCipher(bucket) == storj.EncURLSafeBase64 {
 		metaFlags = meta.None
 	}
 
-	items, more, err := objects.List(ctx, options.Prefix, startAfter, endBefore, options.Recursive, options.Limit, metaFlags)
-=======
-	items, more, err := objects.List(ctx, options.Prefix, startAfter, options.Recursive, options.Limit, meta.All)
->>>>>>> 77839dd4
+	items, more, err := objects.List(ctx, options.Prefix, startAfter, options.Recursive, options.Limit, metaFlags)
 	if err != nil {
 		return storj.ObjectList{}, err
 	}
@@ -248,11 +229,7 @@
 
 	fullpath := streams.CreatePath(bucket.Name, paths.NewUnencrypted(path))
 
-<<<<<<< HEAD
-	encPath, err := encryption.EncryptPath(bucket, paths.NewUnencrypted(path), db.pathCipher(bucketInfo), db.encStore)
-=======
-	encPath, err := encryption.EncryptPath(bucket.Name, paths.NewUnencrypted(path), bucket.PathCipher, db.encStore)
->>>>>>> 77839dd4
+	encPath, err := encryption.EncryptPath(bucket.Name, paths.NewUnencrypted(path), db.pathCipher(bucket), db.encStore)
 	if err != nil {
 		return object{}, storj.Object{}, err
 	}
@@ -315,11 +292,7 @@
 	}
 }
 
-<<<<<<< HEAD
-func objectStreamFromMeta(bucket storj.Bucket, path storj.Path, lastSegment segments.Meta, stream *pb.StreamInfo, streamMeta pb.StreamMeta, redundancyScheme storj.RedundancyScheme) (storj.Object, error) {
-=======
-func objectStreamFromMeta(bucket storj.Bucket, path storj.Path, streamID storj.StreamID, lastSegment segments.Meta, stream pb.StreamInfo, streamMeta pb.StreamMeta, redundancyScheme storj.RedundancyScheme) (storj.Object, error) {
->>>>>>> 77839dd4
+func objectStreamFromMeta(bucket storj.Bucket, path storj.Path, streamID storj.StreamID, lastSegment segments.Meta, stream *pb.StreamInfo, streamMeta pb.StreamMeta, redundancyScheme storj.RedundancyScheme) (storj.Object, error) {
 	var nonce storj.Nonce
 	var encryptedKey storj.EncryptedPrivateKey
 	if streamMeta.LastSegmentMeta != nil {
@@ -338,11 +311,7 @@
 		Expires:  lastSegment.Expiration, // TODO: use correct field
 
 		Stream: storj.Stream{
-<<<<<<< HEAD
-=======
 			ID:   streamID,
-			Size: stream.SegmentsSize*(numberOfSegments-1) + stream.LastSegmentSize,
->>>>>>> 77839dd4
 			// Checksum: []byte(object.Checksum),
 
 			RedundancyScheme: redundancyScheme,
