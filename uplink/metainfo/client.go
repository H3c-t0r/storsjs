// Copyright (C) 2019 Storj Labs, Inc.
// See LICENSE for copying information.

package metainfo

import (
	"context"
	"time"

	"github.com/golang/protobuf/ptypes"
	"github.com/golang/protobuf/ptypes/timestamp"
	"github.com/skyrings/skyring-common/tools/uuid"
	"github.com/zeebo/errs"
	"google.golang.org/grpc"
	"google.golang.org/grpc/codes"
	"google.golang.org/grpc/status"
	monkit "gopkg.in/spacemonkeygo/monkit.v2"

	"storj.io/storj/pkg/auth/grpcauth"
	"storj.io/storj/pkg/pb"
	"storj.io/storj/pkg/storj"
	"storj.io/storj/pkg/transport"
	"storj.io/storj/storage"
)

var (
	mon = monkit.Package()

	// Error is the errs class of standard metainfo errors
	Error = errs.Class("metainfo error")
)

// Client creates a grpcClient
type Client struct {
	client pb.MetainfoClient
	conn   *grpc.ClientConn
}

// ListItem is a single item in a listing
type ListItem struct {
	Path     storj.Path
	Pointer  *pb.Pointer
	IsPrefix bool
}

<<<<<<< HEAD
// Client interface for the Metainfo service
type Client interface {
	CreateSegment(ctx context.Context, bucket string, path storj.Path, segmentIndex int64, redundancy *pb.RedundancyScheme, maxEncryptedSegmentSize int64, expiration time.Time) ([]*pb.AddressedOrderLimit, storj.PieceID, error)
	CommitSegment(ctx context.Context, bucket string, path storj.Path, segmentIndex int64, pointer *pb.Pointer, originalLimits []*pb.OrderLimit2) (*pb.Pointer, error)
	SegmentInfo(ctx context.Context, bucket string, path storj.Path, segmentIndex int64) (*pb.Pointer, error)
	ReadSegment(ctx context.Context, bucket string, path storj.Path, segmentIndex int64) (*pb.Pointer, []*pb.AddressedOrderLimit, error)
	DeleteSegment(ctx context.Context, bucket string, path storj.Path, segmentIndex int64) ([]*pb.AddressedOrderLimit, error)
	ListSegments(ctx context.Context, bucket string, prefix, startAfter, endBefore storj.Path, recursive bool, limit int32, metaFlags uint32) (items []ListItem, more bool, err error)
	SetAttribution(ctx context.Context, bucket string, partnerID uuid.UUID) error
	GetProjectInfo(ctx context.Context) (*pb.ProjectInfoResponse, error)
=======
// New used as a public function
func New(client pb.MetainfoClient) *Client {
	return &Client{
		client: client,
	}
>>>>>>> c28f8000
}

// Dial dials to metainfo endpoint with the specified api key.
func Dial(ctx context.Context, tc transport.Client, address string, apiKey string) (*Client, error) {
	apiKeyInjector := grpcauth.NewAPIKeyInjector(apiKey)
	conn, err := tc.DialAddress(
		ctx,
		address,
		grpc.WithUnaryInterceptor(apiKeyInjector),
	)
	if err != nil {
		return nil, Error.Wrap(err)
	}

	return &Client{
		client: pb.NewMetainfoClient(conn),
		conn:   conn,
	}, nil
}

// Close closes the dialed connection.
func (client *Client) Close() error {
	if client.conn != nil {
		return Error.Wrap(client.conn.Close())
	}
	return nil
}

// CreateSegment requests the order limits for creating a new segment
func (client *Client) CreateSegment(ctx context.Context, bucket string, path storj.Path, segmentIndex int64, redundancy *pb.RedundancyScheme, maxEncryptedSegmentSize int64, expiration time.Time) (limits []*pb.AddressedOrderLimit, rootPieceID storj.PieceID, err error) {
	defer mon.Task()(&ctx)(&err)

	var exp *timestamp.Timestamp
	if !expiration.IsZero() {
		exp, err = ptypes.TimestampProto(expiration)
		if err != nil {
			return nil, rootPieceID, err
		}
	}

	response, err := client.client.CreateSegment(ctx, &pb.SegmentWriteRequest{
		Bucket:                  []byte(bucket),
		Path:                    []byte(path),
		Segment:                 segmentIndex,
		Redundancy:              redundancy,
		MaxEncryptedSegmentSize: maxEncryptedSegmentSize,
		Expiration:              exp,
	})
	if err != nil {
		return nil, rootPieceID, Error.Wrap(err)
	}

	return response.GetAddressedLimits(), response.RootPieceId, nil
}

// CommitSegment requests to store the pointer for the segment
func (client *Client) CommitSegment(ctx context.Context, bucket string, path storj.Path, segmentIndex int64, pointer *pb.Pointer, originalLimits []*pb.OrderLimit2) (savedPointer *pb.Pointer, err error) {
	defer mon.Task()(&ctx)(&err)

	response, err := client.client.CommitSegment(ctx, &pb.SegmentCommitRequest{
		Bucket:         []byte(bucket),
		Path:           []byte(path),
		Segment:        segmentIndex,
		Pointer:        pointer,
		OriginalLimits: originalLimits,
	})
	if err != nil {
		return nil, Error.Wrap(err)
	}

	return response.GetPointer(), nil
}

// SegmentInfo requests the pointer of a segment
func (client *Client) SegmentInfo(ctx context.Context, bucket string, path storj.Path, segmentIndex int64) (pointer *pb.Pointer, err error) {
	defer mon.Task()(&ctx)(&err)

	response, err := client.client.SegmentInfo(ctx, &pb.SegmentInfoRequest{
		Bucket:  []byte(bucket),
		Path:    []byte(path),
		Segment: segmentIndex,
	})
	if err != nil {
		if status.Code(err) == codes.NotFound {
			return nil, storage.ErrKeyNotFound.Wrap(err)
		}
		return nil, Error.Wrap(err)
	}

	return response.GetPointer(), nil
}

// ReadSegment requests the order limits for reading a segment
func (client *Client) ReadSegment(ctx context.Context, bucket string, path storj.Path, segmentIndex int64) (pointer *pb.Pointer, limits []*pb.AddressedOrderLimit, err error) {
	defer mon.Task()(&ctx)(&err)

	response, err := client.client.DownloadSegment(ctx, &pb.SegmentDownloadRequest{
		Bucket:  []byte(bucket),
		Path:    []byte(path),
		Segment: segmentIndex,
	})
	if err != nil {
		if status.Code(err) == codes.NotFound {
			return nil, nil, storage.ErrKeyNotFound.Wrap(err)
		}
		return nil, nil, Error.Wrap(err)
	}

	return response.GetPointer(), sortLimits(response.GetAddressedLimits(), response.GetPointer()), nil
}

// sortLimits sorts order limits and fill missing ones with nil values
func sortLimits(limits []*pb.AddressedOrderLimit, pointer *pb.Pointer) []*pb.AddressedOrderLimit {
	sorted := make([]*pb.AddressedOrderLimit, pointer.GetRemote().GetRedundancy().GetTotal())
	for _, piece := range pointer.GetRemote().GetRemotePieces() {
		sorted[piece.GetPieceNum()] = getLimitByStorageNodeID(limits, piece.NodeId)
	}
	return sorted
}

func getLimitByStorageNodeID(limits []*pb.AddressedOrderLimit, storageNodeID storj.NodeID) *pb.AddressedOrderLimit {
	for _, limit := range limits {
		if limit.GetLimit().StorageNodeId == storageNodeID {
			return limit
		}
	}
	return nil
}

// DeleteSegment requests the order limits for deleting a segment
func (client *Client) DeleteSegment(ctx context.Context, bucket string, path storj.Path, segmentIndex int64) (limits []*pb.AddressedOrderLimit, err error) {
	defer mon.Task()(&ctx)(&err)

	response, err := client.client.DeleteSegment(ctx, &pb.SegmentDeleteRequest{
		Bucket:  []byte(bucket),
		Path:    []byte(path),
		Segment: segmentIndex,
	})
	if err != nil {
		if status.Code(err) == codes.NotFound {
			return nil, storage.ErrKeyNotFound.Wrap(err)
		}
		return nil, Error.Wrap(err)
	}

	return response.GetAddressedLimits(), nil
}

// ListSegments lists the available segments
func (client *Client) ListSegments(ctx context.Context, bucket string, prefix, startAfter, endBefore storj.Path, recursive bool, limit int32, metaFlags uint32) (items []ListItem, more bool, err error) {
	defer mon.Task()(&ctx)(&err)

	response, err := client.client.ListSegments(ctx, &pb.ListSegmentsRequest{
		Bucket:     []byte(bucket),
		Prefix:     []byte(prefix),
		StartAfter: []byte(startAfter),
		EndBefore:  []byte(endBefore),
		Recursive:  recursive,
		Limit:      limit,
		MetaFlags:  metaFlags,
	})
	if err != nil {
		return nil, false, Error.Wrap(err)
	}

	list := response.GetItems()
	items = make([]ListItem, len(list))
	for i, item := range list {
		items[i] = ListItem{
			Path:     storj.Path(item.GetPath()),
			Pointer:  item.GetPointer(),
			IsPrefix: item.IsPrefix,
		}
	}

	return items, response.GetMore(), nil
}

// SetAttribution tries to set the attribution information on the bucket.
func (client *Client) SetAttribution(ctx context.Context, bucket string, partnerID uuid.UUID) (err error) {
	defer mon.Task()(&ctx)(&err)

	_, err = client.client.SetAttribution(ctx, &pb.SetAttributionRequest{
		PartnerId:  partnerID[:], // TODO: implement storj.UUID that can be sent using pb
		BucketName: []byte(bucket),
	})

	return err
}

// GetProjectInfo gets the ProjectInfo for the api key associated with the metainfo client.
func (metainfo *Metainfo) GetProjectInfo(ctx context.Context) (resp *pb.ProjectInfoResponse, err error) {
	defer mon.Task()(&ctx)(&err)

	return metainfo.client.ProjectInfo(ctx, &pb.ProjectInfoRequest{})
}<|MERGE_RESOLUTION|>--- conflicted
+++ resolved
@@ -43,24 +43,11 @@
 	IsPrefix bool
 }
 
-<<<<<<< HEAD
-// Client interface for the Metainfo service
-type Client interface {
-	CreateSegment(ctx context.Context, bucket string, path storj.Path, segmentIndex int64, redundancy *pb.RedundancyScheme, maxEncryptedSegmentSize int64, expiration time.Time) ([]*pb.AddressedOrderLimit, storj.PieceID, error)
-	CommitSegment(ctx context.Context, bucket string, path storj.Path, segmentIndex int64, pointer *pb.Pointer, originalLimits []*pb.OrderLimit2) (*pb.Pointer, error)
-	SegmentInfo(ctx context.Context, bucket string, path storj.Path, segmentIndex int64) (*pb.Pointer, error)
-	ReadSegment(ctx context.Context, bucket string, path storj.Path, segmentIndex int64) (*pb.Pointer, []*pb.AddressedOrderLimit, error)
-	DeleteSegment(ctx context.Context, bucket string, path storj.Path, segmentIndex int64) ([]*pb.AddressedOrderLimit, error)
-	ListSegments(ctx context.Context, bucket string, prefix, startAfter, endBefore storj.Path, recursive bool, limit int32, metaFlags uint32) (items []ListItem, more bool, err error)
-	SetAttribution(ctx context.Context, bucket string, partnerID uuid.UUID) error
-	GetProjectInfo(ctx context.Context) (*pb.ProjectInfoResponse, error)
-=======
 // New used as a public function
 func New(client pb.MetainfoClient) *Client {
 	return &Client{
 		client: client,
 	}
->>>>>>> c28f8000
 }
 
 // Dial dials to metainfo endpoint with the specified api key.
@@ -252,8 +239,8 @@
 }
 
 // GetProjectInfo gets the ProjectInfo for the api key associated with the metainfo client.
-func (metainfo *Metainfo) GetProjectInfo(ctx context.Context) (resp *pb.ProjectInfoResponse, err error) {
-	defer mon.Task()(&ctx)(&err)
-
-	return metainfo.client.ProjectInfo(ctx, &pb.ProjectInfoRequest{})
+func (client *Client) GetProjectInfo(ctx context.Context) (resp *pb.ProjectInfoResponse, err error) {
+	defer mon.Task()(&ctx)(&err)
+
+	return client.client.ProjectInfo(ctx, &pb.ProjectInfoRequest{})
 }