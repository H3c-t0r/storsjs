--- conflicted
+++ resolved
@@ -24,15 +24,9 @@
 	// Write uploads data to the storage node.
 	Write([]byte) (int, error)
 	// Cancel cancels the upload.
-<<<<<<< HEAD
-	Cancel(ctx context.Context) error
-	// Commit finalizes the upload.
-	Commit(ctx context.Context) (*pb.PieceHash, error)
-=======
 	Cancel(context.Context) error
 	// Commit finalizes the upload.
 	Commit(context.Context) (*pb.PieceHash, error)
->>>>>>> 68c8ce63
 }
 
 // Upload implements uploading to the storage node.
