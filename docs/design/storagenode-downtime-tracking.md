--- conflicted
+++ resolved
@@ -70,31 +70,15 @@
 
 * On success, it updates the nodes table with the last contact information:
 
-<<<<<<< HEAD
     ```sql
         UPDATE nodes
         SET
-            last_contact_success = now(),
+            last_contact_success = MAX(now(), last_contact_success),
             uptime_success_count = uptime_success_count + 1,
             total_uptime_count = total_uptime_count + 1
         WHERE
             id = ?
     ```
-=======
-* On success
-  ```sql
-  UPDATE nodes
-  SET
-      last_contact_success = MAX(now(), last_contact_success),
-      uptime_success_count = uptime_success_count + 1,
-      total_uptime_count = total_uptime_count +1
-  WHERE
-      id = ?
-  ```
-* On failure:
-
-  It calculates the number of offline seconds. We consider that the Storage Node must contact the Satellite every hour.
->>>>>>> c192c2bb
 
 * On failure, it calculates the number of offline seconds.
  
