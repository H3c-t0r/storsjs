--- conflicted
+++ resolved
@@ -66,7 +66,6 @@
 
 // Bootstrap walks the initialized network and populates the cache
 func (o *OverlayClient) Bootstrap(ctx context.Context) error {
-<<<<<<< HEAD
 	rt, err := o.DHT.GetRoutingTable(ctx)
 	buckets, _ := rt.GetBuckets()
 
@@ -78,13 +77,13 @@
 	}
 
 	return errors.New("BOOTSTRAP TODO")
-=======
+	
+	// Merge Dennis' code 	
 	// loop through bootstrap nodes asking for random IDs
 	nodes, err := o.DHT. (ctx, "random node ID", 100)
 	if err != nil {
 		
 	}
->>>>>>> 2a7b3f0b
 }
 
 // Refresh walks the network looking for new nodes and pings existing nodes to eliminate stale addresses
