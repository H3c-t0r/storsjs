GO_VERSION ?= 1.11
GOOS ?= linux
GOARCH ?= amd64
COMPOSE_PROJECT_NAME := ${TAG}-$(shell git rev-parse --abbrev-ref HEAD)
BRANCH := $(shell git rev-parse --abbrev-ref HEAD | sed "s!/!-!g")
ifeq (${BRANCH},master)
TAG    	:= $(shell git rev-parse --short HEAD)-go${GO_VERSION}
else
TAG    	:= $(shell git rev-parse --short HEAD)-${BRANCH}-go${GO_VERSION}
endif
CUSTOMTAG ?=

FILEEXT :=
ifeq (${GOOS},windows)
FILEEXT := .exe
endif

DOCKER_BUILD := docker build \
	--build-arg GO_VERSION=${GO_VERSION}

.DEFAULT_GOAL := help
.PHONY: help
help:
	@awk 'BEGIN { \
		FS = ":.*##"; \
		printf "\nUsage:\n  make \033[36m<target>\033[0m\n"\
	} \
	/^[a-zA-Z_-]+:.*?##/ { \
		printf "  \033[36m%-17s\033[0m %s\n", $$1, $$2 \
	} \
	/^##@/ { \
		printf "\n\033[1m%s\033[0m\n", substr($$0, 5) \
	} ' $(MAKEFILE_LIST)

##@ Dependencies

.PHONY: build-dev-deps
build-dev-deps: ## Install dependencies for builds
	go get github.com/mattn/goveralls
	go get golang.org/x/tools/cover
	go get github.com/modocache/gover
	curl -sfL https://install.goreleaser.com/github.com/golangci/golangci-lint.sh | bash -s -- -b ${GOPATH}/bin v1.10.2

.PHONY: lint
lint: check-copyrights ## Analyze and find programs in source code
	@echo "Running ${@}"
	@golangci-lint run

.PHONY: check-copyrights
check-copyrights: ## Check source files for copyright headers
	@echo "Running ${@}"
	@go run ./scripts/check-copyright.go

.PHONY: goimports-fix
goimports-fix: ## Applies goimports to every go file (excluding vendored files)
	goimports -w -local storj.io $$(find . -type f -name '*.go' -not -path "*/vendor/*")

.PHONY: goimports-st
goimports-st: ## Applies goimports to every go file in `git status` (ignores untracked files)
	git status --porcelain -uno|grep .go|grep -v "^D"|sed -E 's,\w+\s+(.+->\s+)?,,g'|xargs -I {} goimports -w -local storj.io {}

.PHONY: proto
proto: ## Rebuild protobuf files
	@echo "Running ${@}"
	go run scripts/protobuf.go install
	go run scripts/protobuf.go generate

##@ Test

.PHONY: test
test: ## Run tests on source code (travis)
	go test -race -v -cover -coverprofile=.coverprofile ./...
	@echo done

.PHONY: test-captplanet
test-captplanet: ## Test source with captain planet (travis)
	@echo "Running ${@}"
	@./scripts/test-captplanet.sh

<<<<<<< HEAD
.PHONY: test-storj-sdk
test-storj-sdk: ## Test source with storj-sdk (travis)
	@echo "Running ${@}"
	@./scripts/test-storj-sdk.sh
=======
.PHONY: test-certificate-signing
test-certificate-signing: ## Test certificate signing service and storagenode setup (travis)
	@echo "Running ${@}"
	@./scripts/test-certificate-signing.sh
>>>>>>> b6611e28

.PHONY: test-docker
test-docker: ## Run tests in Docker
	docker-compose up -d --remove-orphans test
	docker-compose run test make test

.PHONY: all-in-one
all-in-one: ## Deploy docker images with one storagenode locally
	export VERSION="${TAG}${CUSTOMTAG}" \
	&& $(MAKE) satellite-image storagenode-image gateway-image \
	&& docker-compose up --scale storagenode=1 satellite gateway

.PHONY: test-all-in-one
test-all-in-one: ## Test docker images locally
	export VERSION="${TAG}${CUSTOMTAG}" \
	&& $(MAKE) satellite-image storagenode-image gateway-image \
	&& ./scripts/test-aio.sh

##@ Build

.PHONY: images
images: satellite-image storagenode-image uplink-image gateway-image ## Build gateway, satellite, storagenode, and uplink Docker images
	echo Built version: ${TAG}

.PHONY: gateway-image
gateway-image: ## Build gateway Docker image
	${DOCKER_BUILD} --pull=true -t storjlabs/gateway:${TAG}${CUSTOMTAG} -f cmd/gateway/Dockerfile .
.PHONY: satellite-image
satellite-image: ## Build satellite Docker image
	${DOCKER_BUILD} --pull=true -t storjlabs/satellite:${TAG}${CUSTOMTAG} -f cmd/satellite/Dockerfile .
.PHONY: storagenode-image
storagenode-image: ## Build storagenode Docker image
	${DOCKER_BUILD} --pull=true -t storjlabs/storagenode:${TAG}${CUSTOMTAG} -f cmd/storagenode/Dockerfile .
.PHONY: uplink-image
uplink-image: ## Build uplink Docker image
	${DOCKER_BUILD} --pull=true -t storjlabs/uplink:${TAG}${CUSTOMTAG} -f cmd/uplink/Dockerfile .

.PHONY: binary
binary: CUSTOMTAG = -${GOOS}-${GOARCH}
binary:
	@if [ -z "${COMPONENT}" ]; then echo "Try one of the following targets instead:" \
		&& for b in binaries ${BINARIES}; do echo "- $$b"; done && exit 1; fi
	mkdir -p release/${TAG}
	rm -f cmd/${COMPONENT}/resource.syso
	if [ "${GOARCH}" = "amd64" ]; then sixtyfour="-64"; fi; \
	[ "${GOARCH}" = "amd64" ] && goversioninfo $$sixtyfour -o cmd/${COMPONENT}/resource.syso \
	-original-name ${COMPONENT}_${GOOS}_${GOARCH}${FILEEXT} \
	-description "${COMPONENT} program for Storj" \
	-product-ver-build 2 -ver-build 2 \
	-product-version "alpha2" \
	resources/versioninfo.json || echo "goversioninfo is not installed, metadata will not be created"
	tar -c . | docker run --rm -i -e TAR=1 -e GO111MODULE=on \
	-e GOOS=${GOOS} -e GOARCH=${GOARCH} -e GOARM=6 -e CGO_ENABLED=1 \
	-w /go/src/storj.io/storj -e GOPROXY storjlabs/golang \
	-o app storj.io/storj/cmd/${COMPONENT} \
	| tar -O -x ./app > release/${TAG}/$(COMPONENT)_${GOOS}_${GOARCH}${FILEEXT}
	chmod 755 release/${TAG}/$(COMPONENT)_${GOOS}_${GOARCH}${FILEEXT}
	[ "${FILEEXT}" = ".exe" ] && storj-sign release/${TAG}/$(COMPONENT)_${GOOS}_${GOARCH}${FILEEXT} || echo "Skipping signing"
	rm -f release/${TAG}/${COMPONENT}_${GOOS}_${GOARCH}.zip
	cd release/${TAG}; zip ${COMPONENT}_${GOOS}_${GOARCH}.zip ${COMPONENT}_${GOOS}_${GOARCH}${FILEEXT}
	rm -f release/${TAG}/${COMPONENT}_${GOOS}_${GOARCH}${FILEEXT}

.PHONY: gateway_%
gateway_%:
	GOOS=$(word 2, $(subst _, ,$@)) GOARCH=$(word 3, $(subst _, ,$@)) COMPONENT=gateway $(MAKE) binary
.PHONY: satellite_%
satellite_%:
	GOOS=$(word 2, $(subst _, ,$@)) GOARCH=$(word 3, $(subst _, ,$@)) COMPONENT=satellite $(MAKE) binary
.PHONY: storagenode_%
storagenode_%:
	GOOS=$(word 2, $(subst _, ,$@)) GOARCH=$(word 3, $(subst _, ,$@)) COMPONENT=storagenode $(MAKE) binary
.PHONY: uplink_%
uplink_%:
	GOOS=$(word 2, $(subst _, ,$@)) GOARCH=$(word 3, $(subst _, ,$@)) COMPONENT=uplink $(MAKE) binary

COMPONENTLIST := gateway satellite storagenode uplink
OSARCHLIST    := darwin_amd64 linux_amd64 linux_arm windows_amd64
BINARIES      := $(foreach C,$(COMPONENTLIST),$(foreach O,$(OSARCHLIST),$C_$O))
.PHONY: binaries
binaries: ${BINARIES} ## Build gateway, satellite, storagenode, and uplink binaries (jenkins)

##@ Deploy

.PHONY: deploy
deploy: ## Update Kubernetes deployments in staging (jenkins)
	for deployment in $$(kubectl --context nonprod -n v3 get deployment -l app=storagenode --output=jsonpath='{.items..metadata.name}'); do \
		kubectl --context nonprod --namespace v3 patch deployment $$deployment -p"{\"spec\":{\"template\":{\"spec\":{\"containers\":[{\"name\":\"storagenode\",\"image\":\"storjlabs/storagenode:${TAG}\"}]}}}}" ; \
	done
	kubectl --context nonprod --namespace v3 patch deployment satellite -p"{\"spec\":{\"template\":{\"spec\":{\"containers\":[{\"name\":\"satellite\",\"image\":\"storjlabs/satellite:${TAG}\"}]}}}}"

.PHONY: push-images
push-images: ## Push Docker images to Docker Hub (jenkins)
	docker tag storjlabs/satellite:${TAG} storjlabs/satellite:latest
	docker push storjlabs/satellite:${TAG}
	docker push storjlabs/satellite:latest
	docker tag storjlabs/storagenode:${TAG} storjlabs/storagenode:latest
	docker push storjlabs/storagenode:${TAG}
	docker push storjlabs/storagenode:latest
	docker tag storjlabs/uplink:${TAG} storjlabs/uplink:latest
	docker push storjlabs/uplink:${TAG}
	docker push storjlabs/uplink:latest
	docker tag storjlabs/gateway:${TAG} storjlabs/gateway:latest
	docker push storjlabs/gateway:${TAG}
	docker push storjlabs/gateway:latest

.PHONY: binaries-upload
binaries-upload: ## Upload binaries to Google Storage (jenkins)
	cd release; gsutil -m cp -r . gs://storj-v3-alpha-builds

##@ Clean

.PHONY: clean
clean: test-docker-clean binaries-clean clean-images ## Clean docker test environment, local release binaries, and local Docker images

.PHONY: binaries-clean
binaries-clean: ## Remove all local release binaries (jenkins)
	rm -rf release

.PHONY: clean-images
ifeq (${BRANCH},master)
clean-images: ## Remove Docker images from local engine
	-docker rmi storjlabs/gateway:${TAG} storjlabs/gateway:latest
	-docker rmi storjlabs/satellite:${TAG} storjlabs/satellite:latest
	-docker rmi storjlabs/storagenode:${TAG} storjlabs/storagenode:latest
	-docker rmi storjlabs/uplink:${TAG} storjlabs/uplink:latest
else
clean-images:
	-docker rmi storjlabs/gateway:${TAG}
	-docker rmi storjlabs/satellite:${TAG}
	-docker rmi storjlabs/storagenode:${TAG}
	-docker rmi storjlabs/uplink:${TAG}
endif

.PHONY: test-docker-clean
test-docker-clean: ## Clean up Docker environment used in test-docker target
	-docker-compose down --rmi all
<|MERGE_RESOLUTION|>--- conflicted
+++ resolved
@@ -77,17 +77,15 @@
 	@echo "Running ${@}"
 	@./scripts/test-captplanet.sh
 
-<<<<<<< HEAD
 .PHONY: test-storj-sdk
 test-storj-sdk: ## Test source with storj-sdk (travis)
 	@echo "Running ${@}"
 	@./scripts/test-storj-sdk.sh
-=======
+
 .PHONY: test-certificate-signing
 test-certificate-signing: ## Test certificate signing service and storagenode setup (travis)
 	@echo "Running ${@}"
 	@./scripts/test-certificate-signing.sh
->>>>>>> b6611e28
 
 .PHONY: test-docker
 test-docker: ## Run tests in Docker
